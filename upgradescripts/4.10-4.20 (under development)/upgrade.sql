﻿--upgrade scripts from nopCommerce 4.10 to 4.20

--new locale resources
declare @resources xml
--a resource will be deleted if its value is empty
set @resources='
<Language>
  <LocaleResource Name="Admin.ContentManagement.Topics.Fields.Title.Required">
    <Value></Value>
  </LocaleResource>  
  <LocaleResource Name="Admin.Configuration.Settings.Order.DisableBillingAddressCheckoutStep.Hint">
    <Value>Check to disable "Billing address" step during checkout. Billing address will be pre-filled and saved using the default registration data (this option cannot be used with guest checkout enabled). Also ensure that appropriate address fields that cannot be pre-filled are not required (or disabled). If a customer doesn''t have a billing address, then the billing address step will be displayed.</Value>
  </LocaleResource>
  <LocaleResource Name="Common.RelativeDateTime.Past">
    <Value>{0} ago</Value>
  </LocaleResource>
  <LocaleResource Name="Admin.Configuration.Settings.Shipping.IgnoreAdditionalShippingChargeForPickUpInStore">
    <Value>Ignore additional shipping charge for pick up in store</Value>
  </LocaleResource>
  <LocaleResource Name="Admin.Configuration.Settings.Shipping.IgnoreAdditionalShippingChargeForPickUpInStore.Hint">
    <Value>Check if you want ignore additional shipping charge for pick up in store.</Value>
  </LocaleResource>
  <LocaleResource Name="Admin.Configuration.Settings.GeneralCommon.UseResponseCompression">
    <Value>Use response compression</Value>
  </LocaleResource>  
   <LocaleResource Name="Admin.Configuration.Settings.GeneralCommon.UseResponseCompression.Hint">
    <Value>Enable to compress response (gzip by default). You can disable it if you have an active IIS Dynamic Compression Module configured at the server level.</Value>
  </LocaleResource>   
  <LocaleResource Name="Admin.System.Warnings.URL.Reserved">
    <Value>The entered text will be replaced by ''{0}'', since it is already used as a SEO-friendly name for another page or contains invalid characters</Value>
  </LocaleResource>
  <LocaleResource Name="Plugins.Payments.PayPalStandard.Instructions">
    <Value>
		<![CDATA[
		<p>
			<b>If you''re using this gateway ensure that your primary store currency is supported by PayPal.</b>
			<br />
			<br />To use PDT, you must activate PDT and Auto Return in your PayPal account profile. You must also acquire a PDT identity token, which is used in all PDT communication you send to PayPal. Follow these steps to configure your account for PDT:<br />
			<br />1. Log in to your PayPal account (click <a href="https://www.paypal.com/us/webapps/mpp/referral/paypal-business-account2?partner_id=9JJPJNNPQ7PZ8" target="_blank">here</a> to create your account).
			<br />2. Click the Profile button.
			<br />3. Click the Profile and Settings button.
			<br />4. Select the My selling tools item on left panel.
			<br />5. Click Website Preferences Update in the Selling online section.
			<br />6. Under Auto Return for Website Payments, click the On radio button.
			<br />7. For the Return URL, enter the URL on your site that will receive the transaction ID posted by PayPal after a customer payment ({0}).
			<br />8. Under Payment Data Transfer, click the On radio button and get your PDT identity token.
			<br />9. Click Save.
			<br />
		</p>
		]]>
	</Value>
  </LocaleResource>  
  <LocaleResource Name="Plugins.ExternalAuth.Facebook.Instructions">
    <Value><![CDATA[<p>To configure authentication with Facebook, please follow these steps:<br/><br/><ol><li>Navigate to the <a href="https://developers.facebook.com/apps" target ="_blank" > Facebook for Developers</a> page and sign in. If you don''t already have a Facebook account, use the <b>Sign up for Facebook</b> link on the login page to create one.</li><li>Tap the <b>+ Add a New App button</b> in the upper right corner to create a new App ID. (If this is your first app with Facebook, the text of the button will be <b>Create a New App</b>.)</li><li>Fill out the form and tap the <b>Create App ID button</b>.</li><li>The <b>Product Setup</b> page is displayed, letting you select the features for your new app. Click <b>Get Started</b> on <b>Facebook Login</b>.</li><li>Click the <b>Settings</b> link in the menu at the left, you are presented with the <b>Client OAuth Settings</b> page with some defaults already set.</li><li>Enter "{0:s}signin-facebook" into the <b>Valid OAuth Redirect URIs</b> field.</li><li>Click <b>Save Changes</b>.</li><li>Click the <b>Dashboard</b> link in the left navigation.</li><li>Copy your App ID and App secret below.</li></ol><br/><br/></p>]]></Value>
  </LocaleResource>
  <LocaleResource Name="Filtering.SpecificationFilter.Separator">
    <Value>or</Value>
  </LocaleResource>
  <LocaleResource Name="Admin.Common.Alert">
    <Value>Information</Value>
  </LocaleResource>  
  <LocaleResource Name="Admin.Common.Ok">
    <Value>Ok</Value>
  </LocaleResource>
  <LocaleResource Name="Admin.Common.Alert.States.Failed">
    <Value>Failed to retrieve states.</Value>
  </LocaleResource>
  <LocaleResource Name="Admin.Catalog.Products.SpecificationAttributes.Alert.FailedRetrieving">
    <Value>Failed to retrieve specification options.</Value>
  </LocaleResource>
  <LocaleResource Name="Admin.Promotions.Discounts.Requirements.Alert.FailedGetDiscountRequirements">
    <Value>Failed to load requirements info. Please refresh the page.</Value>
  </LocaleResource>
  <LocaleResource Name="Admin.Customers.Customers.RewardPoints.Alert.HistoryAdd">
    <Value>Failed to add reward points.</Value>
  </LocaleResource>
    <LocaleResource Name="Admin.Promotions.Discounts.Requirements.Alert.FailedToSave">
    <Value>Failed to save requirement</Value>
  </LocaleResource>
  <LocaleResource Name="Admin.GiftCards.Fields.GiftCardCouponCode.Alert.FailedGenerate">
    <Value>Failed to generate code.</Value>
  </LocaleResource>
  <LocaleResource Name="Admin.Reports.Customers.CustomerStatistics.Alert.FailedLoad">
    <Value>Failed to load statistics.</Value>
  </LocaleResource>
  <LocaleResource Name="Admin.SalesReport.OrderStatistics.Alert.FailedLoad">
    <Value>Failed to load statistics.</Value>
  </LocaleResource>
  <LocaleResource Name="Admin.Configuration.Shipping.Measures.Dimensions.MarkAsPrimaryDimension.Alert.FailedToUpdate">
    <Value>Failed to update dimension.</Value>
  </LocaleResource>
  <LocaleResource Name="Admin.Configuration.Shipping.Measures.Weights.MarkAsPrimaryWeight.Alert.FailedToUpdate">
    <Value>Failed to update weight.</Value>
  </LocaleResource>
  <LocaleResource Name="Admin.Orders.OrderNotes.Alert.Add">
    <Value>Failed to add order note.</Value>
  </LocaleResource>
  <LocaleResource Name="Admin.Catalog.Products.Pictures.Alert.AddNew">
    <Value>Upload picture first.</Value>
  </LocaleResource>
  <LocaleResource Name="Admin.Catalog.Products.Pictures.Alert.PictureAdd">
    <Value>Failed to add product picture.</Value>
  </LocaleResource>
  <LocaleResource Name="Admin.Catalog.Products.ProductAttributes.AttributeCombinations.Alert.FailedGenerate">
    <Value>Error while generating attribute combinations.</Value>
  </LocaleResource>
  <LocaleResource Name="Admin.Download.SaveDownloadURL.Alert.FailedSave">
    <Value>Failed to save download object.</Value>
  </LocaleResource>
  <LocaleResource Name="Admin.Vendors.VendorNotes.AddTitle.Alert.FailedAddNote">
    <Value>Failed to add vendor note.</Value>
  </LocaleResource>
  <LocaleResource Name="Admin.Catalog.Products.SpecificationAttributes.Alert.FailedAdd">
    <Value></Value>
  </LocaleResource>
  <LocaleResource Name="Admin.Configuration.Currencies.Alert.Error">
    <Value>Failed to update currency.</Value>
  </LocaleResource>
  <LocaleResource Name="Admin.Catalog.Products.SpecificationAttributes.Alert.SelectOption">
    <Value></Value>
  </LocaleResource>
  <LocaleResource Name="Admin.Catalog.Products.SpecificationAttributes.Alert.NoAttributeOptions">
    <Value></Value>
  </LocaleResource>
  <LocaleResource Name="Admin.Promotions.Discounts.Requirements.FailedToSave">
    <Value></Value>
  </LocaleResource> 
  <LocaleResource Name="Admin.Catalog.Products.SpecificationAttributes.SelectOption">
    <Value></Value>
  </LocaleResource> 
  <LocaleResource Name="Admin.Catalog.Products.SpecificationAttributes.NoAttributeOptions">
    <Value></Value>
  </LocaleResource>
  <LocaleResource Name="Admin.Promotions.Discounts.Requirements.FailedToSave">
    <Value>Failed to save discount requirements.</Value>
  </LocaleResource>
  <LocaleResource Name="Admin.Common.Alert.Save.Error">
    <Value>Error while saving.</Value>
  </LocaleResource>
  <LocaleResource Name="Admin.Common.Alert.Save.Ok">
    <Value>Successfully saved.</Value>
  </LocaleResource>
  <LocaleResource Name="Admin.Common.Alert.Add.Error">
    <Value>Failed to add record.</Value>
  </LocaleResource>
  <LocaleResource Name="ShoppingCart.DiscountCouponCode.Activated">
    <Value>Coupon code ({0}) is activated! The discount will be applied to your order.</Value>
  </LocaleResource>  
  <LocaleResource Name="ShoppingCart.DiscountCouponCode.Invalid">
    <Value>This coupon code ({0}) is invalid or no longer available.</Value>
  </LocaleResource>
   <LocaleResource Name="Admin.Configuration.Settings.CustomerUser.PasswordRequireDigit">
    <Value>Password must have at least one digit</Value>
  </LocaleResource>
  <LocaleResource Name="Admin.Configuration.Settings.CustomerUser.PasswordRequireDigit.Hint">
    <Value>Specify that passwords must have at least one digit.</Value>
  </LocaleResource>
  <LocaleResource Name="Admin.Configuration.Settings.CustomerUser.PasswordRequireLowercase">
    <Value>Password must have at least one lowercase</Value>
  </LocaleResource>
  <LocaleResource Name="Admin.Configuration.Settings.CustomerUser.PasswordRequireLowercase.Hint">
    <Value>Specify that password must have at least one lowercase.</Value>
  </LocaleResource>
  <LocaleResource Name="Admin.Configuration.Settings.CustomerUser.PasswordRequireNonAlphanumeric">
    <Value>Password must have at least one non alphanumeric character</Value>
  </LocaleResource>
  <LocaleResource Name="Admin.Configuration.Settings.CustomerUser.PasswordRequireNonAlphanumeric.Hint">
    <Value>Specify that password must have at least one non alphanumeric character.</Value>
  </LocaleResource>
  <LocaleResource Name="Admin.Configuration.Settings.CustomerUser.PasswordRequireUppercase">
    <Value>Password must have at least one uppercase</Value>
  </LocaleResource>
  <LocaleResource Name="Admin.Configuration.Settings.CustomerUser.PasswordRequireUppercase.Hint">
    <Value>Specify that passwords must have at least one uppercase.</Value>
  </LocaleResource>
  <LocaleResource Name="Validation.Password.IsNotEmpty">
    <Value>Password is required.</Value>
  </LocaleResource>
  <LocaleResource Name="Validation.Password.RequireDigit">
    <Value><![CDATA[<li>must have at least one digit</li>]]></Value>
  </LocaleResource>
  <LocaleResource Name="Validation.Password.RequireLowercase">
    <Value><![CDATA[<li>must have at least one lowercase</li>]]></Value>
  </LocaleResource>
  <LocaleResource Name="Validation.Password.RequireNonAlphanumeric">
    <Value><![CDATA[<li>must have at least one special character (e.g. #?!@$%^&*-)</li>]]></Value>
  </LocaleResource>
  <LocaleResource Name="Validation.Password.RequireUppercase">
    <Value><![CDATA[<li>must have at least one uppercase</li>]]></Value>
  </LocaleResource>
  <LocaleResource Name="Validation.Password.LengthValidation">
    <Value><![CDATA[<li>must have at least {0} characters</li>]]></Value>
  </LocaleResource>
  <LocaleResource Name="Validation.Password.Rule">
    <Value><![CDATA[<p>Password must meet the following rules: </p><ul>{0}{1}{2}{3}{4}</ul>]]></Value>
  </LocaleResource>
  <LocaleResource Name="Account.ChangePassword.Fields.NewPassword.LengthValidation">
    <Value></Value>
  </LocaleResource>
  <LocaleResource Name="Account.ChangePassword.Fields.NewPassword.Required">
    <Value></Value>
  </LocaleResource>
  <LocaleResource Name="Account.Fields.Password.Required">
    <Value></Value>
  </LocaleResource>
  <LocaleResource Name="Account.Fields.Password.LengthValidation">
    <Value></Value>
  </LocaleResource>  
  <LocaleResource Name="Account.PasswordRecovery.NewPassword.Required">
    <Value></Value>
  </LocaleResource>
  <LocaleResource Name="Account.PasswordRecovery.NewPassword.LengthValidation">
    <Value></Value>
  </LocaleResource>
  <LocaleResource Name="FormattedAttributes.PriceAdjustment">
    <Value> [{0}{1}{2}]</Value>
  </LocaleResource>
  <LocaleResource Name="Admin.Customers.Customers.Impersonate.Inactive">
    <Value>This customer is inactive</Value>
  </LocaleResource>
  <LocaleResource Name="ShoppingCart.Discount.CannotBeUsed">
    <Value>You cannot use this discount coupon because the validation conditions are not met</Value>
  </LocaleResource>
  <LocaleResource Name="Admin.Configuration.Settings.Catalog.ExportImportProductUseLimitedToStores">
    <Value>Export/Import products with "limited to stores"</Value>
  </LocaleResource>
  <LocaleResource Name="Admin.Configuration.Settings.Catalog.ExportImportProductUseLimitedToStores.Hint">
    <Value>Check if products should be exported/imported with "limited to stores" property.</Value>
  </LocaleResource>
  <LocaleResource Name="Admin.Catalog.Products.Import.StoresDontExist">
    <Value>Stores with the following names and/or IDs don''t exist: {0}</Value>
  </LocaleResource> 
  <LocaleResource Name="Admin.DT.Aria.SortAscending">
    <Value>: activate to sort column ascending</Value>
  </LocaleResource>
  <LocaleResource Name="Admin.DT.Aria.SortDescending">
    <Value>: activate to sort column descending</Value>
  </LocaleResource>
  <LocaleResource Name="Admin.DT.EmptyTable">
    <Value>No data available in table</Value>
  </LocaleResource>  
  <LocaleResource Name="Admin.DT.Info">
    <Value>_START_-_END_ of _TOTAL_ items</Value>
  </LocaleResource>
  <LocaleResource Name="Admin.DT.InfoEmpty">
    <Value>No records</Value>
  </LocaleResource>
  <LocaleResource Name="Admin.DT.InfoFiltered">
    <Value>(filtered from _MAX_ total entries)</Value>
  </LocaleResource>
  <LocaleResource Name="Admin.DT.Thousands">
    <Value>,</Value>
  </LocaleResource>
  <LocaleResource Name="Admin.DT.lengthMenu">
    <Value>Show _MENU_ items</Value>
  </LocaleResource>
  <LocaleResource Name="Admin.DT.LoadingRecords">
    <Value>Loading...</Value>
  </LocaleResource>
  <LocaleResource Name="Admin.DT.Paginate.First">
    <Value>First</Value>
  </LocaleResource>
  <LocaleResource Name="Admin.DT.Paginate.Last">
    <Value>Last</Value>
  </LocaleResource>
  <LocaleResource Name="Admin.DT.Paginate.Next">
    <Value>Next</Value>
  </LocaleResource>
  <LocaleResource Name="Admin.DT.Paginate.Previous">
    <Value>Previous</Value>
  </LocaleResource>
  <LocaleResource Name="Admin.DT.Processing">
    <Value>Processing...</Value>
  </LocaleResource>
  <LocaleResource Name="Admin.DT.Search">
    <Value>Search:</Value>
  </LocaleResource>
  <LocaleResource Name="Admin.DT.ZeroRecords">
    <Value>No matching records found</Value>
  </LocaleResource>
  <LocaleResource Name="Admin.DT.LoaderIcon">
    <Value><![CDATA[<i class=''fa fa-refresh fa-spin''></i>]]></Value>
  </LocaleResource>
  <LocaleResource Name="Plugins.Payments.Square.Fields.Location.Select">
    <Value>Select location</Value>
  </LocaleResource>
  <LocaleResource Name="Admin.Configuration.Settings.ShoppingCart.GroupTierPricesForDistinctShoppingCartItems">
    <Value>Group tier prices for distinct shopping cart items</Value>
  </LocaleResource>
  <LocaleResource Name="Admin.Configuration.Settings.ShoppingCart.GroupTierPricesForDistinctShoppingCartItems.Hint">
    <Value>Allows to offer special prices when customers buy bigger amounts of a particular product. For example, when a customer could have two shopping cart items for the same products (different product attributes).</Value>
  </LocaleResource>
  <LocaleResource Name="Checkout.Addresses.Invalid">
    <Value>You have {0} invalid address(es)</Value>
  </LocaleResource>  
  <LocaleResource Name="Admin.Catalog.Products.Fields.LowStockActivity.Hint">
    <Value>Action to be taken when your current stock quantity falls below (reaches) the ''Minimum stock quantity''. Activation of the action will occur only after an order is placed.</Value>
  </LocaleResource>
  <LocaleResource Name="Admin.Catalog.Categories.Display">
    <Value>Display</Value>
  </LocaleResource>
  <LocaleResource Name="Admin.Catalog.Categories.Mappings">
    <Value>Mappings</Value>
  </LocaleResource>
  <LocaleResource Name="Admin.Catalog.Manufacturers.Display">
    <Value>Display</Value>
  </LocaleResource>
  <LocaleResource Name="Admin.Catalog.Manufacturers.Mappings">
    <Value>Mappings</Value>
  </LocaleResource>
  <LocaleResource Name="Admin.Configuration.Plugins">
    <Value></Value>
  </LocaleResource>  
  <LocaleResource Name="Admin.Configuration.Tax">
    <Value></Value>
  </LocaleResource>  
  <LocaleResource Name="Admin.Vendors.Display">
    <Value>Display</Value>
  </LocaleResource>
  <LocaleResource Name="Admin.Catalog.Products.Import.DatabaseNotContainCategory">
    <Value>Database doesn''t contain the ''{0}'' category</Value>
  </LocaleResource>
  <LocaleResource Name="Admin.ContentManagement.Blog.Comments.List.BlogPostId">
    <Value></Value>
  </LocaleResource>
  <LocaleResource Name="Admin.ContentManagement.Blog.Comments.List.BlogPostId.Hint">
    <Value></Value>
  </LocaleResource>
  <LocaleResource Name="Admin.ContentManagement.News.Comments.List.NewsItemId">
    <Value></Value>
  </LocaleResource>
  <LocaleResource Name="Admin.ContentManagement.News.Comments.List.NewsItemId.Hint">
    <Value></Value>
  </LocaleResource>
  <LocaleResource Name="Admin.Catalog.Products.AssociatedProducts.TryToAddSelfGroupedProduct">
    <Value>You cannot add current group product to related ones. This group product was ignored while adding.</Value>
  </LocaleResource>
  <LocaleResource Name="Admin.Configuration.Settings.GeneralCommon.CaptchaShowOnForgotPasswordPage">
    <Value>Show on forgot password page</Value>
  </LocaleResource>
  <LocaleResource Name="Admin.Configuration.Settings.GeneralCommon.CaptchaShowOnForgotPasswordPage.Hint">
    <Value>Check to show CAPTCHA on forgot password page when restore password.</Value>
  </LocaleResource>
  <LocaleResource Name="Admin.Configuration.Settings.ProductEditor.OneColumnProductPage">
    <Value></Value>
  </LocaleResource>
  <LocaleResource Name="Admin.Configuration.Settings.ProductEditor.BlockTitle.OneColumnProductPage">
    <Value></Value>
  </LocaleResource>
  <LocaleResource Name="Admin.Catalog.Products.CommonInfo">
    <Value></Value>
  </LocaleResource>
  <LocaleResource Name="Admin.Catalog.Products.Mappings">
    <Value></Value>
  </LocaleResource>
  <LocaleResource Name="Admin.Catalog.Products.Security">
    <Value></Value>
  </LocaleResource>
  <LocaleResource Name="Admin.Catalog.Products.RequireOtherProducts">
    <Value></Value>
  </LocaleResource>
  <LocaleResource Name="Admin.Catalog.Products.Fields.CreatedOn">
    <Value></Value>
  </LocaleResource>
  <LocaleResource Name="Admin.Catalog.Products.Fields.CreatedOn.Hint">
    <Value></Value>
  </LocaleResource>
  <LocaleResource Name="Admin.Catalog.Products.Fields.UpdatedOn">
    <Value></Value>
  </LocaleResource>
  <LocaleResource Name="Admin.Catalog.Products.Fields.UpdatedOn.Hint">
    <Value></Value>
  </LocaleResource>
  <LocaleResource Name="Admin.Configuration.Settings.ProductEditor.CreatedOn">
    <Value></Value>
  </LocaleResource>
  <LocaleResource Name="Admin.Configuration.Settings.ProductEditor.UpdatedOn">
    <Value></Value>
  </LocaleResource>
  <LocaleResource Name="Admin.Catalog.Products.Fields.ID">
    <Value></Value>
  </LocaleResource>
  <LocaleResource Name="Admin.Catalog.Products.Fields.ID.Hint">
    <Value></Value>
  </LocaleResource>
  <LocaleResource Name="Admin.Configuration.Settings.ProductEditor.Id">
    <Value></Value>
  </LocaleResource>
  <LocaleResource Name="Admin.Configuration.Settings.ProductEditor.BlockTitle.Mappings">
    <Value></Value>
  </LocaleResource>
  <LocaleResource Name="Admin.Catalog.Products.Prices">
    <Value></Value>
  </LocaleResource>
  <LocaleResource Name="Admin.Catalog.Products.Price">
    <Value>Price</Value>
  </LocaleResource>
  <LocaleResource Name="Admin.Configuration.Settings.ProductEditor.BlockTitle.LinkedProducts">
    <Value></Value>
  </LocaleResource>
  <LocaleResource Name="Admin.Configuration.Settings.ProductEditor.BlockTitle.AdvancedProductTypes">
    <Value></Value>
  </LocaleResource>
  <LocaleResource Name="Admin.Configuration.Settings.ProductEditor.BlockTitle.Security">
    <Value></Value>
  </LocaleResource>
  <LocaleResource Name="Admin.ShoppingCartType.EndDate">
    <Value>End date</Value>
  </LocaleResource>
  <LocaleResource Name="Admin.ShoppingCartType.EndDate.Hint">
    <Value>The end date for the search.</Value>
  </LocaleResource>
  <LocaleResource Name="Admin.ShoppingCartType.StartDate">
    <Value>Start date</Value>
  </LocaleResource>
  <LocaleResource Name="Admin.ShoppingCartType.StartDate.Hint">
    <Value>The start date for the search.</Value>
  </LocaleResource>
  <LocaleResource Name="Admin.ShoppingCartType.Product">
    <Value>Product</Value>
  </LocaleResource>
  <LocaleResource Name="Admin.ShoppingCartType.Product.Hint">
    <Value>Search by a specific product.</Value>
  </LocaleResource>
  <LocaleResource Name="Admin.ShoppingCartType.BillingCountry">
    <Value>Billing country</Value>
  </LocaleResource>
  <LocaleResource Name="Admin.ShoppingCartType.BillingCountry.Hint">
    <Value>Filter by billing country.</Value>
  </LocaleResource>
  <LocaleResource Name="Admin.ShoppingCartType.Store">
    <Value>Store</Value>
  </LocaleResource>
  <LocaleResource Name="Admin.ShoppingCartType.Store.Hint">
    <Value>Search by a specific store.</Value>
  </LocaleResource>
  <LocaleResource Name="Admin.Catalog.Categories.Fields.PageSizeOptions">
    <Value>Page size options</Value>
  </LocaleResource>
  <LocaleResource Name="Admin.Catalog.Manufacturers.Fields.PageSizeOptions">
    <Value>Page size options</Value>
  </LocaleResource>
  <LocaleResource Name="Admin.Configuration.Settings.Catalog.ProductsByTagPageSizeOptions">
    <Value>''Products by tag'' page size options</Value>
  </LocaleResource>
  <LocaleResource Name="Admin.Configuration.Settings.Catalog.SearchPagePageSizeOptions">
    <Value>Search page. Page size options</Value>
  </LocaleResource>
  <LocaleResource Name="Admin.Vendors.Fields.PageSizeOptions">
    <Value>Page size options</Value>
  </LocaleResource>
  <LocaleResource Name="Admin.ContentManagement.Blog.BlogPosts.Fields.IncludeInSitemap">
    <Value>Include in sitemap</Value>
  </LocaleResource>
  <LocaleResource Name="Admin.ContentManagement.Blog.BlogPosts.Fields.IncludeInSitemap.Hint">
    <Value>Check to include this blog post in the sitemap.</Value>
  </LocaleResource>
  <LocaleResource Name="Admin.Configuration.Settings.GeneralCommon.SitemapIncludeBlogPosts">
    <Value>Sitemap includes blog posts</Value>
  </LocaleResource>
  <LocaleResource Name="Admin.Configuration.Settings.GeneralCommon.SitemapIncludeBlogPosts.Hint">
    <Value>Check if you want to include blog posts in sitemap.</Value>
  </LocaleResource>
  <LocaleResource Name="Admin.Configuration.Settings.GeneralCommon.SitemapIncludeTopics">
    <Value>Sitemap includes topics</Value>
  </LocaleResource>
  <LocaleResource Name="Admin.Configuration.Settings.GeneralCommon.SitemapIncludeTopics.Hint">
    <Value>Check if you want to include topics in sitemap.</Value>
  </LocaleResource>
  <LocaleResource Name="Sitemap.BlogPosts">
    <Value>Blog posts</Value>
  </LocaleResource>
  <LocaleResource Name="Admin.Configuration.Settings.GeneralCommon.SitemapIncludeNews">
    <Value>Sitemap includes news items</Value>
  </LocaleResource>
  <LocaleResource Name="Admin.Configuration.Settings.GeneralCommon.SitemapIncludeNews.Hint">
    <Value>Check if you want to include news items in sitemap.</Value>
  </LocaleResource>
  <LocaleResource Name="Sitemap.News">
    <Value>News</Value>
  </LocaleResource>
  <LocaleResource Name="Admin.Configuration.Settings.GeneralCommon.Sitemap.Instructions">
    <Value><![CDATA[<p>These settings do not apply to sitemap.xml, only for your site map. You can configure generation for sitemap.xml on <a href="{0}">all settings page</a></p>]]></Value>
  </LocaleResource> 
  <LocaleResource Name="Admin.Configuration.Settings.GeneralCommon.GooglePlusLink">
    <Value></Value>
  </LocaleResource>
  <LocaleResource Name="Admin.Configuration.Settings.GeneralCommon.GooglePlusLink.Hint">
    <Value></Value>
  </LocaleResource>
  <LocaleResource Name="Footer.FollowUs.GooglePlus">
    <Value></Value>
  </LocaleResource>
  <LocaleResource Name="Admin.Configuration.Settings.Gdpr.LogUserProfileChanges">
    <Value>Log user profile changes</Value>
  </LocaleResource>
  <LocaleResource Name="Admin.Configuration.Settings.Gdpr.LogUserProfileChanges.Hint">
    <Value>Check to log user profile changes (if this feature is enabled in your store).</Value>
  </LocaleResource>
  <LocaleResource Name="Enums.Nop.Core.Domain.Gdpr.GdprRequestType.ProfileChanged">
    <Value>User changed profile</Value>
  </LocaleResource>
  <LocaleResource Name="ScheduleTasks.Error">
    <Value>The "{0}" scheduled task failed with the "{1}" error (Task type: "{2}". Store name: "{3}". Task run address: "{4}").</Value>
  </LocaleResource>    
  <LocaleResource Name="ScheduleTasks.TimeoutError">
    <Value>A scheduled task canceled. Timeout expired.</Value>
  </LocaleResource>
   <LocaleResource Name="Admin.Catalog.Categories.Fields.ShowOnHomePage">
    <Value></Value>
  </LocaleResource>
  <LocaleResource Name="Admin.Catalog.Categories.Fields.ShowOnHomePage.Hint">
    <Value></Value>
  </LocaleResource>
  <LocaleResource Name="Admin.Catalog.Products.Fields.ShowOnHomePage">
    <Value></Value>
  </LocaleResource>
  <LocaleResource Name="Admin.Catalog.Products.Fields.ShowOnHomePage.Hint">
    <Value></Value>
  </LocaleResource>
  <LocaleResource Name="Admin.Configuration.Settings.GeneralCommon.DisplayDefaultMenuItemSettings.DisplayHomePageMenuItem">
    <Value></Value>
  </LocaleResource>
  <LocaleResource Name="Admin.Configuration.Settings.GeneralCommon.DisplayDefaultMenuItemSettings.DisplayHomePageMenuItem.Hint">
    <Value></Value>
  </LocaleResource>
  <LocaleResource Name="Admin.Configuration.Settings.ProductEditor.ShowOnHomePage">
    <Value></Value>
  </LocaleResource>
  <LocaleResource Name="Admin.ContentManagement.Polls.Fields.ShowOnHomePage">
    <Value></Value>
  </LocaleResource>
  <LocaleResource Name="Admin.ContentManagement.Polls.Fields.ShowOnHomePage.Hint">
    <Value></Value>
  </LocaleResource>
  <LocaleResource Name="HomePage">
    <Value></Value>
  </LocaleResource>
  <LocaleResource Name="HomePage.Products">
    <Value></Value>
  </LocaleResource>
   <LocaleResource Name="Admin.Catalog.Categories.Fields.ShowOnHomepage">
    <Value>Show on home page</Value>
  </LocaleResource>
  <LocaleResource Name="Admin.Catalog.Categories.Fields.ShowOnHomepage.Hint">
    <Value>Check if you want to show a category on home page.</Value>
  </LocaleResource>
  <LocaleResource Name="Admin.Catalog.Products.Fields.ShowOnHomepage">
    <Value>Show on home page</Value>
  </LocaleResource>
  <LocaleResource Name="Admin.Catalog.Products.Fields.ShowOnHomepage.Hint">
    <Value>Check to display this product on your store''s home page. Recommended for your most popular products.</Value>
  </LocaleResource>
  <LocaleResource Name="Admin.Configuration.Settings.GeneralCommon.DisplayDefaultMenuItemSettings.DisplayHomepageMenuItem">
    <Value>Display "Home page"</Value>
  </LocaleResource>
  <LocaleResource Name="Admin.Configuration.Settings.GeneralCommon.DisplayDefaultMenuItemSettings.DisplayHomepageMenuItem.Hint">
    <Value>Check if "Home page" menu item should be displayed in the top menu.</Value>
  </LocaleResource>
  <LocaleResource Name="Admin.Configuration.Settings.ProductEditor.ShowOnHomepage">
    <Value>Show on home page</Value>
  </LocaleResource>
  <LocaleResource Name="Admin.ContentManagement.Polls.Fields.ShowOnHomepage">
    <Value>Show on home page</Value>
  </LocaleResource>
  <LocaleResource Name="Admin.ContentManagement.Polls.Fields.ShowOnHomepage.Hint">
    <Value>Check if you want to show poll on the home page.</Value>
  </LocaleResource>
  <LocaleResource Name="Homepage">
    <Value>Home page</Value>
  </LocaleResource>
  <LocaleResource Name="Homepage.Products">
    <Value>Featured products</Value>
  </LocaleResource>
  <LocaleResource Name="Enums.Nop.Core.Plugins.LoadPluginsMode.All">
    <Value></Value>
  </LocaleResource>
  <LocaleResource Name="Enums.Nop.Core.Plugins.LoadPluginsMode.InstalledOnly">
    <Value></Value>
  </LocaleResource>
  <LocaleResource Name="Enums.Nop.Core.Plugins.LoadPluginsMode.NotInstalledOnly">
    <Value></Value>
  </LocaleResource>
  <LocaleResource Name="Enums.Nop.Services.Plugins.LoadPluginsMode.All">
    <Value>All</Value>
  </LocaleResource>
  <LocaleResource Name="Enums.Nop.Services.Plugins.LoadPluginsMode.InstalledOnly">
    <Value>Installed</Value>
  </LocaleResource>
  <LocaleResource Name="Enums.Nop.Services.Plugins.LoadPluginsMode.NotInstalledOnly">
    <Value>Not installed</Value>
  </LocaleResource>
  <LocaleResource Name="Admin.Configuration.Settings.GeneralCommon.EnableHtmlMinification">
    <Value>Html minification</Value>
  </LocaleResource>
  <LocaleResource Name="Admin.Configuration.Settings.GeneralCommon.EnableHtmlMinification.Hint">
    <Value>Allows you to minify HTML pages as well as compress them, thereby increasing the download speed. Please note that after applying this setting, you need to restart the application.</Value>
  </LocaleResource>
    <LocaleResource Name="Admin.Configuration.Settings.GeneralCommon.BlockTitle.Minification">
    <Value>Minification</Value>
  </LocaleResource>
  <LocaleResource Name="Admin.System.Warnings.ProxyConnection.Failed">
    <Value>Proxy connection failed</Value>
  </LocaleResource>
  <LocaleResource Name="Admin.System.Warnings.ProxyConnection.OK">
    <Value>Proxy connection is OK</Value>
  </LocaleResource>
  <LocaleResource Name="Admin.Catalog.Products.List.SearchIncludeSubCategories">
    <Value>Search subcategories</Value>
  </LocaleResource>
  <LocaleResource Name="Admin.Catalog.Products.List.SearchIncludeSubCategories.Hint">
    <Value>Check to search in subcategories.</Value>
  </LocaleResource>
  <LocaleResource Name="Admin.Catalog.Categories.Fields.PageSizeOptions.ShouldHaveUniqueItems">
    <Value>Page size options should not have duplicate items.</Value>
  </LocaleResource>
  <LocaleResource Name="Admin.Catalog.Manufacturers.Fields.PageSizeOptions.ShouldHaveUniqueItems">
    <Value>Page size options should have unique items.</Value>
  </LocaleResource>
  <LocaleResource Name="Admin.Vendors.Fields.PageSizeOptions.ShouldHaveUniqueItems">
    <Value>Page size options should have unique items.</Value>
  </LocaleResource>
  <LocaleResource Name="Admin.Catalog.Categories.Manage">
    <Value></Value>
  </LocaleResource>
  <LocaleResource Name="Admin.Configuration.Shipping.Restrictions.Manage">
    <Value></Value>
  </LocaleResource>
  <LocaleResource Name="Admin.ContentManagement.Forums.Manage">
    <Value></Value>
  </LocaleResource>
  <LocaleResource Name="Admin.ContentManagement.Topics.Display">
    <Value>Display</Value>
  </LocaleResource>
  <LocaleResource Name="Plugins.Shipping.UPS.Fields.Url">
    <Value></Value>
  </LocaleResource>
  <LocaleResource Name="Plugins.Shipping.UPS.Fields.Url.Hint">
    <Value></Value>
  </LocaleResource>
  <LocaleResource Name="Plugins.Shipping.UPS.Fields.UseSandbox">
    <Value>Use sandbox</Value>
  </LocaleResource>
  <LocaleResource Name="Plugins.Shipping.UPS.Fields.UseSandbox.Hint">
    <Value>Check to use sandbox (testing environment).</Value>
  </LocaleResource>
  <LocaleResource Name="Plugins.Shipping.UPS.Fields.SaturdayDeliveryEnabled">
    <Value>Saturday Delivery enabled</Value>
  </LocaleResource>
  <LocaleResource Name="Plugins.Shipping.UPS.Fields.SaturdayDeliveryEnabled.Hint">
    <Value>Check to get rates for Saturday Delivery options.</Value>
  </LocaleResource>
  <LocaleResource Name="Admin.System.Warnings.Errors">
    <Value><![CDATA[The store has some error(s) or warning(s). Please find more information on the <a href="{0}">Warnings</a> page]]></Value>
  </LocaleResource>
  <LocaleResource Name="Account.Login.Fields.UserName">
    <Value></Value>
  </LocaleResource>
  <LocaleResource Name="Account.Login.Fields.Username">
    <Value>Username</Value>
  </LocaleResource>
 <LocaleResource Name="Admin.Configuration.Settings.Shipping.AllowPickUpInStore">
    <Value></Value>
  </LocaleResource>
  <LocaleResource Name="Admin.Configuration.Settings.Shipping.AllowPickUpInStore.Hint">
    <Value></Value>
  </LocaleResource>
   <LocaleResource Name="Admin.Configuration.Settings.Shipping.AllowPickupInStore">
    <Value>"Pick Up in Store" enabled</Value>
  </LocaleResource>
  <LocaleResource Name="Admin.Configuration.Settings.Shipping.AllowPickupInStore.Hint">
    <Value>A value indicating whether "Pick Up in Store" option is enabled during checkout. Please ensure that you have at least one active pickup point provider.</Value>
  </LocaleResource>
  <LocaleResource Name="Admin.Configuration.Settings.Shipping.IgnoreAdditionalShippingChargeForPickUpInStore">
    <Value></Value>
  </LocaleResource>
  <LocaleResource Name="Admin.Configuration.Settings.Shipping.IgnoreAdditionalShippingChargeForPickUpInStore.Hint">
    <Value></Value>
  </LocaleResource>
  <LocaleResource Name="Admin.Configuration.Settings.Shipping.IgnoreAdditionalShippingChargeForPickupInStore">
    <Value>Ignore additional shipping charge for pick up in store</Value>
  </LocaleResource>
  <LocaleResource Name="Admin.Configuration.Settings.Shipping.IgnoreAdditionalShippingChargeForPickupInStore.Hint">
    <Value>Check if you want ignore additional shipping charge for pick up in store.</Value>
  </LocaleResource>  
</Language>'

CREATE TABLE #LocaleStringResourceTmp
	(
		[ResourceName] [nvarchar](200) NOT NULL,
		[ResourceValue] [nvarchar](max) NOT NULL
	)

INSERT INTO #LocaleStringResourceTmp (ResourceName, ResourceValue)
SELECT	nref.value('@Name', 'nvarchar(200)'), nref.value('Value[1]', 'nvarchar(MAX)')
FROM	@resources.nodes('//Language/LocaleResource') AS R(nref)

--do it for each existing language
DECLARE @ExistingLanguageID int
DECLARE cur_existinglanguage CURSOR FOR
SELECT [ID]
FROM [Language]
OPEN cur_existinglanguage
FETCH NEXT FROM cur_existinglanguage INTO @ExistingLanguageID
WHILE @@FETCH_STATUS = 0
BEGIN
	DECLARE @ResourceName nvarchar(200)
	DECLARE @ResourceValue nvarchar(MAX)
	DECLARE cur_localeresource CURSOR FOR
	SELECT ResourceName, ResourceValue
	FROM #LocaleStringResourceTmp
	OPEN cur_localeresource
	FETCH NEXT FROM cur_localeresource INTO @ResourceName, @ResourceValue
	WHILE @@FETCH_STATUS = 0
	BEGIN
		IF (EXISTS (SELECT 1 FROM [LocaleStringResource] WHERE LanguageID=@ExistingLanguageID AND ResourceName=@ResourceName))
		BEGIN
			UPDATE [LocaleStringResource]
			SET [ResourceValue]=@ResourceValue
			WHERE LanguageID=@ExistingLanguageID AND ResourceName=@ResourceName
		END
		ELSE 
		BEGIN
			INSERT INTO [LocaleStringResource]
			(
				[LanguageId],
				[ResourceName],
				[ResourceValue]
			)
			VALUES
			(
				@ExistingLanguageID,
				@ResourceName,
				@ResourceValue
			)
		END
		
		IF (@ResourceValue is null or @ResourceValue = '')
		BEGIN
			DELETE [LocaleStringResource]
			WHERE LanguageID=@ExistingLanguageID AND ResourceName=@ResourceName
		END
		
		FETCH NEXT FROM cur_localeresource INTO @ResourceName, @ResourceValue
	END
	CLOSE cur_localeresource
	DEALLOCATE cur_localeresource


	--fetch next language identifier
	FETCH NEXT FROM cur_existinglanguage INTO @ExistingLanguageID
END
CLOSE cur_existinglanguage
DEALLOCATE cur_existinglanguage

DROP TABLE #LocaleStringResourceTmp
GO

UPDATE [Topic] 
SET [IncludeInFooterColumn1] = 0
WHERE [SystemName] = 'VendorTermsOfService'
GO

ALTER TABLE [Topic] ALTER COLUMN [Title] nvarchar(max) NULL
GO

-- #3236
IF NOT EXISTS (SELECT 1 FROM sys.columns WHERE object_id=object_id('[BlogPost]') and NAME='IncludeInSitemap')
BEGIN
	ALTER TABLE [BlogPost]
	ADD [IncludeInSitemap] bit NULL
END
GO

UPDATE [BlogPost]
SET [IncludeInSitemap] = 0
WHERE [IncludeInSitemap] IS NULL
GO

ALTER TABLE [BlogPost]
ALTER COLUMN [IncludeInSitemap] bit NOT NULL
GO

-- update the "ProductLoadAllPaged" stored procedure
ALTER PROCEDURE [ProductLoadAllPaged]
(
	@CategoryIds		nvarchar(MAX) = null,	--a list of category IDs (comma-separated list). e.g. 1,2,3
	@ManufacturerId		int = 0,
	@StoreId			int = 0,
	@VendorId			int = 0,
	@WarehouseId		int = 0,
	@ProductTypeId		int = null, --product type identifier, null - load all products
	@VisibleIndividuallyOnly bit = 0, 	--0 - load all products , 1 - "visible indivially" only
	@MarkedAsNewOnly	bit = 0, 	--0 - load all products , 1 - "marked as new" only
	@ProductTagId		int = 0,
	@FeaturedProducts	bit = null,	--0 featured only , 1 not featured only, null - load all products
	@PriceMin			decimal(18, 4) = null,
	@PriceMax			decimal(18, 4) = null,
	@Keywords			nvarchar(4000) = null,
	@SearchDescriptions bit = 0, --a value indicating whether to search by a specified "keyword" in product descriptions
	@SearchManufacturerPartNumber bit = 0, -- a value indicating whether to search by a specified "keyword" in manufacturer part number
	@SearchSku			bit = 0, --a value indicating whether to search by a specified "keyword" in product SKU
	@SearchProductTags  bit = 0, --a value indicating whether to search by a specified "keyword" in product tags
	@UseFullTextSearch  bit = 0,
	@FullTextMode		int = 0, --0 - using CONTAINS with <prefix_term>, 5 - using CONTAINS and OR with <prefix_term>, 10 - using CONTAINS and AND with <prefix_term>
	@FilteredSpecs		nvarchar(MAX) = null,	--filter by specification attribute options (comma-separated list of IDs). e.g. 14,15,16
	@LanguageId			int = 0,
	@OrderBy			int = 0, --0 - position, 5 - Name: A to Z, 6 - Name: Z to A, 10 - Price: Low to High, 11 - Price: High to Low, 15 - creation date
	@AllowedCustomerRoleIds	nvarchar(MAX) = null,	--a list of customer role IDs (comma-separated list) for which a product should be shown (if a subject to ACL)
	@PageIndex			int = 0, 
	@PageSize			int = 2147483644,
	@ShowHidden			bit = 0,
	@OverridePublished	bit = null, --null - process "Published" property according to "showHidden" parameter, true - load only "Published" products, false - load only "Unpublished" products
	@LoadFilterableSpecificationAttributeOptionIds bit = 0, --a value indicating whether we should load the specification attribute option identifiers applied to loaded products (all pages)
	@FilterableSpecificationAttributeOptionIds nvarchar(MAX) = null OUTPUT, --the specification attribute option identifiers applied to loaded products (all pages). returned as a comma separated list of identifiers
	@TotalRecords		int = null OUTPUT
)
AS
BEGIN
	
	/* Products that filtered by keywords */
	CREATE TABLE #KeywordProducts
	(
		[ProductId] int NOT NULL
	)

	DECLARE
		@SearchKeywords bit,
		@OriginalKeywords nvarchar(4000),
		@sql nvarchar(max),
		@sql_orderby nvarchar(max)

	SET NOCOUNT ON
	
	--filter by keywords
	SET @Keywords = isnull(@Keywords, '')
	SET @Keywords = rtrim(ltrim(@Keywords))
	SET @OriginalKeywords = @Keywords
	IF ISNULL(@Keywords, '') != ''
	BEGIN
		SET @SearchKeywords = 1
		
		IF @UseFullTextSearch = 1
		BEGIN
			--remove wrong chars (' ")
			SET @Keywords = REPLACE(@Keywords, '''', '')
			SET @Keywords = REPLACE(@Keywords, '"', '')
			
			--full-text search
			IF @FullTextMode = 0 
			BEGIN
				--0 - using CONTAINS with <prefix_term>
				SET @Keywords = ' "' + @Keywords + '*" '
			END
			ELSE
			BEGIN
				--5 - using CONTAINS and OR with <prefix_term>
				--10 - using CONTAINS and AND with <prefix_term>

				--clean multiple spaces
				WHILE CHARINDEX('  ', @Keywords) > 0 
					SET @Keywords = REPLACE(@Keywords, '  ', ' ')

				DECLARE @concat_term nvarchar(100)				
				IF @FullTextMode = 5 --5 - using CONTAINS and OR with <prefix_term>
				BEGIN
					SET @concat_term = 'OR'
				END 
				IF @FullTextMode = 10 --10 - using CONTAINS and AND with <prefix_term>
				BEGIN
					SET @concat_term = 'AND'
				END

				--now let's build search string
				declare @fulltext_keywords nvarchar(4000)
				set @fulltext_keywords = N''
				declare @index int		
		
				set @index = CHARINDEX(' ', @Keywords, 0)

				-- if index = 0, then only one field was passed
				IF(@index = 0)
					set @fulltext_keywords = ' "' + @Keywords + '*" '
				ELSE
				BEGIN		
					DECLARE @first BIT
					SET  @first = 1			
					WHILE @index > 0
					BEGIN
						IF (@first = 0)
							SET @fulltext_keywords = @fulltext_keywords + ' ' + @concat_term + ' '
						ELSE
							SET @first = 0

						SET @fulltext_keywords = @fulltext_keywords + '"' + SUBSTRING(@Keywords, 1, @index - 1) + '*"'					
						SET @Keywords = SUBSTRING(@Keywords, @index + 1, LEN(@Keywords) - @index)						
						SET @index = CHARINDEX(' ', @Keywords, 0)
					end
					
					-- add the last field
					IF LEN(@fulltext_keywords) > 0
						SET @fulltext_keywords = @fulltext_keywords + ' ' + @concat_term + ' ' + '"' + SUBSTRING(@Keywords, 1, LEN(@Keywords)) + '*"'	
				END
				SET @Keywords = @fulltext_keywords
			END
		END
		ELSE
		BEGIN
			--usual search by PATINDEX
			SET @Keywords = '%' + @Keywords + '%'
		END
		--PRINT @Keywords

		--product name
		SET @sql = '
		INSERT INTO #KeywordProducts ([ProductId])
		SELECT p.Id
		FROM Product p with (NOLOCK)
		WHERE '
		IF @UseFullTextSearch = 1
			SET @sql = @sql + 'CONTAINS(p.[Name], @Keywords) '
		ELSE
			SET @sql = @sql + 'PATINDEX(@Keywords, p.[Name]) > 0 '


		--localized product name
		SET @sql = @sql + '
		UNION
		SELECT lp.EntityId
		FROM LocalizedProperty lp with (NOLOCK)
		WHERE
			lp.LocaleKeyGroup = N''Product''
			AND lp.LanguageId = ' + ISNULL(CAST(@LanguageId AS nvarchar(max)), '0') + '
			AND lp.LocaleKey = N''Name'''
		IF @UseFullTextSearch = 1
			SET @sql = @sql + ' AND CONTAINS(lp.[LocaleValue], @Keywords) '
		ELSE
			SET @sql = @sql + ' AND PATINDEX(@Keywords, lp.[LocaleValue]) > 0 '
	

		IF @SearchDescriptions = 1
		BEGIN
			--product short description
			SET @sql = @sql + '
			UNION
			SELECT p.Id
			FROM Product p with (NOLOCK)
			WHERE '
			IF @UseFullTextSearch = 1
				SET @sql = @sql + 'CONTAINS(p.[ShortDescription], @Keywords) '
			ELSE
				SET @sql = @sql + 'PATINDEX(@Keywords, p.[ShortDescription]) > 0 '


			--product full description
			SET @sql = @sql + '
			UNION
			SELECT p.Id
			FROM Product p with (NOLOCK)
			WHERE '
			IF @UseFullTextSearch = 1
				SET @sql = @sql + 'CONTAINS(p.[FullDescription], @Keywords) '
			ELSE
				SET @sql = @sql + 'PATINDEX(@Keywords, p.[FullDescription]) > 0 '



			--localized product short description
			SET @sql = @sql + '
			UNION
			SELECT lp.EntityId
			FROM LocalizedProperty lp with (NOLOCK)
			WHERE
				lp.LocaleKeyGroup = N''Product''
				AND lp.LanguageId = ' + ISNULL(CAST(@LanguageId AS nvarchar(max)), '0') + '
				AND lp.LocaleKey = N''ShortDescription'''
			IF @UseFullTextSearch = 1
				SET @sql = @sql + ' AND CONTAINS(lp.[LocaleValue], @Keywords) '
			ELSE
				SET @sql = @sql + ' AND PATINDEX(@Keywords, lp.[LocaleValue]) > 0 '
				

			--localized product full description
			SET @sql = @sql + '
			UNION
			SELECT lp.EntityId
			FROM LocalizedProperty lp with (NOLOCK)
			WHERE
				lp.LocaleKeyGroup = N''Product''
				AND lp.LanguageId = ' + ISNULL(CAST(@LanguageId AS nvarchar(max)), '0') + '
				AND lp.LocaleKey = N''FullDescription'''
			IF @UseFullTextSearch = 1
				SET @sql = @sql + ' AND CONTAINS(lp.[LocaleValue], @Keywords) '
			ELSE
				SET @sql = @sql + ' AND PATINDEX(@Keywords, lp.[LocaleValue]) > 0 '
		END

		--manufacturer part number (exact match)
		IF @SearchManufacturerPartNumber = 1
		BEGIN
			SET @sql = @sql + '
			UNION
			SELECT p.Id
			FROM Product p with (NOLOCK)
			WHERE p.[ManufacturerPartNumber] = @OriginalKeywords '
		END

		--SKU (exact match)
		IF @SearchSku = 1
		BEGIN
			SET @sql = @sql + '
			UNION
			SELECT p.Id
			FROM Product p with (NOLOCK)
			WHERE p.[Sku] = @OriginalKeywords '
		END

		IF @SearchProductTags = 1
		BEGIN
			--product tags (exact match)
			SET @sql = @sql + '
			UNION
			SELECT pptm.Product_Id
			FROM Product_ProductTag_Mapping pptm with(NOLOCK) INNER JOIN ProductTag pt with(NOLOCK) ON pt.Id = pptm.ProductTag_Id
			WHERE pt.[Name] = @OriginalKeywords '

			--localized product tags
			SET @sql = @sql + '
			UNION
			SELECT pptm.Product_Id
			FROM LocalizedProperty lp with (NOLOCK) INNER JOIN Product_ProductTag_Mapping pptm with(NOLOCK) ON lp.EntityId = pptm.ProductTag_Id
			WHERE
				lp.LocaleKeyGroup = N''ProductTag''
				AND lp.LanguageId = ' + ISNULL(CAST(@LanguageId AS nvarchar(max)), '0') + '
				AND lp.LocaleKey = N''Name''
				AND lp.[LocaleValue] = @OriginalKeywords '
		END

		--PRINT (@sql)
		EXEC sp_executesql @sql, N'@Keywords nvarchar(4000), @OriginalKeywords nvarchar(4000)', @Keywords, @OriginalKeywords

	END
	ELSE
	BEGIN
		SET @SearchKeywords = 0
	END

	--filter by category IDs
	SET @CategoryIds = isnull(@CategoryIds, '')	
	CREATE TABLE #FilteredCategoryIds
	(
		CategoryId int not null
	)
	INSERT INTO #FilteredCategoryIds (CategoryId)
	SELECT CAST(data as int) FROM [nop_splitstring_to_table](@CategoryIds, ',')	
	DECLARE @CategoryIdsCount int	
	SET @CategoryIdsCount = (SELECT COUNT(1) FROM #FilteredCategoryIds)

	--filter by customer role IDs (access control list)
	SET @AllowedCustomerRoleIds = isnull(@AllowedCustomerRoleIds, '')	
	CREATE TABLE #FilteredCustomerRoleIds
	(
		CustomerRoleId int not null
	)
	INSERT INTO #FilteredCustomerRoleIds (CustomerRoleId)
	SELECT CAST(data as int) FROM [nop_splitstring_to_table](@AllowedCustomerRoleIds, ',')
	DECLARE @FilteredCustomerRoleIdsCount int	
	SET @FilteredCustomerRoleIdsCount = (SELECT COUNT(1) FROM #FilteredCustomerRoleIds)
	
	--paging
	DECLARE @PageLowerBound int
	DECLARE @PageUpperBound int
	DECLARE @RowsToReturn int
	SET @RowsToReturn = @PageSize * (@PageIndex + 1)	
	SET @PageLowerBound = @PageSize * @PageIndex
	SET @PageUpperBound = @PageLowerBound + @PageSize + 1
	
	CREATE TABLE #DisplayOrderTmp 
	(
		[Id] int IDENTITY (1, 1) NOT NULL,
		[ProductId] int NOT NULL
	)

	SET @sql = '
	SELECT p.Id
	FROM
		Product p with (NOLOCK)'
	
	IF @CategoryIdsCount > 0
	BEGIN
		SET @sql = @sql + '
		INNER JOIN Product_Category_Mapping pcm with (NOLOCK)
			ON p.Id = pcm.ProductId'
	END
	
	IF @ManufacturerId > 0
	BEGIN
		SET @sql = @sql + '
		INNER JOIN Product_Manufacturer_Mapping pmm with (NOLOCK)
			ON p.Id = pmm.ProductId'
	END
	
	IF ISNULL(@ProductTagId, 0) != 0
	BEGIN
		SET @sql = @sql + '
		INNER JOIN Product_ProductTag_Mapping pptm with (NOLOCK)
			ON p.Id = pptm.Product_Id'
	END
	
	--searching by keywords
	IF @SearchKeywords = 1
	BEGIN
		SET @sql = @sql + '
		JOIN #KeywordProducts kp
			ON  p.Id = kp.ProductId'
	END
	
	SET @sql = @sql + '
	WHERE
		p.Deleted = 0'
	
	--filter by category
	IF @CategoryIdsCount > 0
	BEGIN
		SET @sql = @sql + '
		AND pcm.CategoryId IN ('
		
		SET @sql = @sql + + CAST(@CategoryIds AS nvarchar(max))

		SET @sql = @sql + ')'

		IF @FeaturedProducts IS NOT NULL
		BEGIN
			SET @sql = @sql + '
		AND pcm.IsFeaturedProduct = ' + CAST(@FeaturedProducts AS nvarchar(max))
		END
	END
	
	--filter by manufacturer
	IF @ManufacturerId > 0
	BEGIN
		SET @sql = @sql + '
		AND pmm.ManufacturerId = ' + CAST(@ManufacturerId AS nvarchar(max))
		
		IF @FeaturedProducts IS NOT NULL
		BEGIN
			SET @sql = @sql + '
		AND pmm.IsFeaturedProduct = ' + CAST(@FeaturedProducts AS nvarchar(max))
		END
	END
	
	--filter by vendor
	IF @VendorId > 0
	BEGIN
		SET @sql = @sql + '
		AND p.VendorId = ' + CAST(@VendorId AS nvarchar(max))
	END
	
	--filter by warehouse
	IF @WarehouseId > 0
	BEGIN
		--we should also ensure that 'ManageInventoryMethodId' is set to 'ManageStock' (1)
		--but we skip it in order to prevent hard-coded values (e.g. 1) and for better performance
		SET @sql = @sql + '
		AND  
			(
				(p.UseMultipleWarehouses = 0 AND
					p.WarehouseId = ' + CAST(@WarehouseId AS nvarchar(max)) + ')
				OR
				(p.UseMultipleWarehouses > 0 AND
					EXISTS (SELECT 1 FROM ProductWarehouseInventory [pwi]
					WHERE [pwi].WarehouseId = ' + CAST(@WarehouseId AS nvarchar(max)) + ' AND [pwi].ProductId = p.Id))
			)'
	END
	
	--filter by product type
	IF @ProductTypeId is not null
	BEGIN
		SET @sql = @sql + '
		AND p.ProductTypeId = ' + CAST(@ProductTypeId AS nvarchar(max))
	END
	
	--filter by "visible individually"
	IF @VisibleIndividuallyOnly = 1
	BEGIN
		SET @sql = @sql + '
		AND p.VisibleIndividually = 1'
	END
	
	--filter by "marked as new"
	IF @MarkedAsNewOnly = 1
	BEGIN
		SET @sql = @sql + '
		AND p.MarkAsNew = 1
		AND (getutcdate() BETWEEN ISNULL(p.MarkAsNewStartDateTimeUtc, ''1/1/1900'') and ISNULL(p.MarkAsNewEndDateTimeUtc, ''1/1/2999''))'
	END
	
	--filter by product tag
	IF ISNULL(@ProductTagId, 0) != 0
	BEGIN
		SET @sql = @sql + '
		AND pptm.ProductTag_Id = ' + CAST(@ProductTagId AS nvarchar(max))
	END
	
	--"Published" property
	IF (@OverridePublished is null)
	BEGIN
		--process according to "showHidden"
		IF @ShowHidden = 0
		BEGIN
			SET @sql = @sql + '
			AND p.Published = 1'
		END
	END
	ELSE IF (@OverridePublished = 1)
	BEGIN
		--published only
		SET @sql = @sql + '
		AND p.Published = 1'
	END
	ELSE IF (@OverridePublished = 0)
	BEGIN
		--unpublished only
		SET @sql = @sql + '
		AND p.Published = 0'
	END
	
	--show hidden
	IF @ShowHidden = 0
	BEGIN
		SET @sql = @sql + '
		AND p.Deleted = 0
		AND (getutcdate() BETWEEN ISNULL(p.AvailableStartDateTimeUtc, ''1/1/1900'') and ISNULL(p.AvailableEndDateTimeUtc, ''1/1/2999''))'
	END
	
	--min price
	IF @PriceMin is not null
	BEGIN
		SET @sql = @sql + '
		AND (p.Price >= ' + CAST(@PriceMin AS nvarchar(max)) + ')'
	END
	
	--max price
	IF @PriceMax is not null
	BEGIN
		SET @sql = @sql + '
		AND (p.Price <= ' + CAST(@PriceMax AS nvarchar(max)) + ')'
	END
	
	--show hidden and ACL
	IF  @ShowHidden = 0 and @FilteredCustomerRoleIdsCount > 0
	BEGIN
		SET @sql = @sql + '
		AND (p.SubjectToAcl = 0 OR EXISTS (
			SELECT 1 FROM #FilteredCustomerRoleIds [fcr]
			WHERE
				[fcr].CustomerRoleId IN (
					SELECT [acl].CustomerRoleId
					FROM [AclRecord] acl with (NOLOCK)
					WHERE [acl].EntityId = p.Id AND [acl].EntityName = ''Product''
				)
			))'
	END
	
	--filter by store
	IF @StoreId > 0
	BEGIN
		SET @sql = @sql + '
		AND (p.LimitedToStores = 0 OR EXISTS (
			SELECT 1 FROM [StoreMapping] sm with (NOLOCK)
			WHERE [sm].EntityId = p.Id AND [sm].EntityName = ''Product'' and [sm].StoreId=' + CAST(@StoreId AS nvarchar(max)) + '
			))'
	END
	
    --prepare filterable specification attribute option identifier (if requested)
    IF @LoadFilterableSpecificationAttributeOptionIds = 1
	BEGIN		
		CREATE TABLE #FilterableSpecs 
		(
			[SpecificationAttributeOptionId] int NOT NULL
		)
        DECLARE @sql_filterableSpecs nvarchar(max)
        SET @sql_filterableSpecs = '
	        INSERT INTO #FilterableSpecs ([SpecificationAttributeOptionId])
	        SELECT DISTINCT [psam].SpecificationAttributeOptionId
	        FROM [Product_SpecificationAttribute_Mapping] [psam] WITH (NOLOCK)
	            WHERE [psam].[AllowFiltering] = 1
	            AND [psam].[ProductId] IN (' + @sql + ')'

        EXEC sp_executesql @sql_filterableSpecs

		--build comma separated list of filterable identifiers
		SELECT @FilterableSpecificationAttributeOptionIds = COALESCE(@FilterableSpecificationAttributeOptionIds + ',' , '') + CAST(SpecificationAttributeOptionId as nvarchar(4000))
		FROM #FilterableSpecs

		DROP TABLE #FilterableSpecs
 	END

	--filter by specification attribution options
	SET @FilteredSpecs = isnull(@FilteredSpecs, '')	
	CREATE TABLE #FilteredSpecs
	(
		SpecificationAttributeOptionId int not null
	)
	INSERT INTO #FilteredSpecs (SpecificationAttributeOptionId)
	SELECT CAST(data as int) FROM [nop_splitstring_to_table](@FilteredSpecs, ',') 

    CREATE TABLE #FilteredSpecsWithAttributes
	(
        SpecificationAttributeId int not null,
		SpecificationAttributeOptionId int not null
	)
	INSERT INTO #FilteredSpecsWithAttributes (SpecificationAttributeId, SpecificationAttributeOptionId)
	SELECT sao.SpecificationAttributeId, fs.SpecificationAttributeOptionId
    FROM #FilteredSpecs fs INNER JOIN SpecificationAttributeOption sao ON sao.Id = fs.SpecificationAttributeOptionId
    ORDER BY sao.SpecificationAttributeId 

    DECLARE @SpecAttributesCount int	
	SET @SpecAttributesCount = (SELECT COUNT(1) FROM #FilteredSpecsWithAttributes)
	IF @SpecAttributesCount > 0
	BEGIN
		--do it for each specified specification option
		DECLARE @SpecificationAttributeOptionId int
        DECLARE @SpecificationAttributeId int
        DECLARE @LastSpecificationAttributeId int
        SET @LastSpecificationAttributeId = 0
		DECLARE cur_SpecificationAttributeOption CURSOR FOR
		SELECT SpecificationAttributeId, SpecificationAttributeOptionId
		FROM #FilteredSpecsWithAttributes

		OPEN cur_SpecificationAttributeOption
        FOREACH:
            FETCH NEXT FROM cur_SpecificationAttributeOption INTO @SpecificationAttributeId, @SpecificationAttributeOptionId
            IF (@LastSpecificationAttributeId <> 0 AND @SpecificationAttributeId <> @LastSpecificationAttributeId OR @@FETCH_STATUS <> 0) 
			    SET @sql = @sql + '
        AND p.Id in (select psam.ProductId from [Product_SpecificationAttribute_Mapping] psam with (NOLOCK) where psam.AllowFiltering = 1 and psam.SpecificationAttributeOptionId IN (SELECT SpecificationAttributeOptionId FROM #FilteredSpecsWithAttributes WHERE SpecificationAttributeId = ' + CAST(@LastSpecificationAttributeId AS nvarchar(max)) + '))'
            SET @LastSpecificationAttributeId = @SpecificationAttributeId
		IF @@FETCH_STATUS = 0 GOTO FOREACH
		CLOSE cur_SpecificationAttributeOption
		DEALLOCATE cur_SpecificationAttributeOption
	END

	--sorting
	SET @sql_orderby = ''	
	IF @OrderBy = 5 /* Name: A to Z */
		SET @sql_orderby = ' p.[Name] ASC'
	ELSE IF @OrderBy = 6 /* Name: Z to A */
		SET @sql_orderby = ' p.[Name] DESC'
	ELSE IF @OrderBy = 10 /* Price: Low to High */
		SET @sql_orderby = ' p.[Price] ASC'
	ELSE IF @OrderBy = 11 /* Price: High to Low */
		SET @sql_orderby = ' p.[Price] DESC'
	ELSE IF @OrderBy = 15 /* creation date */
		SET @sql_orderby = ' p.[CreatedOnUtc] DESC'
	ELSE /* default sorting, 0 (position) */
	BEGIN
		--category position (display order)
		IF @CategoryIdsCount > 0 SET @sql_orderby = ' pcm.DisplayOrder ASC'
		
		--manufacturer position (display order)
		IF @ManufacturerId > 0
		BEGIN
			IF LEN(@sql_orderby) > 0 SET @sql_orderby = @sql_orderby + ', '
			SET @sql_orderby = @sql_orderby + ' pmm.DisplayOrder ASC'
		END
		
		--name
		IF LEN(@sql_orderby) > 0 SET @sql_orderby = @sql_orderby + ', '
		SET @sql_orderby = @sql_orderby + ' p.[Name] ASC'
	END
	
	SET @sql = @sql + '
	ORDER BY' + @sql_orderby
	
    SET @sql = '
    INSERT INTO #DisplayOrderTmp ([ProductId])' + @sql

	--PRINT (@sql)
	EXEC sp_executesql @sql

	DROP TABLE #FilteredCategoryIds
	DROP TABLE #FilteredSpecs
    DROP TABLE #FilteredSpecsWithAttributes
	DROP TABLE #FilteredCustomerRoleIds
	DROP TABLE #KeywordProducts

	CREATE TABLE #PageIndex 
	(
		[IndexId] int IDENTITY (1, 1) NOT NULL,
		[ProductId] int NOT NULL
	)
	INSERT INTO #PageIndex ([ProductId])
	SELECT ProductId
	FROM #DisplayOrderTmp
	GROUP BY ProductId
	ORDER BY min([Id])

	--total records
	SET @TotalRecords = @@rowcount
	
	DROP TABLE #DisplayOrderTmp

	--return products
	SELECT TOP (@RowsToReturn)
		p.*
	FROM
		#PageIndex [pi]
		INNER JOIN Product p with (NOLOCK) on p.Id = [pi].[ProductId]
	WHERE
		[pi].IndexId > @PageLowerBound AND 
		[pi].IndexId < @PageUpperBound
	ORDER BY
		[pi].IndexId
	
	DROP TABLE #PageIndex
END
GO

--new setting
IF NOT EXISTS (SELECT 1 FROM [Setting] WHERE [Name] = N'shippingsettings.ignoreadditionalshippingchargeforpickupinstore')
BEGIN
	INSERT [Setting] ([Name], [Value], [StoreId])
	VALUES (N'shippingsettings.ignoreadditionalshippingchargeforpickupinstore', N'true', 0)
END
GO

--new setting
IF NOT EXISTS (SELECT 1 FROM [Setting] WHERE [name] = N'adminareasettings.usericheditorforcustomeremails')
BEGIN
    INSERT [Setting] ([Name], [Value], [StoreId])
    VALUES (N'adminareasettings.usericheditorforcustomeremails', N'False', 0)
END
GO

--new setting
IF NOT EXISTS (SELECT 1 FROM [Setting] WHERE [Name] = N'messagessettings.usepopupnotifications')
BEGIN
    INSERT [Setting] ([Name], [Value], [StoreId])
    VALUES (N'messagessettings.usepopupnotifications', N'False', 0)
END
GO

--new setting
IF NOT EXISTS (SELECT 1 FROM [Setting] WHERE [Name] = N'customersettings.passwordrequirelowercase')
BEGIN
    INSERT [Setting] ([Name], [Value], [StoreId])
    VALUES (N'customersettings.passwordrequirelowercase', N'False', 0)
END
GO

--new setting
IF NOT EXISTS (SELECT 1 FROM [Setting] WHERE [Name] = N'customersettings.passwordrequireuppercase')
BEGIN
    INSERT [Setting] ([Name], [Value], [StoreId])
    VALUES (N'customersettings.passwordrequireuppercase', N'False', 0)
END
GO

--new setting
IF NOT EXISTS (SELECT 1 FROM [Setting] WHERE [Name] = N'customersettings.passwordrequirenonalphanumeric')
BEGIN
    INSERT [Setting] ([Name], [Value], [StoreId])
    VALUES (N'customersettings.passwordrequirenonalphanumeric', N'False', 0)
END
GO

--new setting
IF NOT EXISTS (SELECT 1 FROM [Setting] WHERE [Name] = N'customersettings.passwordrequiredigit')
BEGIN
    INSERT [Setting] ([Name], [Value], [StoreId])
    VALUES (N'customersettings.passwordrequiredigit', N'False', 0)
END
GO

--new setting
IF NOT EXISTS (SELECT 1 FROM [Setting] WHERE [Name] = N'catalogsettings.exportimportproductuselimitedtostores')
BEGIN
    INSERT [Setting] ([Name], [Value], [StoreId])
    VALUES (N'catalogsettings.exportimportproductuselimitedtostores', N'False', 0)
END
GO

--new setting
IF NOT EXISTS (SELECT 1 FROM [Setting] WHERE [Name] = N'catalogsettings.useajaxloadmenu')
BEGIN
    INSERT [Setting] ([Name], [Value], [StoreId])
    VALUES (N'catalogsettings.useajaxloadmenu', N'False', 0)
END
GO

--new setting
IF NOT EXISTS (SELECT 1 FROM [Setting] WHERE [Name] = N'sitemapsettings.sitemapincludetopics')
BEGIN
    INSERT [Setting] ([Name], [Value], [StoreId])
    VALUES (N'sitemapsettings.sitemapincludetopics', N'True', 0)
END
GO

--new setting
IF NOT EXISTS (SELECT 1 FROM [Setting] WHERE [Name] = N'sitemapsettings.sitemapincludeblogposts')
BEGIN
    INSERT [Setting] ([Name], [Value], [StoreId])
    VALUES (N'sitemapsettings.sitemapincludeblogposts', N'True', 0)
END
GO

--new setting
IF NOT EXISTS (SELECT 1 FROM [Setting] WHERE [Name] = N'sitemapsettings.sitemapincludenews')
BEGIN
    INSERT [Setting] ([Name], [Value], [StoreId])
    VALUES (N'sitemapsettings.sitemapincludenews', N'false', 0)
END
GO

--new setting
IF NOT EXISTS (SELECT 1 FROM [Setting] WHERE [Name] = N'sitemapxmlsettings.sitemapxmlenabled')
BEGIN
    INSERT [Setting] ([Name], [Value], [StoreId])
    VALUES (N'sitemapxmlsettings.sitemapxmlenabled', N'True', 0)
END
GO

--new setting
IF NOT EXISTS (SELECT 1 FROM [Setting] WHERE [Name] = N'sitemapxmlsettings.sitemapxmlincludeblogposts')
BEGIN
    INSERT [Setting] ([Name], [Value], [StoreId])
    VALUES (N'sitemapxmlsettings.sitemapxmlincludeblogposts', N'True', 0)
END
GO

--new setting
IF NOT EXISTS (SELECT 1 FROM [Setting] WHERE [Name] = N'sitemapxmlsettings.sitemapxmlincludecategories')
BEGIN
    INSERT [Setting] ([Name], [Value], [StoreId])
    VALUES (N'sitemapxmlsettings.sitemapxmlincludecategories', N'True', 0)
END
GO

--new setting
IF NOT EXISTS (SELECT 1 FROM [Setting] WHERE [Name] = N'sitemapxmlsettings.sitemapxmlincludecustomurls')
BEGIN
    INSERT [Setting] ([Name], [Value], [StoreId])
    VALUES (N'sitemapxmlsettings.sitemapxmlincludecustomurls', N'True', 0)
END
GO

--new setting
IF NOT EXISTS (SELECT 1 FROM [Setting] WHERE [Name] = N'sitemapxmlsettings.sitemapxmlincludemanufacturers')
BEGIN
    INSERT [Setting] ([Name], [Value], [StoreId])
    VALUES (N'sitemapxmlsettings.sitemapxmlincludemanufacturers', N'True', 0)
END
GO

--new setting
IF NOT EXISTS (SELECT 1 FROM [Setting] WHERE [Name] = N'sitemapxmlsettings.sitemapxmlincludeproducts')
BEGIN
    INSERT [Setting] ([Name], [Value], [StoreId])
    VALUES (N'sitemapxmlsettings.sitemapxmlincludeproducts', N'True', 0)
END
GO

--new setting
IF NOT EXISTS (SELECT 1 FROM [Setting] WHERE [Name] = N'sitemapxmlsettings.sitemapxmlincludeproducttags')
BEGIN
    INSERT [Setting] ([Name], [Value], [StoreId])
    VALUES (N'sitemapxmlsettings.sitemapxmlincludeproducttags', N'True', 0)
END
GO

--new setting
IF NOT EXISTS (SELECT 1 FROM [Setting] WHERE [Name] = N'sitemapxmlsettings.sitemapxmlincludetopics')
BEGIN
    INSERT [Setting] ([Name], [Value], [StoreId])
    VALUES (N'sitemapxmlsettings.sitemapxmlincludetopics', N'True', 0)
END
GO

--new setting
IF NOT EXISTS (SELECT 1 FROM [Setting] WHERE [Name] = N'sitemapxmlsettings.sitemapxmlincludenews')
BEGIN
    INSERT [Setting] ([Name], [Value], [StoreId])
    VALUES (N'sitemapxmlsettings.sitemapxmlincludenews', N'True', 0)
END
GO

--update old settings (#3236)
IF NOT EXISTS (SELECT 1 FROM [Setting] WHERE [Name] = N'sitemapsettings.sitemapenabled')
BEGIN
	UPDATE [Setting] 
	SET [Name] = 'sitemapsettings.sitemapenabled'
	WHERE [Name] = 'commonsettings.sitemapenabled'
END
GO

IF NOT EXISTS (SELECT 1 FROM [Setting] WHERE [Name] = N'sitemapsettings.sitemapincludecategories')
BEGIN
	UPDATE [Setting]
	SET [Name] = 'sitemapsettings.sitemapincludecategories'
	WHERE [Name] = 'commonsettings.sitemapincludecategories'
END
GO

IF NOT EXISTS (SELECT 1 FROM [Setting] WHERE [Name] = N'sitemapsettings.sitemapincludemanufacturers')
BEGIN
	UPDATE [Setting]
	SET [Name] = 'sitemapsettings.sitemapincludemanufacturers'
	WHERE [Name] = 'commonsettings.sitemapincludemanufacturers'
END
GO

IF NOT EXISTS (SELECT 1 FROM [Setting] WHERE [Name] = N'sitemapsettings.sitemapincludeproducts')
BEGIN
	UPDATE [Setting]
	SET [Name] = 'sitemapsettings.sitemapincludeproducts'
	WHERE [Name] = 'commonsettings.sitemapincludeproducts'
END
GO

IF NOT EXISTS (SELECT 1 FROM [Setting] WHERE [Name] = N'sitemapsettings.sitemapincludeproducttags')
BEGIN
	UPDATE [Setting]
	SET [Name] = 'sitemapsettings.sitemapincludeproducttags'
	WHERE [Name] = 'commonsettings.sitemapincludeproducttags'
END
GO

IF NOT EXISTS (SELECT 1 FROM [Setting] WHERE [Name] = N'sitemapsettings.sitemappagesize')
BEGIN
	UPDATE [Setting]
	SET [Name] = 'sitemapsettings.sitemappagesize'
	WHERE [Name] = 'commonsettings.sitemappagesize'
END
GO

IF NOT EXISTS (SELECT 1 FROM [Setting] WHERE [Name] = N'sitemapxmlsettings.sitemapcustomurls')
BEGIN
	UPDATE [Setting]
	SET [Name] = 'sitemapxmlsettings.sitemapcustomurls'
	WHERE [Name] = 'commonsettings.sitemapcustomurls'
END
GO

--updating of indexes in the Picture table for reduced table size after upgrade nopCommerce from 4.00 to 4.10 version
ALTER INDEX ALL ON [Picture] REBUILD
GO

--new activity log type
IF NOT EXISTS (SELECT 1 FROM [ActivityLogType] WHERE [Name] = N'Upload a favicon and app icons archive')
BEGIN
	INSERT [ActivityLogType] ( [SystemKeyword], [Name], [Enabled]) VALUES ( N'UploadIconsArchive', N'Upload a favicon and app icons archive', 1)
END
GO

--new ground shipping description
UPDATE [ShippingMethod] 
SET [Description] = 'Shipping by land transport'
WHERE [Name] = 'Ground'
GO

--delete setting
DELETE FROM [Setting]
WHERE [Name] = N'producteditorsettings.onecolumnproductpage'
GO

--delete setting
DELETE FROM [Setting]
WHERE [Name] = N'producteditorsettings.createdon'
GO

--delete setting
DELETE FROM [Setting]
WHERE [Name] = N'producteditorsettings.updatedon'
GO

--delete setting
DELETE FROM [Setting]
WHERE [Name] = N'producteditorsettings.id'
GO

--delete setting
DELETE FROM [Setting]
WHERE [Name] = N'adminareasettings.usenestedsetting'
GO

--new setting
IF NOT EXISTS (SELECT 1 FROM [Setting] WHERE [Name] = N'commonsettings.minificationenabled')
BEGIN
    INSERT [Setting] ([Name], [Value], [StoreId])
    VALUES (N'commonsettings.minificationenabled', N'True', 0)
END
GO

--update setting
IF NOT EXISTS (SELECT 1 FROM [Setting] WHERE [Name] = N'commonsettings.enablehtmlminification')
BEGIN
	UPDATE [Setting]
	SET [Name] = 'commonsettings.enablehtmlminification'
	WHERE [Name] = 'commonsettings.minificationenabled'
END
GO

--update the "ProductTagCountLoadAll" stored procedure
ALTER PROCEDURE [ProductTagCountLoadAll]
(
	@StoreId int,
	@AllowedCustomerRoleIds	nvarchar(MAX) = null	--a list of customer role IDs (comma-separated list) for which a product should be shown (if a subject to ACL)
)
AS
BEGIN
	SET NOCOUNT ON
		
	--filter by customer role IDs (access control list)
	SET @AllowedCustomerRoleIds = isnull(@AllowedCustomerRoleIds, '')	
	CREATE TABLE #FilteredCustomerRoleIds
	(
		CustomerRoleId int not null
	)
		
	INSERT INTO #FilteredCustomerRoleIds (CustomerRoleId)
	SELECT CAST(data as int) FROM [nop_splitstring_to_table](@AllowedCustomerRoleIds, ',')
	DECLARE @FilteredCustomerRoleIdsCount int	
	SET @FilteredCustomerRoleIdsCount = (SELECT COUNT(1) FROM #FilteredCustomerRoleIds)
	
	SELECT pt.Id as [ProductTagId], COUNT(p.Id) as [ProductCount]
	FROM ProductTag pt with (NOLOCK)
	LEFT JOIN Product_ProductTag_Mapping pptm with (NOLOCK) ON pt.[Id] = pptm.[ProductTag_Id]
	LEFT JOIN Product p with (NOLOCK) ON pptm.[Product_Id] = p.[Id]
	WHERE
		p.[Deleted] = 0
		AND p.Published = 1
		AND (@StoreId = 0 or (p.LimitedToStores = 0 OR EXISTS (
			SELECT 1 FROM [StoreMapping] sm with (NOLOCK)
			WHERE [sm].EntityId = p.Id AND [sm].EntityName = 'Product' and [sm].StoreId=@StoreId
			)))
		AND (@FilteredCustomerRoleIdsCount = 0 or (p.SubjectToAcl = 0 OR EXISTS (
			SELECT 1 FROM #FilteredCustomerRoleIds [fcr]
			WHERE
				[fcr].CustomerRoleId IN (
					SELECT [acl].CustomerRoleId
					FROM [AclRecord] acl with (NOLOCK)
					WHERE [acl].EntityId = p.Id AND [acl].EntityName = 'Product'
				))
			))
	GROUP BY pt.Id
	ORDER BY pt.Id
END
GO


--delete setting
DELETE FROM [Setting]
WHERE [Name] = N'storeinformationsettings.googlepluslink'
GO

--new setting
IF NOT EXISTS (SELECT 1 FROM [Setting] WHERE [Name] = N'gdprsettings.loguserprofilechanges')
BEGIN
    INSERT [Setting] ([Name], [Value], [StoreId])
    VALUES (N'gdprsettings.loguserprofilechanges', N'True', 0)
END
GO

--alter column
ALTER TABLE [Setting] ALTER COLUMN [Value] [nvarchar](max) NOT NULL
GO

--new setting
IF NOT EXISTS (SELECT 1 FROM [Setting] WHERE [Name] = N'mediasettings.useabsoluteimagepath')
BEGIN
    INSERT [Setting] ([Name], [Value], [StoreId])
    VALUES (N'mediasettings.useabsoluteimagepath', N'True', 0)
END
GO

--new setting
IF NOT EXISTS (SELECT 1 FROM [Setting] WHERE [Name] = N'commonsettings.scheduletaskruntimeout')
BEGIN
    INSERT [Setting] ([Name], [Value], [StoreId])
    VALUES (N'commonsettings.scheduletaskruntimeout', N'', 0)
END
GO

--rename columns
EXEC sp_RENAME 'Category.ShowOnHomePage' , 'ShowOnHomepage', 'COLUMN'
GO

EXEC sp_RENAME 'Poll.ShowOnHomePage' , 'ShowOnHomepage', 'COLUMN'
GO

EXEC sp_RENAME 'Product.ShowOnHomePage' , 'ShowOnHomepage', 'COLUMN'
GO

--update setting
IF NOT EXISTS (SELECT 1 FROM [Setting] WHERE [Name] = N'commonsettings.enablejsbundling')
BEGIN
	UPDATE [Setting]
	SET [Name] = 'commonsettings.enablejsbundling'
	WHERE [Name] = 'seosettings.enablejsbundling'
END
GO

--update setting
IF NOT EXISTS (SELECT 1 FROM [Setting] WHERE [Name] = N'commonsettings.enablecssbundling')
BEGIN
	UPDATE [Setting]
	SET [Name] = 'commonsettings.enablecssbundling'
	WHERE [Name] = 'seosettings.enablecssbundling'
END
GO

--new setting
IF NOT EXISTS (SELECT 1 FROM [Setting] WHERE [Name] = N'paymentsettings.regenerateorderguidinterval')
BEGIN
	INSERT [Setting] ([Name], [Value], [StoreId])
	VALUES (N'paymentsettings.regenerateorderguidinterval', N'180', 0)
END
GO

--new setting
IF NOT EXISTS (SELECT 1 FROM [Setting] WHERE [Name] = N'proxysettings.enabled')
BEGIN
    INSERT [Setting] ([Name], [Value], [StoreId])
    VALUES (N'proxysettings.enabled', N'False', 0)
END
GO

--new setting
IF NOT EXISTS (SELECT 1 FROM [Setting] WHERE [Name] = N'proxysettings.address')
BEGIN
    INSERT [Setting] ([Name], [Value], [StoreId])
    VALUES (N'proxysettings.address', N'', 0)
END
GO

--new setting
IF NOT EXISTS (SELECT 1 FROM [Setting] WHERE [Name] = N'proxysettings.port')
BEGIN
    INSERT [Setting] ([Name], [Value], [StoreId])
    VALUES (N'proxysettings.port', N'', 0)
END
GO

--new setting
IF NOT EXISTS (SELECT 1 FROM [Setting] WHERE [Name] = N'proxysettings.username')
BEGIN
    INSERT [Setting] ([Name], [Value], [StoreId])
    VALUES (N'proxysettings.username', N'', 0)
END
GO

--new setting
IF NOT EXISTS (SELECT 1 FROM [Setting] WHERE [Name] = N'proxysettings.password')
BEGIN
    INSERT [Setting] ([Name], [Value], [StoreId])
    VALUES (N'proxysettings.password', N'', 0)
END
GO

--new setting
IF NOT EXISTS (SELECT 1 FROM [Setting] WHERE [Name] = N'proxysettings.bypassonlocal')
BEGIN
    INSERT [Setting] ([Name], [Value], [StoreId])
    VALUES (N'proxysettings.bypassonlocal', N'True', 0)
END
GO

--new setting
IF NOT EXISTS (SELECT 1 FROM [Setting] WHERE [Name] = N'proxysettings.preauthenticate')
BEGIN
    INSERT [Setting] ([Name], [Value], [StoreId])
    VALUES (N'proxysettings.preauthenticate', N'True', 0)
END
GO

<<<<<<< HEAD
--new setting
IF NOT EXISTS (SELECT 1 FROM [Setting] WHERE [Name] = N'upssettings.usesandbox')
BEGIN
    IF EXISTS (SELECT 1 FROM [Setting] WHERE [Name] = N'upssettings.url' AND [Value] LIKE '%wwwcie.ups.com%')
        INSERT [Setting] ([Name], [Value], [StoreId]) VALUES (N'upssettings.usesandbox', N'True', 0)
    ELSE
        INSERT [Setting] ([Name], [Value], [StoreId]) VALUES (N'upssettings.usesandbox', N'False', 0)    
END
GO

--new setting
IF NOT EXISTS (SELECT 1 FROM [Setting] WHERE [Name] = N'upssettings.saturdaydeliveryenabled')
BEGIN
    IF EXISTS (SELECT 1 FROM [Setting] WHERE [Name] = N'upssettings.carrierservicesoffered' AND [Value] LIKE '%[sa]%')
        INSERT [Setting] ([Name], [Value], [StoreId]) VALUES (N'upssettings.saturdaydeliveryenabled', N'True', 0)
    ELSE
        INSERT [Setting] ([Name], [Value], [StoreId]) VALUES (N'upssettings.saturdaydeliveryenabled', N'False', 0)
END
GO

--delete setting
DELETE FROM [Setting]
WHERE [Name] = N'upssettings.url'
GO

--new setting
IF NOT EXISTS (SELECT 1 FROM [Setting] WHERE [Name] = N'squarepaymentsettings.refreshtoken')
BEGIN
    INSERT [Setting] ([Name], [Value], [StoreId])
    VALUES (N'squarepaymentsettings.refreshtoken', N'00000000-0000-0000-0000-000000000000', 0)
END
GO

--rename column
IF EXISTS (SELECT 1 FROM sys.objects WHERE object_id = OBJECT_ID(N'[Order]') and OBJECTPROPERTY(object_id, N'IsUserTable') = 1)
AND EXISTS (SELECT 1 FROM sys.columns WHERE object_id = OBJECT_ID(N'[Order]') and NAME='PickUpInStore')
BEGIN
    EXEC sp_RENAME '[Order].[PickUpInStore]', 'PickupInStore', 'COLUMN'
END
GO

--update setting
UPDATE [Setting]
SET [Value] = '7'
WHERE [Name] = 'adminareasettings.popupgridpagesize'
GO

--update setting
UPDATE [Setting]
SET [Value] = '7, 15, 20, 50, 100'
WHERE [Name] = 'adminareasettings.gridpagesizes'
=======
--new column
IF NOT EXISTS (SELECT 1 FROM sys.columns WHERE object_id = object_id('[Picture]') AND NAME = 'VirtualPath')
BEGIN
	ALTER TABLE [Picture] ADD
	VirtualPath nvarchar(MAX) NULL
END
>>>>>>> c7b182cd
GO<|MERGE_RESOLUTION|>--- conflicted
+++ resolved
@@ -1873,7 +1873,6 @@
 END
 GO
 
-<<<<<<< HEAD
 --new setting
 IF NOT EXISTS (SELECT 1 FROM [Setting] WHERE [Name] = N'upssettings.usesandbox')
 BEGIN
@@ -1925,12 +1924,12 @@
 UPDATE [Setting]
 SET [Value] = '7, 15, 20, 50, 100'
 WHERE [Name] = 'adminareasettings.gridpagesizes'
-=======
+GO
+
 --new column
 IF NOT EXISTS (SELECT 1 FROM sys.columns WHERE object_id = object_id('[Picture]') AND NAME = 'VirtualPath')
 BEGIN
 	ALTER TABLE [Picture] ADD
 	VirtualPath nvarchar(MAX) NULL
 END
->>>>>>> c7b182cd
 GO