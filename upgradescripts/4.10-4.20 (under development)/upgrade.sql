﻿--upgrade scripts from nopCommerce 4.10 to 4.20

--new locale resources
declare @resources xml
--a resource will be deleted if its value is empty
set @resources='
<Language>
  <LocaleResource Name="Admin.ContentManagement.Topics.Fields.Title.Required">
    <Value>Title is required</Value>
  </LocaleResource>  
  <LocaleResource Name="Admin.Configuration.Settings.Order.DisableBillingAddressCheckoutStep.Hint">
    <Value>Check to disable "Billing address" step during checkout. Billing address will be pre-filled and saved using the default registration data (this option cannot be used with guest checkout enabled). Also ensure that appropriate address fields that cannot be pre-filled are not required (or disabled). If a customer doesn''t have a billing address, then the billing address step will be displayed.</Value>
  </LocaleResource>
  <LocaleResource Name="Common.RelativeDateTime.Past">
    <Value>{0} ago</Value>
  </LocaleResource>
  <LocaleResource Name="Admin.Configuration.Settings.Shipping.IgnoreAdditionalShippingChargeForPickUpInStore">
    <Value>Ignore additional shipping charge for pick up in store</Value>
  </LocaleResource>
  <LocaleResource Name="Admin.Configuration.Settings.Shipping.IgnoreAdditionalShippingChargeForPickUpInStore.Hint">
    <Value>Check if you want ignore additional shipping charge for pick up in store.</Value>
  </LocaleResource>
  <LocaleResource Name="Admin.Configuration.Settings.GeneralCommon.UseResponseCompression">
    <Value>Use response compression</Value>
  </LocaleResource>  
   <LocaleResource Name="Admin.Configuration.Settings.GeneralCommon.UseResponseCompression.Hint">
    <Value>Enable to compress response (gzip by default). You can disable it if you have an active IIS Dynamic Compression Module configured at the server level.</Value>
  </LocaleResource>   
  <LocaleResource Name="Admin.System.Warnings.URL.Reserved">
    <Value>The entered text will be replaced by ''{0}'', since it is already used as a SEO-friendly name for another page or contains invalid characters</Value>
  </LocaleResource>
  <LocaleResource Name="Plugins.Payments.PayPalStandard.Instructions">
    <Value>
		<![CDATA[
		<p>
			<b>If you''re using this gateway ensure that your primary store currency is supported by PayPal.</b>
			<br />
			<br />To use PDT, you must activate PDT and Auto Return in your PayPal account profile. You must also acquire a PDT identity token, which is used in all PDT communication you send to PayPal. Follow these steps to configure your account for PDT:<br />
			<br />1. Log in to your PayPal account (click <a href="https://www.paypal.com/us/webapps/mpp/referral/paypal-business-account2?partner_id=9JJPJNNPQ7PZ8" target="_blank">here</a> to create your account).
			<br />2. Click the Profile button.
			<br />3. Click the Profile and Settings button.
			<br />4. Select the My selling tools item on left panel.
			<br />5. Click Website Preferences Update in the Selling online section.
			<br />6. Under Auto Return for Website Payments, click the On radio button.
			<br />7. For the Return URL, enter the URL on your site that will receive the transaction ID posted by PayPal after a customer payment ({0}).
			<br />8. Under Payment Data Transfer, click the On radio button and get your PDT identity token.
			<br />9. Click Save.
			<br />
		</p>
		]]>
	</Value>
  </LocaleResource>  
  <LocaleResource Name="Plugins.ExternalAuth.Facebook.Instructions">
    <Value><![CDATA[<p>To configure authentication with Facebook, please follow these steps:<br/><br/><ol><li>Navigate to the <a href="https://developers.facebook.com/apps" target ="_blank" > Facebook for Developers</a> page and sign in. If you don''t already have a Facebook account, use the <b>Sign up for Facebook</b> link on the login page to create one.</li><li>Tap the <b>+ Add a New App button</b> in the upper right corner to create a new App ID. (If this is your first app with Facebook, the text of the button will be <b>Create a New App</b>.)</li><li>Fill out the form and tap the <b>Create App ID button</b>.</li><li>The <b>Product Setup</b> page is displayed, letting you select the features for your new app. Click <b>Get Started</b> on <b>Facebook Login</b>.</li><li>Click the <b>Settings</b> link in the menu at the left, you are presented with the <b>Client OAuth Settings</b> page with some defaults already set.</li><li>Enter "{0:s}signin-facebook" into the <b>Valid OAuth Redirect URIs</b> field.</li><li>Click <b>Save Changes</b>.</li><li>Click the <b>Dashboard</b> link in the left navigation.</li><li>Copy your App ID and App secret below.</li></ol><br/><br/></p>]]></Value>
  </LocaleResource>
  <LocaleResource Name="Filtering.SpecificationFilter.Separator">
    <Value>or</Value>
  </LocaleResource>
  <LocaleResource Name="Admin.Common.Alert">
    <Value>Information</Value>
  </LocaleResource>  
  <LocaleResource Name="Admin.Common.Ok">
    <Value>Ok</Value>
  </LocaleResource>
  <LocaleResource Name="Admin.Common.Alert.States.Failed">
    <Value>Failed to retrieve states.</Value>
  </LocaleResource>
  <LocaleResource Name="Admin.Catalog.Products.SpecificationAttributes.Alert.FailedRetrieving">
    <Value>Failed to retrieve specification options.</Value>
  </LocaleResource>
  <LocaleResource Name="Admin.Promotions.Discounts.Requirements.Alert.FailedGetDiscountRequirements">
    <Value>Failed to load requirements info. Please refresh the page.</Value>
  </LocaleResource>
  <LocaleResource Name="Admin.Customers.Customers.RewardPoints.Alert.HistoryAdd">
    <Value>Failed to add reward points.</Value>
  </LocaleResource>
    <LocaleResource Name="Admin.Promotions.Discounts.Requirements.Alert.FailedToSave">
    <Value>Failed to save requirement</Value>
  </LocaleResource>
  <LocaleResource Name="Admin.GiftCards.Fields.GiftCardCouponCode.Alert.FailedGenerate">
    <Value>Failed to generate code.</Value>
  </LocaleResource>
  <LocaleResource Name="Admin.Reports.Customers.CustomerStatistics.Alert.FailedLoad">
    <Value>Failed to load statistics.</Value>
  </LocaleResource>
  <LocaleResource Name="Admin.SalesReport.OrderStatistics.Alert.FailedLoad">
    <Value>Failed to load statistics.</Value>
  </LocaleResource>
  <LocaleResource Name="Admin.Configuration.Shipping.Measures.Dimensions.MarkAsPrimaryDimension.Alert.FailedToUpdate">
    <Value>Failed to update dimension.</Value>
  </LocaleResource>
  <LocaleResource Name="Admin.Configuration.Shipping.Measures.Weights.MarkAsPrimaryWeight.Alert.FailedToUpdate">
    <Value>Failed to update weight.</Value>
  </LocaleResource>
  <LocaleResource Name="Admin.Orders.OrderNotes.Alert.Add">
    <Value>Failed to add order note.</Value>
  </LocaleResource>
  <LocaleResource Name="Admin.Catalog.Products.Pictures.Alert.AddNew">
    <Value>Upload picture first.</Value>
  </LocaleResource>
  <LocaleResource Name="Admin.Catalog.Products.Pictures.Alert.PictureAdd">
    <Value>Failed to add product picture.</Value>
  </LocaleResource>
  <LocaleResource Name="Admin.Catalog.Products.ProductAttributes.AttributeCombinations.Alert.FailedGenerate">
    <Value>Error while generating attribute combinations.</Value>
  </LocaleResource>
  <LocaleResource Name="Admin.Download.SaveDownloadURL.Alert.FailedSave">
    <Value>Failed to save download object.</Value>
  </LocaleResource>
  <LocaleResource Name="Admin.Vendors.VendorNotes.AddTitle.Alert.FailedAddNote">
    <Value>Failed to add vendor note.</Value>
  </LocaleResource>
  <LocaleResource Name="Admin.Catalog.Products.SpecificationAttributes.Alert.FailedAdd">
    <Value>Failed to add specification attribute.</Value>
  </LocaleResource>
  <LocaleResource Name="Admin.Configuration.Currencies.Alert.Error">
    <Value>Failed to update currency.</Value>
  </LocaleResource>
  <LocaleResource Name="Admin.Catalog.Products.SpecificationAttributes.Alert.SelectOption">
    <Value>Select specification attribute option.</Value>
  </LocaleResource>
  <LocaleResource Name="Admin.Catalog.Products.SpecificationAttributes.Alert.NoAttributeOptions">
    <Value>First, please create at least one specification attribute option</Value>
  </LocaleResource>
  <LocaleResource Name="Admin.Promotions.Discounts.Requirements.FailedToSave">
    <Value></Value>
  </LocaleResource> 
  <LocaleResource Name="Admin.Catalog.Products.SpecificationAttributes.SelectOption">
    <Value></Value>
  </LocaleResource> 
  <LocaleResource Name="Admin.Catalog.Products.SpecificationAttributes.NoAttributeOptions">
    <Value></Value>
  </LocaleResource>
  <LocaleResource Name="Admin.Promotions.Discounts.Requirements.FailedToSave">
    <Value>Failed to save discount requirements.</Value>
  </LocaleResource>
  <LocaleResource Name="Admin.Common.Alert.Save.Error">
    <Value>Error while saving.</Value>
  </LocaleResource>
  <LocaleResource Name="Admin.Common.Alert.Save.Ok">
    <Value>Successfully saved.</Value>
  </LocaleResource>
  <LocaleResource Name="Admin.Common.Alert.Add.Error">
    <Value>Failed to add record.</Value>
  </LocaleResource>
<<<<<<< HEAD
  <LocaleResource Name="ShoppingCart.DiscountCouponCode.Activated">
    <Value>Coupon code ({0}) is activated! The discount will be applied to your order.</Value>
  </LocaleResource>  
  <LocaleResource Name="ShoppingCart.DiscountCouponCode.Invalid">
    <Value>This coupon code ({0}) is invalid or no longer available.</Value>
  </LocaleResource>
   <LocaleResource Name="Admin.Configuration.Settings.CustomerUser.PasswordRequireDigit">
    <Value>Password must have at least one digit</Value>
  </LocaleResource>
  <LocaleResource Name="Admin.Configuration.Settings.CustomerUser.PasswordRequireDigit.Hint">
    <Value>Specify that passwords must have at least one digit.</Value>
  </LocaleResource>
  <LocaleResource Name="Admin.Configuration.Settings.CustomerUser.PasswordRequireLowercase">
    <Value>Password must have at least one lowercase</Value>
  </LocaleResource>
  <LocaleResource Name="Admin.Configuration.Settings.CustomerUser.PasswordRequireLowercase.Hint">
    <Value>Specify that password must have at least one lowercase.</Value>
  </LocaleResource>
  <LocaleResource Name="Admin.Configuration.Settings.CustomerUser.PasswordRequireNonAlphanumeric">
    <Value>Password must have at least one non alphanumeric character</Value>
  </LocaleResource>
  <LocaleResource Name="Admin.Configuration.Settings.CustomerUser.PasswordRequireNonAlphanumeric.Hint">
    <Value>Specify that password must have at least one non alphanumeric character.</Value>
  </LocaleResource>
  <LocaleResource Name="Admin.Configuration.Settings.CustomerUser.PasswordRequireUppercase">
    <Value>Password must have at least one uppercase</Value>
  </LocaleResource>
  <LocaleResource Name="Admin.Configuration.Settings.CustomerUser.PasswordRequireUppercase.Hint">
    <Value>Specify that passwords must have at least one uppercase.</Value>
  </LocaleResource>
  <LocaleResource Name="Validation.Password.IsNotEmpty">
    <Value>Password is required.</Value>
  </LocaleResource>
  <LocaleResource Name="Validation.Password.RequireDigit">
    <Value><![CDATA[<li>must have at least one digit</li>]]></Value>
  </LocaleResource>
  <LocaleResource Name="Validation.Password.RequireLowercase">
    <Value><![CDATA[<li>must have at least one lowercase</li>]]></Value>
  </LocaleResource>
  <LocaleResource Name="Validation.Password.RequireNonAlphanumeric">
    <Value><![CDATA[<li>must have at least one special character (e.g. #?!@$%^&*-)</li>]]></Value>
  </LocaleResource>
  <LocaleResource Name="Validation.Password.RequireUppercase">
    <Value><![CDATA[<li>must have at least one uppercase</li>]]></Value>
  </LocaleResource>
  <LocaleResource Name="Validation.Password.LengthValidation">
    <Value><![CDATA[<li>must have at least {0} characters</li>]]></Value>
  </LocaleResource>
  <LocaleResource Name="Validation.Password.Rule">
    <Value><![CDATA[<p>Password must meet the following rules: </p><ul>{0}{1}{2}{3}{4}</ul>]]></Value>
  </LocaleResource>
  <LocaleResource Name="Account.ChangePassword.Fields.NewPassword.LengthValidation">
    <Value></Value>
  </LocaleResource>
  <LocaleResource Name="Account.ChangePassword.Fields.NewPassword.Required">
    <Value></Value>
  </LocaleResource>
  <LocaleResource Name="Account.Fields.Password.Required">
    <Value></Value>
  </LocaleResource>
  <LocaleResource Name="Account.Fields.Password.LengthValidation">
    <Value></Value>
  </LocaleResource>  
  <LocaleResource Name="Account.PasswordRecovery.NewPassword.Required">
    <Value></Value>
  </LocaleResource>
  <LocaleResource Name="Account.PasswordRecovery.NewPassword.LengthValidation">
    <Value></Value>
=======
  <LocaleResource Name="FormattedAttributes.PriceAdjustment">
    <Value> [{0}{1}{2}]</Value>
>>>>>>> 3ded7c37
  </LocaleResource>
</Language>
'

CREATE TABLE #LocaleStringResourceTmp
	(
		[ResourceName] [nvarchar](200) NOT NULL,
		[ResourceValue] [nvarchar](max) NOT NULL
	)

INSERT INTO #LocaleStringResourceTmp (ResourceName, ResourceValue)
SELECT	nref.value('@Name', 'nvarchar(200)'), nref.value('Value[1]', 'nvarchar(MAX)')
FROM	@resources.nodes('//Language/LocaleResource') AS R(nref)

--do it for each existing language
DECLARE @ExistingLanguageID int
DECLARE cur_existinglanguage CURSOR FOR
SELECT [ID]
FROM [Language]
OPEN cur_existinglanguage
FETCH NEXT FROM cur_existinglanguage INTO @ExistingLanguageID
WHILE @@FETCH_STATUS = 0
BEGIN
	DECLARE @ResourceName nvarchar(200)
	DECLARE @ResourceValue nvarchar(MAX)
	DECLARE cur_localeresource CURSOR FOR
	SELECT ResourceName, ResourceValue
	FROM #LocaleStringResourceTmp
	OPEN cur_localeresource
	FETCH NEXT FROM cur_localeresource INTO @ResourceName, @ResourceValue
	WHILE @@FETCH_STATUS = 0
	BEGIN
		IF (EXISTS (SELECT 1 FROM [LocaleStringResource] WHERE LanguageID=@ExistingLanguageID AND ResourceName=@ResourceName))
		BEGIN
			UPDATE [LocaleStringResource]
			SET [ResourceValue]=@ResourceValue
			WHERE LanguageID=@ExistingLanguageID AND ResourceName=@ResourceName
		END
		ELSE 
		BEGIN
			INSERT INTO [LocaleStringResource]
			(
				[LanguageId],
				[ResourceName],
				[ResourceValue]
			)
			VALUES
			(
				@ExistingLanguageID,
				@ResourceName,
				@ResourceValue
			)
		END
		
		IF (@ResourceValue is null or @ResourceValue = '')
		BEGIN
			DELETE [LocaleStringResource]
			WHERE LanguageID=@ExistingLanguageID AND ResourceName=@ResourceName
		END
		
		FETCH NEXT FROM cur_localeresource INTO @ResourceName, @ResourceValue
	END
	CLOSE cur_localeresource
	DEALLOCATE cur_localeresource


	--fetch next language identifier
	FETCH NEXT FROM cur_existinglanguage INTO @ExistingLanguageID
END
CLOSE cur_existinglanguage
DEALLOCATE cur_existinglanguage

DROP TABLE #LocaleStringResourceTmp
GO

UPDATE [Topic] 
SET [IncludeInFooterColumn1] = 0
WHERE [SystemName] = 'VendorTermsOfService'
GO

UPDATE [Topic]
SET [Title] = ISNULL([SystemName], '')
WHERE [Title] IS NULL OR [Title] = ''
GO

ALTER TABLE [Topic] ALTER COLUMN [Title] nvarchar(max) NOT NULL
GO

-- update the "ProductLoadAllPaged" stored procedure
ALTER PROCEDURE [ProductLoadAllPaged]
(
	@CategoryIds		nvarchar(MAX) = null,	--a list of category IDs (comma-separated list). e.g. 1,2,3
	@ManufacturerId		int = 0,
	@StoreId			int = 0,
	@VendorId			int = 0,
	@WarehouseId		int = 0,
	@ProductTypeId		int = null, --product type identifier, null - load all products
	@VisibleIndividuallyOnly bit = 0, 	--0 - load all products , 1 - "visible indivially" only
	@MarkedAsNewOnly	bit = 0, 	--0 - load all products , 1 - "marked as new" only
	@ProductTagId		int = 0,
	@FeaturedProducts	bit = null,	--0 featured only , 1 not featured only, null - load all products
	@PriceMin			decimal(18, 4) = null,
	@PriceMax			decimal(18, 4) = null,
	@Keywords			nvarchar(4000) = null,
	@SearchDescriptions bit = 0, --a value indicating whether to search by a specified "keyword" in product descriptions
	@SearchManufacturerPartNumber bit = 0, -- a value indicating whether to search by a specified "keyword" in manufacturer part number
	@SearchSku			bit = 0, --a value indicating whether to search by a specified "keyword" in product SKU
	@SearchProductTags  bit = 0, --a value indicating whether to search by a specified "keyword" in product tags
	@UseFullTextSearch  bit = 0,
	@FullTextMode		int = 0, --0 - using CONTAINS with <prefix_term>, 5 - using CONTAINS and OR with <prefix_term>, 10 - using CONTAINS and AND with <prefix_term>
	@FilteredSpecs		nvarchar(MAX) = null,	--filter by specification attribute options (comma-separated list of IDs). e.g. 14,15,16
	@LanguageId			int = 0,
	@OrderBy			int = 0, --0 - position, 5 - Name: A to Z, 6 - Name: Z to A, 10 - Price: Low to High, 11 - Price: High to Low, 15 - creation date
	@AllowedCustomerRoleIds	nvarchar(MAX) = null,	--a list of customer role IDs (comma-separated list) for which a product should be shown (if a subjet to ACL)
	@PageIndex			int = 0, 
	@PageSize			int = 2147483644,
	@ShowHidden			bit = 0,
	@OverridePublished	bit = null, --null - process "Published" property according to "showHidden" parameter, true - load only "Published" products, false - load only "Unpublished" products
	@LoadFilterableSpecificationAttributeOptionIds bit = 0, --a value indicating whether we should load the specification attribute option identifiers applied to loaded products (all pages)
	@FilterableSpecificationAttributeOptionIds nvarchar(MAX) = null OUTPUT, --the specification attribute option identifiers applied to loaded products (all pages). returned as a comma separated list of identifiers
	@TotalRecords		int = null OUTPUT
)
AS
BEGIN
	
	/* Products that filtered by keywords */
	CREATE TABLE #KeywordProducts
	(
		[ProductId] int NOT NULL
	)

	DECLARE
		@SearchKeywords bit,
		@OriginalKeywords nvarchar(4000),
		@sql nvarchar(max),
		@sql_orderby nvarchar(max)

	SET NOCOUNT ON
	
	--filter by keywords
	SET @Keywords = isnull(@Keywords, '')
	SET @Keywords = rtrim(ltrim(@Keywords))
	SET @OriginalKeywords = @Keywords
	IF ISNULL(@Keywords, '') != ''
	BEGIN
		SET @SearchKeywords = 1
		
		IF @UseFullTextSearch = 1
		BEGIN
			--remove wrong chars (' ")
			SET @Keywords = REPLACE(@Keywords, '''', '')
			SET @Keywords = REPLACE(@Keywords, '"', '')
			
			--full-text search
			IF @FullTextMode = 0 
			BEGIN
				--0 - using CONTAINS with <prefix_term>
				SET @Keywords = ' "' + @Keywords + '*" '
			END
			ELSE
			BEGIN
				--5 - using CONTAINS and OR with <prefix_term>
				--10 - using CONTAINS and AND with <prefix_term>

				--clean multiple spaces
				WHILE CHARINDEX('  ', @Keywords) > 0 
					SET @Keywords = REPLACE(@Keywords, '  ', ' ')

				DECLARE @concat_term nvarchar(100)				
				IF @FullTextMode = 5 --5 - using CONTAINS and OR with <prefix_term>
				BEGIN
					SET @concat_term = 'OR'
				END 
				IF @FullTextMode = 10 --10 - using CONTAINS and AND with <prefix_term>
				BEGIN
					SET @concat_term = 'AND'
				END

				--now let's build search string
				declare @fulltext_keywords nvarchar(4000)
				set @fulltext_keywords = N''
				declare @index int		
		
				set @index = CHARINDEX(' ', @Keywords, 0)

				-- if index = 0, then only one field was passed
				IF(@index = 0)
					set @fulltext_keywords = ' "' + @Keywords + '*" '
				ELSE
				BEGIN		
					DECLARE @first BIT
					SET  @first = 1			
					WHILE @index > 0
					BEGIN
						IF (@first = 0)
							SET @fulltext_keywords = @fulltext_keywords + ' ' + @concat_term + ' '
						ELSE
							SET @first = 0

						SET @fulltext_keywords = @fulltext_keywords + '"' + SUBSTRING(@Keywords, 1, @index - 1) + '*"'					
						SET @Keywords = SUBSTRING(@Keywords, @index + 1, LEN(@Keywords) - @index)						
						SET @index = CHARINDEX(' ', @Keywords, 0)
					end
					
					-- add the last field
					IF LEN(@fulltext_keywords) > 0
						SET @fulltext_keywords = @fulltext_keywords + ' ' + @concat_term + ' ' + '"' + SUBSTRING(@Keywords, 1, LEN(@Keywords)) + '*"'	
				END
				SET @Keywords = @fulltext_keywords
			END
		END
		ELSE
		BEGIN
			--usual search by PATINDEX
			SET @Keywords = '%' + @Keywords + '%'
		END
		--PRINT @Keywords

		--product name
		SET @sql = '
		INSERT INTO #KeywordProducts ([ProductId])
		SELECT p.Id
		FROM Product p with (NOLOCK)
		WHERE '
		IF @UseFullTextSearch = 1
			SET @sql = @sql + 'CONTAINS(p.[Name], @Keywords) '
		ELSE
			SET @sql = @sql + 'PATINDEX(@Keywords, p.[Name]) > 0 '


		--localized product name
		SET @sql = @sql + '
		UNION
		SELECT lp.EntityId
		FROM LocalizedProperty lp with (NOLOCK)
		WHERE
			lp.LocaleKeyGroup = N''Product''
			AND lp.LanguageId = ' + ISNULL(CAST(@LanguageId AS nvarchar(max)), '0') + '
			AND lp.LocaleKey = N''Name'''
		IF @UseFullTextSearch = 1
			SET @sql = @sql + ' AND CONTAINS(lp.[LocaleValue], @Keywords) '
		ELSE
			SET @sql = @sql + ' AND PATINDEX(@Keywords, lp.[LocaleValue]) > 0 '
	

		IF @SearchDescriptions = 1
		BEGIN
			--product short description
			SET @sql = @sql + '
			UNION
			SELECT p.Id
			FROM Product p with (NOLOCK)
			WHERE '
			IF @UseFullTextSearch = 1
				SET @sql = @sql + 'CONTAINS(p.[ShortDescription], @Keywords) '
			ELSE
				SET @sql = @sql + 'PATINDEX(@Keywords, p.[ShortDescription]) > 0 '


			--product full description
			SET @sql = @sql + '
			UNION
			SELECT p.Id
			FROM Product p with (NOLOCK)
			WHERE '
			IF @UseFullTextSearch = 1
				SET @sql = @sql + 'CONTAINS(p.[FullDescription], @Keywords) '
			ELSE
				SET @sql = @sql + 'PATINDEX(@Keywords, p.[FullDescription]) > 0 '



			--localized product short description
			SET @sql = @sql + '
			UNION
			SELECT lp.EntityId
			FROM LocalizedProperty lp with (NOLOCK)
			WHERE
				lp.LocaleKeyGroup = N''Product''
				AND lp.LanguageId = ' + ISNULL(CAST(@LanguageId AS nvarchar(max)), '0') + '
				AND lp.LocaleKey = N''ShortDescription'''
			IF @UseFullTextSearch = 1
				SET @sql = @sql + ' AND CONTAINS(lp.[LocaleValue], @Keywords) '
			ELSE
				SET @sql = @sql + ' AND PATINDEX(@Keywords, lp.[LocaleValue]) > 0 '
				

			--localized product full description
			SET @sql = @sql + '
			UNION
			SELECT lp.EntityId
			FROM LocalizedProperty lp with (NOLOCK)
			WHERE
				lp.LocaleKeyGroup = N''Product''
				AND lp.LanguageId = ' + ISNULL(CAST(@LanguageId AS nvarchar(max)), '0') + '
				AND lp.LocaleKey = N''FullDescription'''
			IF @UseFullTextSearch = 1
				SET @sql = @sql + ' AND CONTAINS(lp.[LocaleValue], @Keywords) '
			ELSE
				SET @sql = @sql + ' AND PATINDEX(@Keywords, lp.[LocaleValue]) > 0 '
		END

		--manufacturer part number (exact match)
		IF @SearchManufacturerPartNumber = 1
		BEGIN
			SET @sql = @sql + '
			UNION
			SELECT p.Id
			FROM Product p with (NOLOCK)
			WHERE p.[ManufacturerPartNumber] = @OriginalKeywords '
		END

		--SKU (exact match)
		IF @SearchSku = 1
		BEGIN
			SET @sql = @sql + '
			UNION
			SELECT p.Id
			FROM Product p with (NOLOCK)
			WHERE p.[Sku] = @OriginalKeywords '
		END

		IF @SearchProductTags = 1
		BEGIN
			--product tags (exact match)
			SET @sql = @sql + '
			UNION
			SELECT pptm.Product_Id
			FROM Product_ProductTag_Mapping pptm with(NOLOCK) INNER JOIN ProductTag pt with(NOLOCK) ON pt.Id = pptm.ProductTag_Id
			WHERE pt.[Name] = @OriginalKeywords '

			--localized product tags
			SET @sql = @sql + '
			UNION
			SELECT pptm.Product_Id
			FROM LocalizedProperty lp with (NOLOCK) INNER JOIN Product_ProductTag_Mapping pptm with(NOLOCK) ON lp.EntityId = pptm.ProductTag_Id
			WHERE
				lp.LocaleKeyGroup = N''ProductTag''
				AND lp.LanguageId = ' + ISNULL(CAST(@LanguageId AS nvarchar(max)), '0') + '
				AND lp.LocaleKey = N''Name''
				AND lp.[LocaleValue] = @OriginalKeywords '
		END

		--PRINT (@sql)
		EXEC sp_executesql @sql, N'@Keywords nvarchar(4000), @OriginalKeywords nvarchar(4000)', @Keywords, @OriginalKeywords

	END
	ELSE
	BEGIN
		SET @SearchKeywords = 0
	END

	--filter by category IDs
	SET @CategoryIds = isnull(@CategoryIds, '')	
	CREATE TABLE #FilteredCategoryIds
	(
		CategoryId int not null
	)
	INSERT INTO #FilteredCategoryIds (CategoryId)
	SELECT CAST(data as int) FROM [nop_splitstring_to_table](@CategoryIds, ',')	
	DECLARE @CategoryIdsCount int	
	SET @CategoryIdsCount = (SELECT COUNT(1) FROM #FilteredCategoryIds)

	--filter by customer role IDs (access control list)
	SET @AllowedCustomerRoleIds = isnull(@AllowedCustomerRoleIds, '')	
	CREATE TABLE #FilteredCustomerRoleIds
	(
		CustomerRoleId int not null
	)
	INSERT INTO #FilteredCustomerRoleIds (CustomerRoleId)
	SELECT CAST(data as int) FROM [nop_splitstring_to_table](@AllowedCustomerRoleIds, ',')
	DECLARE @FilteredCustomerRoleIdsCount int	
	SET @FilteredCustomerRoleIdsCount = (SELECT COUNT(1) FROM #FilteredCustomerRoleIds)
	
	--paging
	DECLARE @PageLowerBound int
	DECLARE @PageUpperBound int
	DECLARE @RowsToReturn int
	SET @RowsToReturn = @PageSize * (@PageIndex + 1)	
	SET @PageLowerBound = @PageSize * @PageIndex
	SET @PageUpperBound = @PageLowerBound + @PageSize + 1
	
	CREATE TABLE #DisplayOrderTmp 
	(
		[Id] int IDENTITY (1, 1) NOT NULL,
		[ProductId] int NOT NULL
	)

	SET @sql = '
	SELECT p.Id
	FROM
		Product p with (NOLOCK)'
	
	IF @CategoryIdsCount > 0
	BEGIN
		SET @sql = @sql + '
		INNER JOIN Product_Category_Mapping pcm with (NOLOCK)
			ON p.Id = pcm.ProductId'
	END
	
	IF @ManufacturerId > 0
	BEGIN
		SET @sql = @sql + '
		INNER JOIN Product_Manufacturer_Mapping pmm with (NOLOCK)
			ON p.Id = pmm.ProductId'
	END
	
	IF ISNULL(@ProductTagId, 0) != 0
	BEGIN
		SET @sql = @sql + '
		INNER JOIN Product_ProductTag_Mapping pptm with (NOLOCK)
			ON p.Id = pptm.Product_Id'
	END
	
	--searching by keywords
	IF @SearchKeywords = 1
	BEGIN
		SET @sql = @sql + '
		JOIN #KeywordProducts kp
			ON  p.Id = kp.ProductId'
	END
	
	SET @sql = @sql + '
	WHERE
		p.Deleted = 0'
	
	--filter by category
	IF @CategoryIdsCount > 0
	BEGIN
		SET @sql = @sql + '
		AND pcm.CategoryId IN ('
		
		SET @sql = @sql + + CAST(@CategoryIds AS nvarchar(max))

		SET @sql = @sql + ')'

		IF @FeaturedProducts IS NOT NULL
		BEGIN
			SET @sql = @sql + '
		AND pcm.IsFeaturedProduct = ' + CAST(@FeaturedProducts AS nvarchar(max))
		END
	END
	
	--filter by manufacturer
	IF @ManufacturerId > 0
	BEGIN
		SET @sql = @sql + '
		AND pmm.ManufacturerId = ' + CAST(@ManufacturerId AS nvarchar(max))
		
		IF @FeaturedProducts IS NOT NULL
		BEGIN
			SET @sql = @sql + '
		AND pmm.IsFeaturedProduct = ' + CAST(@FeaturedProducts AS nvarchar(max))
		END
	END
	
	--filter by vendor
	IF @VendorId > 0
	BEGIN
		SET @sql = @sql + '
		AND p.VendorId = ' + CAST(@VendorId AS nvarchar(max))
	END
	
	--filter by warehouse
	IF @WarehouseId > 0
	BEGIN
		--we should also ensure that 'ManageInventoryMethodId' is set to 'ManageStock' (1)
		--but we skip it in order to prevent hard-coded values (e.g. 1) and for better performance
		SET @sql = @sql + '
		AND  
			(
				(p.UseMultipleWarehouses = 0 AND
					p.WarehouseId = ' + CAST(@WarehouseId AS nvarchar(max)) + ')
				OR
				(p.UseMultipleWarehouses > 0 AND
					EXISTS (SELECT 1 FROM ProductWarehouseInventory [pwi]
					WHERE [pwi].WarehouseId = ' + CAST(@WarehouseId AS nvarchar(max)) + ' AND [pwi].ProductId = p.Id))
			)'
	END
	
	--filter by product type
	IF @ProductTypeId is not null
	BEGIN
		SET @sql = @sql + '
		AND p.ProductTypeId = ' + CAST(@ProductTypeId AS nvarchar(max))
	END
	
	--filter by "visible individually"
	IF @VisibleIndividuallyOnly = 1
	BEGIN
		SET @sql = @sql + '
		AND p.VisibleIndividually = 1'
	END
	
	--filter by "marked as new"
	IF @MarkedAsNewOnly = 1
	BEGIN
		SET @sql = @sql + '
		AND p.MarkAsNew = 1
		AND (getutcdate() BETWEEN ISNULL(p.MarkAsNewStartDateTimeUtc, ''1/1/1900'') and ISNULL(p.MarkAsNewEndDateTimeUtc, ''1/1/2999''))'
	END
	
	--filter by product tag
	IF ISNULL(@ProductTagId, 0) != 0
	BEGIN
		SET @sql = @sql + '
		AND pptm.ProductTag_Id = ' + CAST(@ProductTagId AS nvarchar(max))
	END
	
	--"Published" property
	IF (@OverridePublished is null)
	BEGIN
		--process according to "showHidden"
		IF @ShowHidden = 0
		BEGIN
			SET @sql = @sql + '
			AND p.Published = 1'
		END
	END
	ELSE IF (@OverridePublished = 1)
	BEGIN
		--published only
		SET @sql = @sql + '
		AND p.Published = 1'
	END
	ELSE IF (@OverridePublished = 0)
	BEGIN
		--unpublished only
		SET @sql = @sql + '
		AND p.Published = 0'
	END
	
	--show hidden
	IF @ShowHidden = 0
	BEGIN
		SET @sql = @sql + '
		AND p.Deleted = 0
		AND (getutcdate() BETWEEN ISNULL(p.AvailableStartDateTimeUtc, ''1/1/1900'') and ISNULL(p.AvailableEndDateTimeUtc, ''1/1/2999''))'
	END
	
	--min price
	IF @PriceMin is not null
	BEGIN
		SET @sql = @sql + '
		AND (p.Price >= ' + CAST(@PriceMin AS nvarchar(max)) + ')'
	END
	
	--max price
	IF @PriceMax is not null
	BEGIN
		SET @sql = @sql + '
		AND (p.Price <= ' + CAST(@PriceMax AS nvarchar(max)) + ')'
	END
	
	--show hidden and ACL
	IF  @ShowHidden = 0 and @FilteredCustomerRoleIdsCount > 0
	BEGIN
		SET @sql = @sql + '
		AND (p.SubjectToAcl = 0 OR EXISTS (
			SELECT 1 FROM #FilteredCustomerRoleIds [fcr]
			WHERE
				[fcr].CustomerRoleId IN (
					SELECT [acl].CustomerRoleId
					FROM [AclRecord] acl with (NOLOCK)
					WHERE [acl].EntityId = p.Id AND [acl].EntityName = ''Product''
				)
			))'
	END
	
	--filter by store
	IF @StoreId > 0
	BEGIN
		SET @sql = @sql + '
		AND (p.LimitedToStores = 0 OR EXISTS (
			SELECT 1 FROM [StoreMapping] sm with (NOLOCK)
			WHERE [sm].EntityId = p.Id AND [sm].EntityName = ''Product'' and [sm].StoreId=' + CAST(@StoreId AS nvarchar(max)) + '
			))'
	END
	
    --prepare filterable specification attribute option identifier (if requested)
    IF @LoadFilterableSpecificationAttributeOptionIds = 1
	BEGIN		
		CREATE TABLE #FilterableSpecs 
		(
			[SpecificationAttributeOptionId] int NOT NULL
		)
        DECLARE @sql_filterableSpecs nvarchar(max)
        SET @sql_filterableSpecs = '
	        INSERT INTO #FilterableSpecs ([SpecificationAttributeOptionId])
	        SELECT DISTINCT [psam].SpecificationAttributeOptionId
	        FROM [Product_SpecificationAttribute_Mapping] [psam] WITH (NOLOCK)
	            WHERE [psam].[AllowFiltering] = 1
	            AND [psam].[ProductId] IN (' + @sql + ')'

        EXEC sp_executesql @sql_filterableSpecs

		--build comma separated list of filterable identifiers
		SELECT @FilterableSpecificationAttributeOptionIds = COALESCE(@FilterableSpecificationAttributeOptionIds + ',' , '') + CAST(SpecificationAttributeOptionId as nvarchar(4000))
		FROM #FilterableSpecs

		DROP TABLE #FilterableSpecs
 	END

	--filter by specification attribution options
	SET @FilteredSpecs = isnull(@FilteredSpecs, '')	
	CREATE TABLE #FilteredSpecs
	(
		SpecificationAttributeOptionId int not null
	)
	INSERT INTO #FilteredSpecs (SpecificationAttributeOptionId)
	SELECT CAST(data as int) FROM [nop_splitstring_to_table](@FilteredSpecs, ',') 

    CREATE TABLE #FilteredSpecsWithAttributes
	(
        SpecificationAttributeId int not null,
		SpecificationAttributeOptionId int not null
	)
	INSERT INTO #FilteredSpecsWithAttributes (SpecificationAttributeId, SpecificationAttributeOptionId)
	SELECT sao.SpecificationAttributeId, fs.SpecificationAttributeOptionId
    FROM #FilteredSpecs fs INNER JOIN SpecificationAttributeOption sao ON sao.Id = fs.SpecificationAttributeOptionId
    ORDER BY sao.SpecificationAttributeId 

    DECLARE @SpecAttributesCount int	
	SET @SpecAttributesCount = (SELECT COUNT(1) FROM #FilteredSpecsWithAttributes)
	IF @SpecAttributesCount > 0
	BEGIN
		--do it for each specified specification option
		DECLARE @SpecificationAttributeOptionId int
        DECLARE @SpecificationAttributeId int
        DECLARE @LastSpecificationAttributeId int
        SET @LastSpecificationAttributeId = 0
		DECLARE cur_SpecificationAttributeOption CURSOR FOR
		SELECT SpecificationAttributeId, SpecificationAttributeOptionId
		FROM #FilteredSpecsWithAttributes

		OPEN cur_SpecificationAttributeOption
        FOREACH:
            FETCH NEXT FROM cur_SpecificationAttributeOption INTO @SpecificationAttributeId, @SpecificationAttributeOptionId
            IF (@LastSpecificationAttributeId <> 0 AND @SpecificationAttributeId <> @LastSpecificationAttributeId OR @@FETCH_STATUS <> 0) 
			    SET @sql = @sql + '
        AND p.Id in (select psam.ProductId from [Product_SpecificationAttribute_Mapping] psam with (NOLOCK) where psam.AllowFiltering = 1 and psam.SpecificationAttributeOptionId IN (SELECT SpecificationAttributeOptionId FROM #FilteredSpecsWithAttributes WHERE SpecificationAttributeId = ' + CAST(@LastSpecificationAttributeId AS nvarchar(max)) + '))'
            SET @LastSpecificationAttributeId = @SpecificationAttributeId
		IF @@FETCH_STATUS = 0 GOTO FOREACH
		CLOSE cur_SpecificationAttributeOption
		DEALLOCATE cur_SpecificationAttributeOption
	END

	--sorting
	SET @sql_orderby = ''	
	IF @OrderBy = 5 /* Name: A to Z */
		SET @sql_orderby = ' p.[Name] ASC'
	ELSE IF @OrderBy = 6 /* Name: Z to A */
		SET @sql_orderby = ' p.[Name] DESC'
	ELSE IF @OrderBy = 10 /* Price: Low to High */
		SET @sql_orderby = ' p.[Price] ASC'
	ELSE IF @OrderBy = 11 /* Price: High to Low */
		SET @sql_orderby = ' p.[Price] DESC'
	ELSE IF @OrderBy = 15 /* creation date */
		SET @sql_orderby = ' p.[CreatedOnUtc] DESC'
	ELSE /* default sorting, 0 (position) */
	BEGIN
		--category position (display order)
		IF @CategoryIdsCount > 0 SET @sql_orderby = ' pcm.DisplayOrder ASC'
		
		--manufacturer position (display order)
		IF @ManufacturerId > 0
		BEGIN
			IF LEN(@sql_orderby) > 0 SET @sql_orderby = @sql_orderby + ', '
			SET @sql_orderby = @sql_orderby + ' pmm.DisplayOrder ASC'
		END
		
		--name
		IF LEN(@sql_orderby) > 0 SET @sql_orderby = @sql_orderby + ', '
		SET @sql_orderby = @sql_orderby + ' p.[Name] ASC'
	END
	
	SET @sql = @sql + '
	ORDER BY' + @sql_orderby
	
    SET @sql = '
    INSERT INTO #DisplayOrderTmp ([ProductId])' + @sql

	--PRINT (@sql)
	EXEC sp_executesql @sql

	DROP TABLE #FilteredCategoryIds
	DROP TABLE #FilteredSpecs
    DROP TABLE #FilteredSpecsWithAttributes
	DROP TABLE #FilteredCustomerRoleIds
	DROP TABLE #KeywordProducts

	CREATE TABLE #PageIndex 
	(
		[IndexId] int IDENTITY (1, 1) NOT NULL,
		[ProductId] int NOT NULL
	)
	INSERT INTO #PageIndex ([ProductId])
	SELECT ProductId
	FROM #DisplayOrderTmp
	GROUP BY ProductId
	ORDER BY min([Id])

	--total records
	SET @TotalRecords = @@rowcount
	
	DROP TABLE #DisplayOrderTmp

	--return products
	SELECT TOP (@RowsToReturn)
		p.*
	FROM
		#PageIndex [pi]
		INNER JOIN Product p with (NOLOCK) on p.Id = [pi].[ProductId]
	WHERE
		[pi].IndexId > @PageLowerBound AND 
		[pi].IndexId < @PageUpperBound
	ORDER BY
		[pi].IndexId
	
	DROP TABLE #PageIndex
END
GO

--new setting
IF NOT EXISTS (SELECT 1 FROM [Setting] WHERE [Name] = N'shippingsettings.ignoreadditionalshippingchargeforpickupinstore')
BEGIN
	INSERT [Setting] ([Name], [Value], [StoreId])
	VALUES (N'shippingsettings.ignoreadditionalshippingchargeforpickupinstore', N'true', 0)
END
GO

--new setting
IF NOT EXISTS (SELECT 1 FROM [Setting] WHERE [name] = N'adminareasettings.usericheditorforcustomeremails')
BEGIN
    INSERT [Setting] ([Name], [Value], [StoreId])
    VALUES (N'adminareasettings.usericheditorforcustomeremails', N'False', 0)
END
GO

IF NOT EXISTS (SELECT 1 FROM [Setting] WHERE [Name] = N'messagessettings.usepopupnotifications')
BEGIN
    INSERT [Setting] ([Name], [Value], [StoreId])
    VALUES (N'messagessettings.usepopupnotifications', N'False', 0)
END
GO

IF NOT EXISTS (SELECT 1 FROM [Setting] WHERE [Name] = N'customersettings.passwordrequirelowercase')
BEGIN
    INSERT [Setting] ([Name], [Value], [StoreId])
    VALUES (N'customersettings.passwordrequirelowercase', N'False', 0)
END
GO

IF NOT EXISTS (SELECT 1 FROM [Setting] WHERE [Name] = N'customersettings.passwordrequireuppercase')
BEGIN
    INSERT [Setting] ([Name], [Value], [StoreId])
    VALUES (N'customersettings.passwordrequireuppercase', N'False', 0)
END
GO

IF NOT EXISTS (SELECT 1 FROM [Setting] WHERE [Name] = N'customersettings.passwordrequirenonalphanumeric')
BEGIN
    INSERT [Setting] ([Name], [Value], [StoreId])
    VALUES (N'customersettings.passwordrequirenonalphanumeric', N'False', 0)
END
GO

IF NOT EXISTS (SELECT 1 FROM [Setting] WHERE [Name] = N'customersettings.passwordrequiredigit')
BEGIN
    INSERT [Setting] ([Name], [Value], [StoreId])
    VALUES (N'customersettings.passwordrequiredigit', N'False', 0)
END
GO<|MERGE_RESOLUTION|>--- conflicted
+++ resolved
@@ -143,7 +143,6 @@
   <LocaleResource Name="Admin.Common.Alert.Add.Error">
     <Value>Failed to add record.</Value>
   </LocaleResource>
-<<<<<<< HEAD
   <LocaleResource Name="ShoppingCart.DiscountCouponCode.Activated">
     <Value>Coupon code ({0}) is activated! The discount will be applied to your order.</Value>
   </LocaleResource>  
@@ -212,10 +211,8 @@
   </LocaleResource>
   <LocaleResource Name="Account.PasswordRecovery.NewPassword.LengthValidation">
     <Value></Value>
-=======
   <LocaleResource Name="FormattedAttributes.PriceAdjustment">
     <Value> [{0}{1}{2}]</Value>
->>>>>>> 3ded7c37
   </LocaleResource>
 </Language>
 '
