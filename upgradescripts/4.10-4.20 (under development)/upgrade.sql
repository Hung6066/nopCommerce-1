﻿--upgrade scripts from nopCommerce 4.10 to 4.20

--new locale resources
declare @resources xml
--a resource will be deleted if its value is empty
set @resources='
<Language>
  <LocaleResource Name="Admin.ContentManagement.Topics.Fields.Title.Required">
    <Value>Title is required</Value>
  </LocaleResource>  
  <LocaleResource Name="Admin.Configuration.Settings.Order.DisableBillingAddressCheckoutStep.Hint">
    <Value>Check to disable "Billing address" step during checkout. Billing address will be pre-filled and saved using the default registration data (this option cannot be used with guest checkout enabled). Also ensure that appropriate address fields that cannot be pre-filled are not required (or disabled). If a customer doesn''t have a billing address, then the billing address step will be displayed.</Value>
  </LocaleResource>
  <LocaleResource Name="Common.RelativeDateTime.Past">
    <Value>{0} ago</Value>
  </LocaleResource>
  <LocaleResource Name="Admin.Configuration.Settings.Shipping.IgnoreAdditionalShippingChargeForPickUpInStore">
    <Value>Ignore additional shipping charge for pick up in store</Value>
  </LocaleResource>
  <LocaleResource Name="Admin.Configuration.Settings.Shipping.IgnoreAdditionalShippingChargeForPickUpInStore.Hint">
    <Value>Check if you want ignore additional shipping charge for pick up in store.</Value>
  </LocaleResource>
  <LocaleResource Name="Admin.Configuration.Settings.GeneralCommon.UseResponseCompression">
    <Value>Use response compression</Value>
  </LocaleResource>  
   <LocaleResource Name="Admin.Configuration.Settings.GeneralCommon.UseResponseCompression.Hint">
    <Value>Enable to compress response (gzip by default). You can disable it if you have an active IIS Dynamic Compression Module configured at the server level.</Value>
  </LocaleResource>   
  <LocaleResource Name="Admin.System.Warnings.URL.Reserved">
    <Value>The entered text will be replaced by ''{0}'', since it is already used as a SEO-friendly name for another page or contains invalid characters</Value>
  </LocaleResource>
  <LocaleResource Name="Plugins.Payments.PayPalStandard.Instructions">
    <Value>
		<![CDATA[
		<p>
			<b>If you''re using this gateway ensure that your primary store currency is supported by PayPal.</b>
			<br />
			<br />To use PDT, you must activate PDT and Auto Return in your PayPal account profile. You must also acquire a PDT identity token, which is used in all PDT communication you send to PayPal. Follow these steps to configure your account for PDT:<br />
			<br />1. Log in to your PayPal account (click <a href="https://www.paypal.com/us/webapps/mpp/referral/paypal-business-account2?partner_id=9JJPJNNPQ7PZ8" target="_blank">here</a> to create your account).
			<br />2. Click the Profile button.
			<br />3. Click the Profile and Settings button.
			<br />4. Select the My selling tools item on left panel.
			<br />5. Click Website Preferences Update in the Selling online section.
			<br />6. Under Auto Return for Website Payments, click the On radio button.
			<br />7. For the Return URL, enter the URL on your site that will receive the transaction ID posted by PayPal after a customer payment ({0}).
			<br />8. Under Payment Data Transfer, click the On radio button and get your PDT identity token.
			<br />9. Click Save.
			<br />
		</p>
		]]>
	</Value>
  </LocaleResource>  
  <LocaleResource Name="Plugins.ExternalAuth.Facebook.Instructions">
    <Value><![CDATA[<p>To configure authentication with Facebook, please follow these steps:<br/><br/><ol><li>Navigate to the <a href="https://developers.facebook.com/apps" target ="_blank" > Facebook for Developers</a> page and sign in. If you don''t already have a Facebook account, use the <b>Sign up for Facebook</b> link on the login page to create one.</li><li>Tap the <b>+ Add a New App button</b> in the upper right corner to create a new App ID. (If this is your first app with Facebook, the text of the button will be <b>Create a New App</b>.)</li><li>Fill out the form and tap the <b>Create App ID button</b>.</li><li>The <b>Product Setup</b> page is displayed, letting you select the features for your new app. Click <b>Get Started</b> on <b>Facebook Login</b>.</li><li>Click the <b>Settings</b> link in the menu at the left, you are presented with the <b>Client OAuth Settings</b> page with some defaults already set.</li><li>Enter "{0:s}signin-facebook" into the <b>Valid OAuth Redirect URIs</b> field.</li><li>Click <b>Save Changes</b>.</li><li>Click the <b>Dashboard</b> link in the left navigation.</li><li>Copy your App ID and App secret below.</li></ol><br/><br/></p>]]></Value>
  </LocaleResource>
  <LocaleResource Name="Filtering.SpecificationFilter.Separator">
    <Value>or</Value>
  </LocaleResource>
  <LocaleResource Name="Admin.Common.Alert">
    <Value>Information</Value>
  </LocaleResource>  
  <LocaleResource Name="Admin.Common.Ok">
    <Value>Ok</Value>
  </LocaleResource>
  <LocaleResource Name="Admin.Common.Alert.States.Failed">
    <Value>Failed to retrieve states.</Value>
  </LocaleResource>
  <LocaleResource Name="Admin.Catalog.Products.SpecificationAttributes.Alert.FailedRetrieving">
    <Value>Failed to retrieve specification options.</Value>
  </LocaleResource>
  <LocaleResource Name="Admin.Promotions.Discounts.Requirements.Alert.FailedGetDiscountRequirements">
    <Value>Failed to load requirements info. Please refresh the page.</Value>
  </LocaleResource>
  <LocaleResource Name="Admin.Customers.Customers.RewardPoints.Alert.HistoryAdd">
    <Value>Failed to add reward points.</Value>
  </LocaleResource>
    <LocaleResource Name="Admin.Promotions.Discounts.Requirements.Alert.FailedToSave">
    <Value>Failed to save requirement</Value>
  </LocaleResource>
  <LocaleResource Name="Admin.GiftCards.Fields.GiftCardCouponCode.Alert.FailedGenerate">
    <Value>Failed to generate code.</Value>
  </LocaleResource>
  <LocaleResource Name="Admin.Reports.Customers.CustomerStatistics.Alert.FailedLoad">
    <Value>Failed to load statistics.</Value>
  </LocaleResource>
  <LocaleResource Name="Admin.SalesReport.OrderStatistics.Alert.FailedLoad">
    <Value>Failed to load statistics.</Value>
  </LocaleResource>
  <LocaleResource Name="Admin.Configuration.Shipping.Measures.Dimensions.MarkAsPrimaryDimension.Alert.FailedToUpdate">
    <Value>Failed to update dimension.</Value>
  </LocaleResource>
  <LocaleResource Name="Admin.Configuration.Shipping.Measures.Weights.MarkAsPrimaryWeight.Alert.FailedToUpdate">
    <Value>Failed to update weight.</Value>
  </LocaleResource>
  <LocaleResource Name="Admin.Orders.OrderNotes.Alert.Add">
    <Value>Failed to add order note.</Value>
  </LocaleResource>
  <LocaleResource Name="Admin.Catalog.Products.Pictures.Alert.AddNew">
    <Value>Upload picture first.</Value>
  </LocaleResource>
  <LocaleResource Name="Admin.Catalog.Products.Pictures.Alert.PictureAdd">
    <Value>Failed to add product picture.</Value>
  </LocaleResource>
  <LocaleResource Name="Admin.Catalog.Products.ProductAttributes.AttributeCombinations.Alert.FailedGenerate">
    <Value>Error while generating attribute combinations.</Value>
  </LocaleResource>
  <LocaleResource Name="Admin.Download.SaveDownloadURL.Alert.FailedSave">
    <Value>Failed to save download object.</Value>
  </LocaleResource>
  <LocaleResource Name="Admin.Vendors.VendorNotes.AddTitle.Alert.FailedAddNote">
    <Value>Failed to add vendor note.</Value>
  </LocaleResource>
  <LocaleResource Name="Admin.Catalog.Products.SpecificationAttributes.Alert.FailedAdd">
    <Value></Value>
  </LocaleResource>
  <LocaleResource Name="Admin.Configuration.Currencies.Alert.Error">
    <Value>Failed to update currency.</Value>
  </LocaleResource>
  <LocaleResource Name="Admin.Catalog.Products.SpecificationAttributes.Alert.SelectOption">
    <Value></Value>
  </LocaleResource>
  <LocaleResource Name="Admin.Catalog.Products.SpecificationAttributes.Alert.NoAttributeOptions">
    <Value></Value>
  </LocaleResource>
  <LocaleResource Name="Admin.Promotions.Discounts.Requirements.FailedToSave">
    <Value></Value>
  </LocaleResource> 
  <LocaleResource Name="Admin.Catalog.Products.SpecificationAttributes.SelectOption">
    <Value></Value>
  </LocaleResource> 
  <LocaleResource Name="Admin.Catalog.Products.SpecificationAttributes.NoAttributeOptions">
    <Value></Value>
  </LocaleResource>
  <LocaleResource Name="Admin.Promotions.Discounts.Requirements.FailedToSave">
    <Value>Failed to save discount requirements.</Value>
  </LocaleResource>
  <LocaleResource Name="Admin.Common.Alert.Save.Error">
    <Value>Error while saving.</Value>
  </LocaleResource>
  <LocaleResource Name="Admin.Common.Alert.Save.Ok">
    <Value>Successfully saved.</Value>
  </LocaleResource>
  <LocaleResource Name="Admin.Common.Alert.Add.Error">
    <Value>Failed to add record.</Value>
  </LocaleResource>
  <LocaleResource Name="ShoppingCart.DiscountCouponCode.Activated">
    <Value>Coupon code ({0}) is activated! The discount will be applied to your order.</Value>
  </LocaleResource>  
  <LocaleResource Name="ShoppingCart.DiscountCouponCode.Invalid">
    <Value>This coupon code ({0}) is invalid or no longer available.</Value>
  </LocaleResource>
   <LocaleResource Name="Admin.Configuration.Settings.CustomerUser.PasswordRequireDigit">
    <Value>Password must have at least one digit</Value>
  </LocaleResource>
  <LocaleResource Name="Admin.Configuration.Settings.CustomerUser.PasswordRequireDigit.Hint">
    <Value>Specify that passwords must have at least one digit.</Value>
  </LocaleResource>
  <LocaleResource Name="Admin.Configuration.Settings.CustomerUser.PasswordRequireLowercase">
    <Value>Password must have at least one lowercase</Value>
  </LocaleResource>
  <LocaleResource Name="Admin.Configuration.Settings.CustomerUser.PasswordRequireLowercase.Hint">
    <Value>Specify that password must have at least one lowercase.</Value>
  </LocaleResource>
  <LocaleResource Name="Admin.Configuration.Settings.CustomerUser.PasswordRequireNonAlphanumeric">
    <Value>Password must have at least one non alphanumeric character</Value>
  </LocaleResource>
  <LocaleResource Name="Admin.Configuration.Settings.CustomerUser.PasswordRequireNonAlphanumeric.Hint">
    <Value>Specify that password must have at least one non alphanumeric character.</Value>
  </LocaleResource>
  <LocaleResource Name="Admin.Configuration.Settings.CustomerUser.PasswordRequireUppercase">
    <Value>Password must have at least one uppercase</Value>
  </LocaleResource>
  <LocaleResource Name="Admin.Configuration.Settings.CustomerUser.PasswordRequireUppercase.Hint">
    <Value>Specify that passwords must have at least one uppercase.</Value>
  </LocaleResource>
  <LocaleResource Name="Validation.Password.IsNotEmpty">
    <Value>Password is required.</Value>
  </LocaleResource>
  <LocaleResource Name="Validation.Password.RequireDigit">
    <Value><![CDATA[<li>must have at least one digit</li>]]></Value>
  </LocaleResource>
  <LocaleResource Name="Validation.Password.RequireLowercase">
    <Value><![CDATA[<li>must have at least one lowercase</li>]]></Value>
  </LocaleResource>
  <LocaleResource Name="Validation.Password.RequireNonAlphanumeric">
    <Value><![CDATA[<li>must have at least one special character (e.g. #?!@$%^&*-)</li>]]></Value>
  </LocaleResource>
  <LocaleResource Name="Validation.Password.RequireUppercase">
    <Value><![CDATA[<li>must have at least one uppercase</li>]]></Value>
  </LocaleResource>
  <LocaleResource Name="Validation.Password.LengthValidation">
    <Value><![CDATA[<li>must have at least {0} characters</li>]]></Value>
  </LocaleResource>
  <LocaleResource Name="Validation.Password.Rule">
    <Value><![CDATA[<p>Password must meet the following rules: </p><ul>{0}{1}{2}{3}{4}</ul>]]></Value>
  </LocaleResource>
  <LocaleResource Name="Account.ChangePassword.Fields.NewPassword.LengthValidation">
    <Value></Value>
  </LocaleResource>
  <LocaleResource Name="Account.ChangePassword.Fields.NewPassword.Required">
    <Value></Value>
  </LocaleResource>
  <LocaleResource Name="Account.Fields.Password.Required">
    <Value></Value>
  </LocaleResource>
  <LocaleResource Name="Account.Fields.Password.LengthValidation">
    <Value></Value>
  </LocaleResource>  
  <LocaleResource Name="Account.PasswordRecovery.NewPassword.Required">
    <Value></Value>
  </LocaleResource>
  <LocaleResource Name="Account.PasswordRecovery.NewPassword.LengthValidation">
    <Value></Value>
  </LocaleResource>
  <LocaleResource Name="FormattedAttributes.PriceAdjustment">
    <Value> [{0}{1}{2}]</Value>
  </LocaleResource>
  <LocaleResource Name="Admin.Customers.Customers.Impersonate.Inactive">
    <Value>This customer is inactive</Value>
  </LocaleResource>
  <LocaleResource Name="ShoppingCart.Discount.CannotBeUsed">
    <Value>You cannot use this discount coupon because the validation conditions are not met</Value>
  </LocaleResource>
  <LocaleResource Name="Admin.Configuration.Settings.Catalog.ExportImportProductUseLimitedToStores">
    <Value>Export/Import products with "limited to stores"</Value>
  </LocaleResource>
  <LocaleResource Name="Admin.Configuration.Settings.Catalog.ExportImportProductUseLimitedToStores.Hint">
    <Value>Check if products should be exported/imported with "limited to stores" property.</Value>
  </LocaleResource>
  <LocaleResource Name="Admin.Catalog.Products.Import.StoresDontExist">
    <Value>Stores with the following names and/or IDs don''t exist: {0}</Value>
  </LocaleResource>
  <LocaleResource Name="Plugins.Payments.Square.Fields.Location.Select">
    <Value>Select location</Value>
  </LocaleResource>
  <LocaleResource Name="Admin.Configuration.Settings.ShoppingCart.GroupTierPricesForDistinctShoppingCartItems">
    <Value>Group tier prices for distinct shopping cart items</Value>
  </LocaleResource>
  <LocaleResource Name="Admin.Configuration.Settings.ShoppingCart.GroupTierPricesForDistinctShoppingCartItems.Hint">
    <Value>Allows to offer special prices when customers buy bigger amounts of a particular product. For example, when a customer could have two shopping cart items for the same products (different product attributes).</Value>
  </LocaleResource>
  <LocaleResource Name="Checkout.Addresses.Invalid">
    <Value>You have {0} invalid address(es)</Value>
  </LocaleResource>  
  <LocaleResource Name="Admin.Catalog.Products.Fields.LowStockActivity.Hint">
    <Value>Action to be taken when your current stock quantity falls below (reaches) the ''Minimum stock quantity''. Activation of the action will occur only after an order is placed.</Value>
  </LocaleResource>
  <LocaleResource Name="Admin.Catalog.Categories.Display">
    <Value>Display</Value>
  </LocaleResource>
  <LocaleResource Name="Admin.Catalog.Categories.Mappings">
    <Value>Mappings</Value>
  </LocaleResource>
  <LocaleResource Name="Admin.Catalog.Manufacturers.Display">
    <Value>Display</Value>
  </LocaleResource>
  <LocaleResource Name="Admin.Catalog.Manufacturers.Mappings">
    <Value>Mappings</Value>
  </LocaleResource>
  <LocaleResource Name="Admin.Configuration.Plugins">
    <Value></Value>
  </LocaleResource>  
  <LocaleResource Name="Admin.Configuration.Tax">
    <Value></Value>
  </LocaleResource>  
  <LocaleResource Name="Admin.Vendors.Display">
    <Value>Display</Value>
  </LocaleResource>
  <LocaleResource Name="Admin.Catalog.Products.Import.DatabaseNotContainCategory">
    <Value>Database doesn''t contain the ''{0}'' category</Value>
  </LocaleResource>
  <LocaleResource Name="Admin.ContentManagement.Blog.Comments.List.BlogPostId">
    <Value></Value>
  </LocaleResource>
  <LocaleResource Name="Admin.ContentManagement.Blog.Comments.List.BlogPostId.Hint">
    <Value></Value>
  </LocaleResource>
  <LocaleResource Name="Admin.ContentManagement.News.Comments.List.NewsItemId">
    <Value></Value>
  </LocaleResource>
  <LocaleResource Name="Admin.ContentManagement.News.Comments.List.NewsItemId.Hint">
    <Value></Value>
  </LocaleResource>
  <LocaleResource Name="Admin.Catalog.Products.AssociatedProducts.TryToAddSelfGroupedProduct">
    <Value>You cannot add current group product to related ones. This group product was ignored while adding.</Value>
  </LocaleResource>
  <LocaleResource Name="Admin.Configuration.Settings.GeneralCommon.CaptchaShowOnForgotPasswordPage">
    <Value>Show on forgot password page</Value>
  </LocaleResource>
  <LocaleResource Name="Admin.Configuration.Settings.GeneralCommon.CaptchaShowOnForgotPasswordPage.Hint">
    <Value>Check to show CAPTCHA on forgot password page when restore password.</Value>
  </LocaleResource>
  <LocaleResource Name="Admin.Configuration.Settings.ProductEditor.OneColumnProductPage">
    <Value></Value>
  </LocaleResource>
  <LocaleResource Name="Admin.Configuration.Settings.ProductEditor.BlockTitle.OneColumnProductPage">
    <Value></Value>
  </LocaleResource>
  <LocaleResource Name="Admin.Catalog.Products.CommonInfo">
    <Value></Value>
  </LocaleResource>
  <LocaleResource Name="Admin.Catalog.Products.Mappings">
    <Value></Value>
  </LocaleResource>
  <LocaleResource Name="Admin.Catalog.Products.Security">
    <Value></Value>
  </LocaleResource>
  <LocaleResource Name="Admin.Catalog.Products.RequireOtherProducts">
    <Value></Value>
  </LocaleResource>
  <LocaleResource Name="Admin.Catalog.Products.Fields.CreatedOn">
    <Value></Value>
  </LocaleResource>
  <LocaleResource Name="Admin.Catalog.Products.Fields.CreatedOn.Hint">
    <Value></Value>
  </LocaleResource>
  <LocaleResource Name="Admin.Catalog.Products.Fields.UpdatedOn">
    <Value></Value>
  </LocaleResource>
  <LocaleResource Name="Admin.Catalog.Products.Fields.UpdatedOn.Hint">
    <Value></Value>
  </LocaleResource>
  <LocaleResource Name="Admin.Configuration.Settings.ProductEditor.CreatedOn">
    <Value></Value>
  </LocaleResource>
  <LocaleResource Name="Admin.Configuration.Settings.ProductEditor.UpdatedOn">
    <Value></Value>
  </LocaleResource>
  <LocaleResource Name="Admin.Catalog.Products.Fields.ID">
    <Value></Value>
  </LocaleResource>
  <LocaleResource Name="Admin.Catalog.Products.Fields.ID.Hint">
    <Value></Value>
  </LocaleResource>
  <LocaleResource Name="Admin.Configuration.Settings.ProductEditor.Id">
    <Value></Value>
  </LocaleResource>
  <LocaleResource Name="Admin.Configuration.Settings.ProductEditor.BlockTitle.Mappings">
    <Value></Value>
  </LocaleResource>
  <LocaleResource Name="Admin.Catalog.Products.Prices">
    <Value></Value>
  </LocaleResource>
  <LocaleResource Name="Admin.Catalog.Products.Price">
    <Value>Price</Value>
  </LocaleResource>
  <LocaleResource Name="Admin.Configuration.Settings.ProductEditor.BlockTitle.LinkedProducts">
    <Value></Value>
  </LocaleResource>
  <LocaleResource Name="Admin.Configuration.Settings.ProductEditor.BlockTitle.AdvancedProductTypes">
    <Value></Value>
  </LocaleResource>
  <LocaleResource Name="Admin.Configuration.Settings.ProductEditor.BlockTitle.Security">
    <Value></Value>
  </LocaleResource>
  <LocaleResource Name="Admin.ShoppingCartType.EndDate">
    <Value>End date</Value>
  </LocaleResource>
  <LocaleResource Name="Admin.ShoppingCartType.EndDate.Hint">
    <Value>The end date for the search.</Value>
  </LocaleResource>
  <LocaleResource Name="Admin.ShoppingCartType.StartDate">
    <Value>Start date</Value>
  </LocaleResource>
  <LocaleResource Name="Admin.ShoppingCartType.StartDate.Hint">
    <Value>The start date for the search.</Value>
  </LocaleResource>
  <LocaleResource Name="Admin.ShoppingCartType.Product">
    <Value>Product</Value>
  </LocaleResource>
  <LocaleResource Name="Admin.ShoppingCartType.Product.Hint">
    <Value>Search by a specific product.</Value>
  </LocaleResource>
  <LocaleResource Name="Admin.ShoppingCartType.BillingCountry">
    <Value>Billing country</Value>
  </LocaleResource>
  <LocaleResource Name="Admin.ShoppingCartType.BillingCountry.Hint">
    <Value>Filter by billing country.</Value>
  </LocaleResource>
  <LocaleResource Name="Admin.ShoppingCartType.Store">
    <Value>Store</Value>
  </LocaleResource>
  <LocaleResource Name="Admin.ShoppingCartType.Store.Hint">
    <Value>Search by a specific store.</Value>
  </LocaleResource>
  <LocaleResource Name="Admin.Catalog.Categories.Fields.PageSizeOptions">
    <Value>Page Size options</Value>
  </LocaleResource>
  <LocaleResource Name="Admin.Catalog.Manufacturers.Fields.PageSizeOptions">
    <Value>Page Size options</Value>
  </LocaleResource>
  <LocaleResource Name="Admin.Configuration.Settings.Catalog.ProductsByTagPageSizeOptions">
    <Value>''Products by tag'' Page Size options</Value>
  </LocaleResource>
  <LocaleResource Name="Admin.Configuration.Settings.Catalog.SearchPagePageSizeOptions">
    <Value>Search page. Page size options</Value>
  </LocaleResource>
  <LocaleResource Name="Admin.Vendors.Fields.PageSizeOptions">
    <Value>Page Size options</Value>
  </LocaleResource>
  <LocaleResource Name="Admin.ContentManagement.Blog.BlogPosts.Fields.IncludeInSitemap">
    <Value>Include in sitemap</Value>
  </LocaleResource>
  <LocaleResource Name="Admin.ContentManagement.Blog.BlogPosts.Fields.IncludeInSitemap.Hint">
    <Value>Check to include this blog post in the sitemap.</Value>
  </LocaleResource>
  <LocaleResource Name="Admin.Configuration.Settings.GeneralCommon.SitemapIncludeBlogPosts">
    <Value>Sitemap includes blog posts</Value>
  </LocaleResource>
  <LocaleResource Name="Admin.Configuration.Settings.GeneralCommon.SitemapIncludeBlogPosts.Hint">
    <Value>Check if you want to include blog posts in sitemap.</Value>
  </LocaleResource>
  <LocaleResource Name="Admin.Configuration.Settings.GeneralCommon.SitemapIncludeTopics">
    <Value>Sitemap includes topics</Value>
  </LocaleResource>
  <LocaleResource Name="Admin.Configuration.Settings.GeneralCommon.SitemapIncludeTopics.Hint">
    <Value>Check if you want to include topics in sitemap.</Value>
  </LocaleResource>
  <LocaleResource Name="Sitemap.BlogPosts">
    <Value>Blog posts</Value>
  </LocaleResource>
  <LocaleResource Name="Admin.Configuration.Settings.GeneralCommon.SitemapIncludeNews">
    <Value>Sitemap includes news items</Value>
  </LocaleResource>
  <LocaleResource Name="Admin.Configuration.Settings.GeneralCommon.SitemapIncludeNews.Hint">
    <Value>Check if you want to include news items in sitemap.</Value>
  </LocaleResource>
  <LocaleResource Name="Sitemap.News">
    <Value>News</Value>
  </LocaleResource>
  <LocaleResource Name="Admin.Configuration.Settings.GeneralCommon.Sitemap.Instructions">
    <Value><![CDATA[<p>These settings do not apply to sitemap.xml, only for your site map. You can configure generation for sitemap.xml on <a href="{0}">all settings page</a></p>]]></Value>
  </LocaleResource> 
  <LocaleResource Name="Admin.Configuration.Settings.GeneralCommon.GooglePlusLink">
    <Value></Value>
  </LocaleResource>
  <LocaleResource Name="Admin.Configuration.Settings.GeneralCommon.GooglePlusLink.Hint">
    <Value></Value>
  </LocaleResource>
  <LocaleResource Name="Footer.FollowUs.GooglePlus">
    <Value></Value>
  </LocaleResource>
  <LocaleResource Name="Admin.Configuration.Settings.Gdpr.LogUserProfileChanges">
    <Value>Log user profile changes</Value>
  </LocaleResource>
  <LocaleResource Name="Admin.Configuration.Settings.Gdpr.LogUserProfileChanges.Hint">
    <Value>Check to log user profile changes (if this feature is enabled in your store).</Value>
  </LocaleResource>
  <LocaleResource Name="Enums.Nop.Core.Domain.Gdpr.GdprRequestType.ProfileChanged">
    <Value>User changed profile</Value>
  </LocaleResource>
</Language>'

CREATE TABLE #LocaleStringResourceTmp
	(
		[ResourceName] [nvarchar](200) NOT NULL,
		[ResourceValue] [nvarchar](max) NOT NULL
	)

INSERT INTO #LocaleStringResourceTmp (ResourceName, ResourceValue)
SELECT	nref.value('@Name', 'nvarchar(200)'), nref.value('Value[1]', 'nvarchar(MAX)')
FROM	@resources.nodes('//Language/LocaleResource') AS R(nref)

--do it for each existing language
DECLARE @ExistingLanguageID int
DECLARE cur_existinglanguage CURSOR FOR
SELECT [ID]
FROM [Language]
OPEN cur_existinglanguage
FETCH NEXT FROM cur_existinglanguage INTO @ExistingLanguageID
WHILE @@FETCH_STATUS = 0
BEGIN
	DECLARE @ResourceName nvarchar(200)
	DECLARE @ResourceValue nvarchar(MAX)
	DECLARE cur_localeresource CURSOR FOR
	SELECT ResourceName, ResourceValue
	FROM #LocaleStringResourceTmp
	OPEN cur_localeresource
	FETCH NEXT FROM cur_localeresource INTO @ResourceName, @ResourceValue
	WHILE @@FETCH_STATUS = 0
	BEGIN
		IF (EXISTS (SELECT 1 FROM [LocaleStringResource] WHERE LanguageID=@ExistingLanguageID AND ResourceName=@ResourceName))
		BEGIN
			UPDATE [LocaleStringResource]
			SET [ResourceValue]=@ResourceValue
			WHERE LanguageID=@ExistingLanguageID AND ResourceName=@ResourceName
		END
		ELSE 
		BEGIN
			INSERT INTO [LocaleStringResource]
			(
				[LanguageId],
				[ResourceName],
				[ResourceValue]
			)
			VALUES
			(
				@ExistingLanguageID,
				@ResourceName,
				@ResourceValue
			)
		END
		
		IF (@ResourceValue is null or @ResourceValue = '')
		BEGIN
			DELETE [LocaleStringResource]
			WHERE LanguageID=@ExistingLanguageID AND ResourceName=@ResourceName
		END
		
		FETCH NEXT FROM cur_localeresource INTO @ResourceName, @ResourceValue
	END
	CLOSE cur_localeresource
	DEALLOCATE cur_localeresource


	--fetch next language identifier
	FETCH NEXT FROM cur_existinglanguage INTO @ExistingLanguageID
END
CLOSE cur_existinglanguage
DEALLOCATE cur_existinglanguage

DROP TABLE #LocaleStringResourceTmp
GO

UPDATE [Topic] 
SET [IncludeInFooterColumn1] = 0
WHERE [SystemName] = 'VendorTermsOfService'
GO

UPDATE [Topic]
SET [Title] = ISNULL([SystemName], '')
WHERE [Title] IS NULL OR [Title] = ''
GO

ALTER TABLE [Topic] ALTER COLUMN [Title] nvarchar(max) NOT NULL
GO

-- #3236
IF NOT EXISTS (SELECT 1 FROM sys.columns WHERE object_id=object_id('[BlogPost]') and NAME='IncludeInSitemap')
BEGIN
	ALTER TABLE [BlogPost]
	ADD [IncludeInSitemap] bit NULL
END
GO

UPDATE [BlogPost]
SET [IncludeInSitemap] = 0
WHERE [IncludeInSitemap] IS NULL
GO

ALTER TABLE [BlogPost]
ALTER COLUMN [IncludeInSitemap] bit NOT NULL
GO

-- update the "ProductLoadAllPaged" stored procedure
ALTER PROCEDURE [ProductLoadAllPaged]
(
	@CategoryIds		nvarchar(MAX) = null,	--a list of category IDs (comma-separated list). e.g. 1,2,3
	@ManufacturerId		int = 0,
	@StoreId			int = 0,
	@VendorId			int = 0,
	@WarehouseId		int = 0,
	@ProductTypeId		int = null, --product type identifier, null - load all products
	@VisibleIndividuallyOnly bit = 0, 	--0 - load all products , 1 - "visible indivially" only
	@MarkedAsNewOnly	bit = 0, 	--0 - load all products , 1 - "marked as new" only
	@ProductTagId		int = 0,
	@FeaturedProducts	bit = null,	--0 featured only , 1 not featured only, null - load all products
	@PriceMin			decimal(18, 4) = null,
	@PriceMax			decimal(18, 4) = null,
	@Keywords			nvarchar(4000) = null,
	@SearchDescriptions bit = 0, --a value indicating whether to search by a specified "keyword" in product descriptions
	@SearchManufacturerPartNumber bit = 0, -- a value indicating whether to search by a specified "keyword" in manufacturer part number
	@SearchSku			bit = 0, --a value indicating whether to search by a specified "keyword" in product SKU
	@SearchProductTags  bit = 0, --a value indicating whether to search by a specified "keyword" in product tags
	@UseFullTextSearch  bit = 0,
	@FullTextMode		int = 0, --0 - using CONTAINS with <prefix_term>, 5 - using CONTAINS and OR with <prefix_term>, 10 - using CONTAINS and AND with <prefix_term>
	@FilteredSpecs		nvarchar(MAX) = null,	--filter by specification attribute options (comma-separated list of IDs). e.g. 14,15,16
	@LanguageId			int = 0,
	@OrderBy			int = 0, --0 - position, 5 - Name: A to Z, 6 - Name: Z to A, 10 - Price: Low to High, 11 - Price: High to Low, 15 - creation date
	@AllowedCustomerRoleIds	nvarchar(MAX) = null,	--a list of customer role IDs (comma-separated list) for which a product should be shown (if a subject to ACL)
	@PageIndex			int = 0, 
	@PageSize			int = 2147483644,
	@ShowHidden			bit = 0,
	@OverridePublished	bit = null, --null - process "Published" property according to "showHidden" parameter, true - load only "Published" products, false - load only "Unpublished" products
	@LoadFilterableSpecificationAttributeOptionIds bit = 0, --a value indicating whether we should load the specification attribute option identifiers applied to loaded products (all pages)
	@FilterableSpecificationAttributeOptionIds nvarchar(MAX) = null OUTPUT, --the specification attribute option identifiers applied to loaded products (all pages). returned as a comma separated list of identifiers
	@TotalRecords		int = null OUTPUT
)
AS
BEGIN
	
	/* Products that filtered by keywords */
	CREATE TABLE #KeywordProducts
	(
		[ProductId] int NOT NULL
	)

	DECLARE
		@SearchKeywords bit,
		@OriginalKeywords nvarchar(4000),
		@sql nvarchar(max),
		@sql_orderby nvarchar(max)

	SET NOCOUNT ON
	
	--filter by keywords
	SET @Keywords = isnull(@Keywords, '')
	SET @Keywords = rtrim(ltrim(@Keywords))
	SET @OriginalKeywords = @Keywords
	IF ISNULL(@Keywords, '') != ''
	BEGIN
		SET @SearchKeywords = 1
		
		IF @UseFullTextSearch = 1
		BEGIN
			--remove wrong chars (' ")
			SET @Keywords = REPLACE(@Keywords, '''', '')
			SET @Keywords = REPLACE(@Keywords, '"', '')
			
			--full-text search
			IF @FullTextMode = 0 
			BEGIN
				--0 - using CONTAINS with <prefix_term>
				SET @Keywords = ' "' + @Keywords + '*" '
			END
			ELSE
			BEGIN
				--5 - using CONTAINS and OR with <prefix_term>
				--10 - using CONTAINS and AND with <prefix_term>

				--clean multiple spaces
				WHILE CHARINDEX('  ', @Keywords) > 0 
					SET @Keywords = REPLACE(@Keywords, '  ', ' ')

				DECLARE @concat_term nvarchar(100)				
				IF @FullTextMode = 5 --5 - using CONTAINS and OR with <prefix_term>
				BEGIN
					SET @concat_term = 'OR'
				END 
				IF @FullTextMode = 10 --10 - using CONTAINS and AND with <prefix_term>
				BEGIN
					SET @concat_term = 'AND'
				END

				--now let's build search string
				declare @fulltext_keywords nvarchar(4000)
				set @fulltext_keywords = N''
				declare @index int		
		
				set @index = CHARINDEX(' ', @Keywords, 0)

				-- if index = 0, then only one field was passed
				IF(@index = 0)
					set @fulltext_keywords = ' "' + @Keywords + '*" '
				ELSE
				BEGIN		
					DECLARE @first BIT
					SET  @first = 1			
					WHILE @index > 0
					BEGIN
						IF (@first = 0)
							SET @fulltext_keywords = @fulltext_keywords + ' ' + @concat_term + ' '
						ELSE
							SET @first = 0

						SET @fulltext_keywords = @fulltext_keywords + '"' + SUBSTRING(@Keywords, 1, @index - 1) + '*"'					
						SET @Keywords = SUBSTRING(@Keywords, @index + 1, LEN(@Keywords) - @index)						
						SET @index = CHARINDEX(' ', @Keywords, 0)
					end
					
					-- add the last field
					IF LEN(@fulltext_keywords) > 0
						SET @fulltext_keywords = @fulltext_keywords + ' ' + @concat_term + ' ' + '"' + SUBSTRING(@Keywords, 1, LEN(@Keywords)) + '*"'	
				END
				SET @Keywords = @fulltext_keywords
			END
		END
		ELSE
		BEGIN
			--usual search by PATINDEX
			SET @Keywords = '%' + @Keywords + '%'
		END
		--PRINT @Keywords

		--product name
		SET @sql = '
		INSERT INTO #KeywordProducts ([ProductId])
		SELECT p.Id
		FROM Product p with (NOLOCK)
		WHERE '
		IF @UseFullTextSearch = 1
			SET @sql = @sql + 'CONTAINS(p.[Name], @Keywords) '
		ELSE
			SET @sql = @sql + 'PATINDEX(@Keywords, p.[Name]) > 0 '


		--localized product name
		SET @sql = @sql + '
		UNION
		SELECT lp.EntityId
		FROM LocalizedProperty lp with (NOLOCK)
		WHERE
			lp.LocaleKeyGroup = N''Product''
			AND lp.LanguageId = ' + ISNULL(CAST(@LanguageId AS nvarchar(max)), '0') + '
			AND lp.LocaleKey = N''Name'''
		IF @UseFullTextSearch = 1
			SET @sql = @sql + ' AND CONTAINS(lp.[LocaleValue], @Keywords) '
		ELSE
			SET @sql = @sql + ' AND PATINDEX(@Keywords, lp.[LocaleValue]) > 0 '
	

		IF @SearchDescriptions = 1
		BEGIN
			--product short description
			SET @sql = @sql + '
			UNION
			SELECT p.Id
			FROM Product p with (NOLOCK)
			WHERE '
			IF @UseFullTextSearch = 1
				SET @sql = @sql + 'CONTAINS(p.[ShortDescription], @Keywords) '
			ELSE
				SET @sql = @sql + 'PATINDEX(@Keywords, p.[ShortDescription]) > 0 '


			--product full description
			SET @sql = @sql + '
			UNION
			SELECT p.Id
			FROM Product p with (NOLOCK)
			WHERE '
			IF @UseFullTextSearch = 1
				SET @sql = @sql + 'CONTAINS(p.[FullDescription], @Keywords) '
			ELSE
				SET @sql = @sql + 'PATINDEX(@Keywords, p.[FullDescription]) > 0 '



			--localized product short description
			SET @sql = @sql + '
			UNION
			SELECT lp.EntityId
			FROM LocalizedProperty lp with (NOLOCK)
			WHERE
				lp.LocaleKeyGroup = N''Product''
				AND lp.LanguageId = ' + ISNULL(CAST(@LanguageId AS nvarchar(max)), '0') + '
				AND lp.LocaleKey = N''ShortDescription'''
			IF @UseFullTextSearch = 1
				SET @sql = @sql + ' AND CONTAINS(lp.[LocaleValue], @Keywords) '
			ELSE
				SET @sql = @sql + ' AND PATINDEX(@Keywords, lp.[LocaleValue]) > 0 '
				

			--localized product full description
			SET @sql = @sql + '
			UNION
			SELECT lp.EntityId
			FROM LocalizedProperty lp with (NOLOCK)
			WHERE
				lp.LocaleKeyGroup = N''Product''
				AND lp.LanguageId = ' + ISNULL(CAST(@LanguageId AS nvarchar(max)), '0') + '
				AND lp.LocaleKey = N''FullDescription'''
			IF @UseFullTextSearch = 1
				SET @sql = @sql + ' AND CONTAINS(lp.[LocaleValue], @Keywords) '
			ELSE
				SET @sql = @sql + ' AND PATINDEX(@Keywords, lp.[LocaleValue]) > 0 '
		END

		--manufacturer part number (exact match)
		IF @SearchManufacturerPartNumber = 1
		BEGIN
			SET @sql = @sql + '
			UNION
			SELECT p.Id
			FROM Product p with (NOLOCK)
			WHERE p.[ManufacturerPartNumber] = @OriginalKeywords '
		END

		--SKU (exact match)
		IF @SearchSku = 1
		BEGIN
			SET @sql = @sql + '
			UNION
			SELECT p.Id
			FROM Product p with (NOLOCK)
			WHERE p.[Sku] = @OriginalKeywords '
		END

		IF @SearchProductTags = 1
		BEGIN
			--product tags (exact match)
			SET @sql = @sql + '
			UNION
			SELECT pptm.Product_Id
			FROM Product_ProductTag_Mapping pptm with(NOLOCK) INNER JOIN ProductTag pt with(NOLOCK) ON pt.Id = pptm.ProductTag_Id
			WHERE pt.[Name] = @OriginalKeywords '

			--localized product tags
			SET @sql = @sql + '
			UNION
			SELECT pptm.Product_Id
			FROM LocalizedProperty lp with (NOLOCK) INNER JOIN Product_ProductTag_Mapping pptm with(NOLOCK) ON lp.EntityId = pptm.ProductTag_Id
			WHERE
				lp.LocaleKeyGroup = N''ProductTag''
				AND lp.LanguageId = ' + ISNULL(CAST(@LanguageId AS nvarchar(max)), '0') + '
				AND lp.LocaleKey = N''Name''
				AND lp.[LocaleValue] = @OriginalKeywords '
		END

		--PRINT (@sql)
		EXEC sp_executesql @sql, N'@Keywords nvarchar(4000), @OriginalKeywords nvarchar(4000)', @Keywords, @OriginalKeywords

	END
	ELSE
	BEGIN
		SET @SearchKeywords = 0
	END

	--filter by category IDs
	SET @CategoryIds = isnull(@CategoryIds, '')	
	CREATE TABLE #FilteredCategoryIds
	(
		CategoryId int not null
	)
	INSERT INTO #FilteredCategoryIds (CategoryId)
	SELECT CAST(data as int) FROM [nop_splitstring_to_table](@CategoryIds, ',')	
	DECLARE @CategoryIdsCount int	
	SET @CategoryIdsCount = (SELECT COUNT(1) FROM #FilteredCategoryIds)

	--filter by customer role IDs (access control list)
	SET @AllowedCustomerRoleIds = isnull(@AllowedCustomerRoleIds, '')	
	CREATE TABLE #FilteredCustomerRoleIds
	(
		CustomerRoleId int not null
	)
	INSERT INTO #FilteredCustomerRoleIds (CustomerRoleId)
	SELECT CAST(data as int) FROM [nop_splitstring_to_table](@AllowedCustomerRoleIds, ',')
	DECLARE @FilteredCustomerRoleIdsCount int	
	SET @FilteredCustomerRoleIdsCount = (SELECT COUNT(1) FROM #FilteredCustomerRoleIds)
	
	--paging
	DECLARE @PageLowerBound int
	DECLARE @PageUpperBound int
	DECLARE @RowsToReturn int
	SET @RowsToReturn = @PageSize * (@PageIndex + 1)	
	SET @PageLowerBound = @PageSize * @PageIndex
	SET @PageUpperBound = @PageLowerBound + @PageSize + 1
	
	CREATE TABLE #DisplayOrderTmp 
	(
		[Id] int IDENTITY (1, 1) NOT NULL,
		[ProductId] int NOT NULL
	)

	SET @sql = '
	SELECT p.Id
	FROM
		Product p with (NOLOCK)'
	
	IF @CategoryIdsCount > 0
	BEGIN
		SET @sql = @sql + '
		INNER JOIN Product_Category_Mapping pcm with (NOLOCK)
			ON p.Id = pcm.ProductId'
	END
	
	IF @ManufacturerId > 0
	BEGIN
		SET @sql = @sql + '
		INNER JOIN Product_Manufacturer_Mapping pmm with (NOLOCK)
			ON p.Id = pmm.ProductId'
	END
	
	IF ISNULL(@ProductTagId, 0) != 0
	BEGIN
		SET @sql = @sql + '
		INNER JOIN Product_ProductTag_Mapping pptm with (NOLOCK)
			ON p.Id = pptm.Product_Id'
	END
	
	--searching by keywords
	IF @SearchKeywords = 1
	BEGIN
		SET @sql = @sql + '
		JOIN #KeywordProducts kp
			ON  p.Id = kp.ProductId'
	END
	
	SET @sql = @sql + '
	WHERE
		p.Deleted = 0'
	
	--filter by category
	IF @CategoryIdsCount > 0
	BEGIN
		SET @sql = @sql + '
		AND pcm.CategoryId IN ('
		
		SET @sql = @sql + + CAST(@CategoryIds AS nvarchar(max))

		SET @sql = @sql + ')'

		IF @FeaturedProducts IS NOT NULL
		BEGIN
			SET @sql = @sql + '
		AND pcm.IsFeaturedProduct = ' + CAST(@FeaturedProducts AS nvarchar(max))
		END
	END
	
	--filter by manufacturer
	IF @ManufacturerId > 0
	BEGIN
		SET @sql = @sql + '
		AND pmm.ManufacturerId = ' + CAST(@ManufacturerId AS nvarchar(max))
		
		IF @FeaturedProducts IS NOT NULL
		BEGIN
			SET @sql = @sql + '
		AND pmm.IsFeaturedProduct = ' + CAST(@FeaturedProducts AS nvarchar(max))
		END
	END
	
	--filter by vendor
	IF @VendorId > 0
	BEGIN
		SET @sql = @sql + '
		AND p.VendorId = ' + CAST(@VendorId AS nvarchar(max))
	END
	
	--filter by warehouse
	IF @WarehouseId > 0
	BEGIN
		--we should also ensure that 'ManageInventoryMethodId' is set to 'ManageStock' (1)
		--but we skip it in order to prevent hard-coded values (e.g. 1) and for better performance
		SET @sql = @sql + '
		AND  
			(
				(p.UseMultipleWarehouses = 0 AND
					p.WarehouseId = ' + CAST(@WarehouseId AS nvarchar(max)) + ')
				OR
				(p.UseMultipleWarehouses > 0 AND
					EXISTS (SELECT 1 FROM ProductWarehouseInventory [pwi]
					WHERE [pwi].WarehouseId = ' + CAST(@WarehouseId AS nvarchar(max)) + ' AND [pwi].ProductId = p.Id))
			)'
	END
	
	--filter by product type
	IF @ProductTypeId is not null
	BEGIN
		SET @sql = @sql + '
		AND p.ProductTypeId = ' + CAST(@ProductTypeId AS nvarchar(max))
	END
	
	--filter by "visible individually"
	IF @VisibleIndividuallyOnly = 1
	BEGIN
		SET @sql = @sql + '
		AND p.VisibleIndividually = 1'
	END
	
	--filter by "marked as new"
	IF @MarkedAsNewOnly = 1
	BEGIN
		SET @sql = @sql + '
		AND p.MarkAsNew = 1
		AND (getutcdate() BETWEEN ISNULL(p.MarkAsNewStartDateTimeUtc, ''1/1/1900'') and ISNULL(p.MarkAsNewEndDateTimeUtc, ''1/1/2999''))'
	END
	
	--filter by product tag
	IF ISNULL(@ProductTagId, 0) != 0
	BEGIN
		SET @sql = @sql + '
		AND pptm.ProductTag_Id = ' + CAST(@ProductTagId AS nvarchar(max))
	END
	
	--"Published" property
	IF (@OverridePublished is null)
	BEGIN
		--process according to "showHidden"
		IF @ShowHidden = 0
		BEGIN
			SET @sql = @sql + '
			AND p.Published = 1'
		END
	END
	ELSE IF (@OverridePublished = 1)
	BEGIN
		--published only
		SET @sql = @sql + '
		AND p.Published = 1'
	END
	ELSE IF (@OverridePublished = 0)
	BEGIN
		--unpublished only
		SET @sql = @sql + '
		AND p.Published = 0'
	END
	
	--show hidden
	IF @ShowHidden = 0
	BEGIN
		SET @sql = @sql + '
		AND p.Deleted = 0
		AND (getutcdate() BETWEEN ISNULL(p.AvailableStartDateTimeUtc, ''1/1/1900'') and ISNULL(p.AvailableEndDateTimeUtc, ''1/1/2999''))'
	END
	
	--min price
	IF @PriceMin is not null
	BEGIN
		SET @sql = @sql + '
		AND (p.Price >= ' + CAST(@PriceMin AS nvarchar(max)) + ')'
	END
	
	--max price
	IF @PriceMax is not null
	BEGIN
		SET @sql = @sql + '
		AND (p.Price <= ' + CAST(@PriceMax AS nvarchar(max)) + ')'
	END
	
	--show hidden and ACL
	IF  @ShowHidden = 0 and @FilteredCustomerRoleIdsCount > 0
	BEGIN
		SET @sql = @sql + '
		AND (p.SubjectToAcl = 0 OR EXISTS (
			SELECT 1 FROM #FilteredCustomerRoleIds [fcr]
			WHERE
				[fcr].CustomerRoleId IN (
					SELECT [acl].CustomerRoleId
					FROM [AclRecord] acl with (NOLOCK)
					WHERE [acl].EntityId = p.Id AND [acl].EntityName = ''Product''
				)
			))'
	END
	
	--filter by store
	IF @StoreId > 0
	BEGIN
		SET @sql = @sql + '
		AND (p.LimitedToStores = 0 OR EXISTS (
			SELECT 1 FROM [StoreMapping] sm with (NOLOCK)
			WHERE [sm].EntityId = p.Id AND [sm].EntityName = ''Product'' and [sm].StoreId=' + CAST(@StoreId AS nvarchar(max)) + '
			))'
	END
	
    --prepare filterable specification attribute option identifier (if requested)
    IF @LoadFilterableSpecificationAttributeOptionIds = 1
	BEGIN		
		CREATE TABLE #FilterableSpecs 
		(
			[SpecificationAttributeOptionId] int NOT NULL
		)
        DECLARE @sql_filterableSpecs nvarchar(max)
        SET @sql_filterableSpecs = '
	        INSERT INTO #FilterableSpecs ([SpecificationAttributeOptionId])
	        SELECT DISTINCT [psam].SpecificationAttributeOptionId
	        FROM [Product_SpecificationAttribute_Mapping] [psam] WITH (NOLOCK)
	            WHERE [psam].[AllowFiltering] = 1
	            AND [psam].[ProductId] IN (' + @sql + ')'

        EXEC sp_executesql @sql_filterableSpecs

		--build comma separated list of filterable identifiers
		SELECT @FilterableSpecificationAttributeOptionIds = COALESCE(@FilterableSpecificationAttributeOptionIds + ',' , '') + CAST(SpecificationAttributeOptionId as nvarchar(4000))
		FROM #FilterableSpecs

		DROP TABLE #FilterableSpecs
 	END

	--filter by specification attribution options
	SET @FilteredSpecs = isnull(@FilteredSpecs, '')	
	CREATE TABLE #FilteredSpecs
	(
		SpecificationAttributeOptionId int not null
	)
	INSERT INTO #FilteredSpecs (SpecificationAttributeOptionId)
	SELECT CAST(data as int) FROM [nop_splitstring_to_table](@FilteredSpecs, ',') 

    CREATE TABLE #FilteredSpecsWithAttributes
	(
        SpecificationAttributeId int not null,
		SpecificationAttributeOptionId int not null
	)
	INSERT INTO #FilteredSpecsWithAttributes (SpecificationAttributeId, SpecificationAttributeOptionId)
	SELECT sao.SpecificationAttributeId, fs.SpecificationAttributeOptionId
    FROM #FilteredSpecs fs INNER JOIN SpecificationAttributeOption sao ON sao.Id = fs.SpecificationAttributeOptionId
    ORDER BY sao.SpecificationAttributeId 

    DECLARE @SpecAttributesCount int	
	SET @SpecAttributesCount = (SELECT COUNT(1) FROM #FilteredSpecsWithAttributes)
	IF @SpecAttributesCount > 0
	BEGIN
		--do it for each specified specification option
		DECLARE @SpecificationAttributeOptionId int
        DECLARE @SpecificationAttributeId int
        DECLARE @LastSpecificationAttributeId int
        SET @LastSpecificationAttributeId = 0
		DECLARE cur_SpecificationAttributeOption CURSOR FOR
		SELECT SpecificationAttributeId, SpecificationAttributeOptionId
		FROM #FilteredSpecsWithAttributes

		OPEN cur_SpecificationAttributeOption
        FOREACH:
            FETCH NEXT FROM cur_SpecificationAttributeOption INTO @SpecificationAttributeId, @SpecificationAttributeOptionId
            IF (@LastSpecificationAttributeId <> 0 AND @SpecificationAttributeId <> @LastSpecificationAttributeId OR @@FETCH_STATUS <> 0) 
			    SET @sql = @sql + '
        AND p.Id in (select psam.ProductId from [Product_SpecificationAttribute_Mapping] psam with (NOLOCK) where psam.AllowFiltering = 1 and psam.SpecificationAttributeOptionId IN (SELECT SpecificationAttributeOptionId FROM #FilteredSpecsWithAttributes WHERE SpecificationAttributeId = ' + CAST(@LastSpecificationAttributeId AS nvarchar(max)) + '))'
            SET @LastSpecificationAttributeId = @SpecificationAttributeId
		IF @@FETCH_STATUS = 0 GOTO FOREACH
		CLOSE cur_SpecificationAttributeOption
		DEALLOCATE cur_SpecificationAttributeOption
	END

	--sorting
	SET @sql_orderby = ''	
	IF @OrderBy = 5 /* Name: A to Z */
		SET @sql_orderby = ' p.[Name] ASC'
	ELSE IF @OrderBy = 6 /* Name: Z to A */
		SET @sql_orderby = ' p.[Name] DESC'
	ELSE IF @OrderBy = 10 /* Price: Low to High */
		SET @sql_orderby = ' p.[Price] ASC'
	ELSE IF @OrderBy = 11 /* Price: High to Low */
		SET @sql_orderby = ' p.[Price] DESC'
	ELSE IF @OrderBy = 15 /* creation date */
		SET @sql_orderby = ' p.[CreatedOnUtc] DESC'
	ELSE /* default sorting, 0 (position) */
	BEGIN
		--category position (display order)
		IF @CategoryIdsCount > 0 SET @sql_orderby = ' pcm.DisplayOrder ASC'
		
		--manufacturer position (display order)
		IF @ManufacturerId > 0
		BEGIN
			IF LEN(@sql_orderby) > 0 SET @sql_orderby = @sql_orderby + ', '
			SET @sql_orderby = @sql_orderby + ' pmm.DisplayOrder ASC'
		END
		
		--name
		IF LEN(@sql_orderby) > 0 SET @sql_orderby = @sql_orderby + ', '
		SET @sql_orderby = @sql_orderby + ' p.[Name] ASC'
	END
	
	SET @sql = @sql + '
	ORDER BY' + @sql_orderby
	
    SET @sql = '
    INSERT INTO #DisplayOrderTmp ([ProductId])' + @sql

	--PRINT (@sql)
	EXEC sp_executesql @sql

	DROP TABLE #FilteredCategoryIds
	DROP TABLE #FilteredSpecs
    DROP TABLE #FilteredSpecsWithAttributes
	DROP TABLE #FilteredCustomerRoleIds
	DROP TABLE #KeywordProducts

	CREATE TABLE #PageIndex 
	(
		[IndexId] int IDENTITY (1, 1) NOT NULL,
		[ProductId] int NOT NULL
	)
	INSERT INTO #PageIndex ([ProductId])
	SELECT ProductId
	FROM #DisplayOrderTmp
	GROUP BY ProductId
	ORDER BY min([Id])

	--total records
	SET @TotalRecords = @@rowcount
	
	DROP TABLE #DisplayOrderTmp

	--return products
	SELECT TOP (@RowsToReturn)
		p.*
	FROM
		#PageIndex [pi]
		INNER JOIN Product p with (NOLOCK) on p.Id = [pi].[ProductId]
	WHERE
		[pi].IndexId > @PageLowerBound AND 
		[pi].IndexId < @PageUpperBound
	ORDER BY
		[pi].IndexId
	
	DROP TABLE #PageIndex
END
GO

--new setting
IF NOT EXISTS (SELECT 1 FROM [Setting] WHERE [Name] = N'shippingsettings.ignoreadditionalshippingchargeforpickupinstore')
BEGIN
	INSERT [Setting] ([Name], [Value], [StoreId])
	VALUES (N'shippingsettings.ignoreadditionalshippingchargeforpickupinstore', N'true', 0)
END
GO

--new setting
IF NOT EXISTS (SELECT 1 FROM [Setting] WHERE [name] = N'adminareasettings.usericheditorforcustomeremails')
BEGIN
    INSERT [Setting] ([Name], [Value], [StoreId])
    VALUES (N'adminareasettings.usericheditorforcustomeremails', N'False', 0)
END
GO

--new setting
IF NOT EXISTS (SELECT 1 FROM [Setting] WHERE [Name] = N'messagessettings.usepopupnotifications')
BEGIN
    INSERT [Setting] ([Name], [Value], [StoreId])
    VALUES (N'messagessettings.usepopupnotifications', N'False', 0)
END
GO

--new setting
IF NOT EXISTS (SELECT 1 FROM [Setting] WHERE [Name] = N'customersettings.passwordrequirelowercase')
BEGIN
    INSERT [Setting] ([Name], [Value], [StoreId])
    VALUES (N'customersettings.passwordrequirelowercase', N'False', 0)
END
GO

--new setting
IF NOT EXISTS (SELECT 1 FROM [Setting] WHERE [Name] = N'customersettings.passwordrequireuppercase')
BEGIN
    INSERT [Setting] ([Name], [Value], [StoreId])
    VALUES (N'customersettings.passwordrequireuppercase', N'False', 0)
END
GO

--new setting
IF NOT EXISTS (SELECT 1 FROM [Setting] WHERE [Name] = N'customersettings.passwordrequirenonalphanumeric')
BEGIN
    INSERT [Setting] ([Name], [Value], [StoreId])
    VALUES (N'customersettings.passwordrequirenonalphanumeric', N'False', 0)
END
GO

--new setting
IF NOT EXISTS (SELECT 1 FROM [Setting] WHERE [Name] = N'customersettings.passwordrequiredigit')
BEGIN
    INSERT [Setting] ([Name], [Value], [StoreId])
    VALUES (N'customersettings.passwordrequiredigit', N'False', 0)
END
GO

--new setting
IF NOT EXISTS (SELECT 1 FROM [Setting] WHERE [Name] = N'catalogsettings.exportimportproductuselimitedtostores')
BEGIN
    INSERT [Setting] ([Name], [Value], [StoreId])
    VALUES (N'catalogsettings.exportimportproductuselimitedtostores', N'False', 0)
END
GO

--new setting
IF NOT EXISTS (SELECT 1 FROM [Setting] WHERE [Name] = N'catalogsettings.useajaxloadmenu')
BEGIN
    INSERT [Setting] ([Name], [Value], [StoreId])
    VALUES (N'catalogsettings.useajaxloadmenu', N'False', 0)
END
GO

--new setting
IF NOT EXISTS (SELECT 1 FROM [Setting] WHERE [Name] = N'sitemapsettings.sitemapincludetopics')
BEGIN
    INSERT [Setting] ([Name], [Value], [StoreId])
    VALUES (N'sitemapsettings.sitemapincludetopics', N'True', 0)
END
GO

--new setting
IF NOT EXISTS (SELECT 1 FROM [Setting] WHERE [Name] = N'sitemapsettings.sitemapincludeblogposts')
BEGIN
    INSERT [Setting] ([Name], [Value], [StoreId])
    VALUES (N'sitemapsettings.sitemapincludeblogposts', N'True', 0)
END
GO

--new setting
IF NOT EXISTS (SELECT 1 FROM [Setting] WHERE [Name] = N'sitemapsettings.sitemapincludenews')
BEGIN
    INSERT [Setting] ([Name], [Value], [StoreId])
    VALUES (N'sitemapsettings.sitemapincludenews', N'false', 0)
END
GO

--new setting
IF NOT EXISTS (SELECT 1 FROM [Setting] WHERE [Name] = N'sitemapxmlsettings.sitemapxmlenabled')
BEGIN
    INSERT [Setting] ([Name], [Value], [StoreId])
    VALUES (N'sitemapxmlsettings.sitemapxmlenabled', N'True', 0)
END
GO

--new setting
IF NOT EXISTS (SELECT 1 FROM [Setting] WHERE [Name] = N'sitemapxmlsettings.sitemapxmlincludeblogposts')
BEGIN
    INSERT [Setting] ([Name], [Value], [StoreId])
    VALUES (N'sitemapxmlsettings.sitemapxmlincludeblogposts', N'True', 0)
END
GO

--new setting
IF NOT EXISTS (SELECT 1 FROM [Setting] WHERE [Name] = N'sitemapxmlsettings.sitemapxmlincludecategories')
BEGIN
    INSERT [Setting] ([Name], [Value], [StoreId])
    VALUES (N'sitemapxmlsettings.sitemapxmlincludecategories', N'True', 0)
END
GO

--new setting
IF NOT EXISTS (SELECT 1 FROM [Setting] WHERE [Name] = N'sitemapxmlsettings.sitemapxmlincludecustomurls')
BEGIN
    INSERT [Setting] ([Name], [Value], [StoreId])
    VALUES (N'sitemapxmlsettings.sitemapxmlincludecustomurls', N'True', 0)
END
GO

--new setting
IF NOT EXISTS (SELECT 1 FROM [Setting] WHERE [Name] = N'sitemapxmlsettings.sitemapxmlincludemanufacturers')
BEGIN
    INSERT [Setting] ([Name], [Value], [StoreId])
    VALUES (N'sitemapxmlsettings.sitemapxmlincludemanufacturers', N'True', 0)
END
GO

--new setting
IF NOT EXISTS (SELECT 1 FROM [Setting] WHERE [Name] = N'sitemapxmlsettings.sitemapxmlincludeproducts')
BEGIN
    INSERT [Setting] ([Name], [Value], [StoreId])
    VALUES (N'sitemapxmlsettings.sitemapxmlincludeproducts', N'True', 0)
END
GO

--new setting
IF NOT EXISTS (SELECT 1 FROM [Setting] WHERE [Name] = N'sitemapxmlsettings.sitemapxmlincludeproducttags')
BEGIN
    INSERT [Setting] ([Name], [Value], [StoreId])
    VALUES (N'sitemapxmlsettings.sitemapxmlincludeproducttags', N'True', 0)
END
GO

--new setting
IF NOT EXISTS (SELECT 1 FROM [Setting] WHERE [Name] = N'sitemapxmlsettings.sitemapxmlincludetopics')
BEGIN
    INSERT [Setting] ([Name], [Value], [StoreId])
    VALUES (N'sitemapxmlsettings.sitemapxmlincludetopics', N'True', 0)
END
GO

--new setting
IF NOT EXISTS (SELECT 1 FROM [Setting] WHERE [Name] = N'sitemapxmlsettings.sitemapxmlincludenews')
BEGIN
    INSERT [Setting] ([Name], [Value], [StoreId])
    VALUES (N'sitemapxmlsettings.sitemapxmlincludenews', N'True', 0)
END
GO

--update old settings (#3236)
IF NOT EXISTS (SELECT 1 FROM [Setting] WHERE [Name] = N'sitemapsettings.sitemapenabled')
BEGIN
	UPDATE [Setting] 
	SET [Name] = 'sitemapsettings.sitemapenabled'
	WHERE [Name] = 'commonsettings.sitemapenabled'
END
GO

IF NOT EXISTS (SELECT 1 FROM [Setting] WHERE [Name] = N'sitemapsettings.sitemapincludecategories')
BEGIN
	UPDATE [Setting]
	SET [Name] = 'sitemapsettings.sitemapincludecategories'
	WHERE [Name] = 'commonsettings.sitemapincludecategories'
END
GO

IF NOT EXISTS (SELECT 1 FROM [Setting] WHERE [Name] = N'sitemapsettings.sitemapincludemanufacturers')
BEGIN
	UPDATE [Setting]
	SET [Name] = 'sitemapsettings.sitemapincludemanufacturers'
	WHERE [Name] = 'commonsettings.sitemapincludemanufacturers'
END
GO

IF NOT EXISTS (SELECT 1 FROM [Setting] WHERE [Name] = N'sitemapsettings.sitemapincludeproducts')
BEGIN
	UPDATE [Setting]
	SET [Name] = 'sitemapsettings.sitemapincludeproducts'
	WHERE [Name] = 'commonsettings.sitemapincludeproducts'
END
GO

IF NOT EXISTS (SELECT 1 FROM [Setting] WHERE [Name] = N'sitemapsettings.sitemapincludeproducttags')
BEGIN
	UPDATE [Setting]
	SET [Name] = 'sitemapsettings.sitemapincludeproducttags'
	WHERE [Name] = 'commonsettings.sitemapincludeproducttags'
END
GO

IF NOT EXISTS (SELECT 1 FROM [Setting] WHERE [Name] = N'sitemapsettings.sitemappagesize')
BEGIN
	UPDATE [Setting]
	SET [Name] = 'sitemapsettings.sitemappagesize'
	WHERE [Name] = 'commonsettings.sitemappagesize'
END
GO

IF NOT EXISTS (SELECT 1 FROM [Setting] WHERE [Name] = N'sitemapxmlsettings.sitemapcustomurls')
BEGIN
	UPDATE [Setting]
	SET [Name] = 'sitemapxmlsettings.sitemapcustomurls'
	WHERE [Name] = 'commonsettings.sitemapcustomurls'
END
GO

--updating of indexes in the Picture table for reduced table size after upgrade nopCommerce from 4.00 to 4.10 version
ALTER INDEX ALL ON [Picture] REBUILD
GO

--new activity log type
IF NOT EXISTS (SELECT 1 FROM [ActivityLogType] WHERE [Name] = N'Upload a favicon and app icons archive')
BEGIN
	INSERT [ActivityLogType] ( [SystemKeyword], [Name], [Enabled]) VALUES ( N'UploadIconsArchive', N'Upload a favicon and app icons archive', 1)
END
GO

--new ground shipping description
UPDATE [ShippingMethod] 
SET [Description] = 'Shipping by land transport'
WHERE [Name] = 'Ground'
GO


--delete setting
DELETE FROM [Setting]
WHERE [Name] = N'producteditorsettings.onecolumnproductpage'
GO

--delete setting
DELETE FROM [Setting]
WHERE [Name] = N'producteditorsettings.createdon'
GO

--delete setting
DELETE FROM [Setting]
WHERE [Name] = N'producteditorsettings.updatedon'
GO

--delete setting
DELETE FROM [Setting]
WHERE [Name] = N'producteditorsettings.id'
GO

<<<<<<< HEAD
--delete setting
DELETE FROM [Setting]
WHERE [Name] = N'adminareasettings.usenestedsetting'
GO

--new setting
IF NOT EXISTS (SELECT 1 FROM [Setting] WHERE [Name] = N'commonsettings.minificationenabled')
BEGIN
    INSERT [Setting] ([Name], [Value], [StoreId])
    VALUES (N'commonsettings.minificationenabled', N'true', 0)
END
GO

--update the "ProductTagCountLoadAll" stored procedure
ALTER PROCEDURE [ProductTagCountLoadAll]
(
	@StoreId int,
	@AllowedCustomerRoleIds	nvarchar(MAX) = null	--a list of customer role IDs (comma-separated list) for which a product should be shown (if a subject to ACL)
)
AS
BEGIN
	SET NOCOUNT ON
		
	--filter by customer role IDs (access control list)
	SET @AllowedCustomerRoleIds = isnull(@AllowedCustomerRoleIds, '')	
	CREATE TABLE #FilteredCustomerRoleIds
	(
		CustomerRoleId int not null
	)
		
	INSERT INTO #FilteredCustomerRoleIds (CustomerRoleId)
	SELECT CAST(data as int) FROM [nop_splitstring_to_table](@AllowedCustomerRoleIds, ',')
	DECLARE @FilteredCustomerRoleIdsCount int	
	SET @FilteredCustomerRoleIdsCount = (SELECT COUNT(1) FROM #FilteredCustomerRoleIds)
	
	SELECT pt.Id as [ProductTagId], COUNT(p.Id) as [ProductCount]
	FROM ProductTag pt with (NOLOCK)
	LEFT JOIN Product_ProductTag_Mapping pptm with (NOLOCK) ON pt.[Id] = pptm.[ProductTag_Id]
	LEFT JOIN Product p with (NOLOCK) ON pptm.[Product_Id] = p.[Id]
	WHERE
		p.[Deleted] = 0
		AND p.Published = 1
		AND (@StoreId = 0 or (p.LimitedToStores = 0 OR EXISTS (
			SELECT 1 FROM [StoreMapping] sm with (NOLOCK)
			WHERE [sm].EntityId = p.Id AND [sm].EntityName = 'Product' and [sm].StoreId=@StoreId
			)))
		AND (@FilteredCustomerRoleIdsCount = 0 or (p.SubjectToAcl = 0 OR EXISTS (
			SELECT 1 FROM #FilteredCustomerRoleIds [fcr]
			WHERE
				[fcr].CustomerRoleId IN (
					SELECT [acl].CustomerRoleId
					FROM [AclRecord] acl with (NOLOCK)
					WHERE [acl].EntityId = p.Id AND [acl].EntityName = 'Product'
				))
			))
	GROUP BY pt.Id
	ORDER BY pt.Id
END
GO


--delete setting
DELETE FROM [Setting]
WHERE [Name] = N'storeinformationsettings.googlepluslink'
GO

--new setting
IF NOT EXISTS (SELECT 1 FROM [Setting] WHERE [Name] = N'gdprsettings.loguserprofilechanges')
BEGIN
    INSERT [Setting] ([Name], [Value], [StoreId])
    VALUES (N'gdprsettings.loguserprofilechanges', N'True', 0)
END
GO

--alter column
ALTER TABLE [Setting] ALTER COLUMN [Value] [nvarchar](max) NOT NULL
GO
=======
--new setting
IF NOT EXISTS (SELECT 1 FROM [Setting] WHERE [Name] = N'mediasettings.useabsoluteimagepath')
BEGIN
    INSERT [Setting] ([Name], [Value], [StoreId])
    VALUES (N'mediasettings.useabsoluteimagepath', N'True', 0)
END
GO
>>>>>>> b3425c64
<|MERGE_RESOLUTION|>--- conflicted
+++ resolved
@@ -1450,7 +1450,6 @@
 WHERE [Name] = N'producteditorsettings.id'
 GO
 
-<<<<<<< HEAD
 --delete setting
 DELETE FROM [Setting]
 WHERE [Name] = N'adminareasettings.usenestedsetting'
@@ -1528,12 +1527,11 @@
 --alter column
 ALTER TABLE [Setting] ALTER COLUMN [Value] [nvarchar](max) NOT NULL
 GO
-=======
+
 --new setting
 IF NOT EXISTS (SELECT 1 FROM [Setting] WHERE [Name] = N'mediasettings.useabsoluteimagepath')
 BEGIN
     INSERT [Setting] ([Name], [Value], [StoreId])
     VALUES (N'mediasettings.useabsoluteimagepath', N'True', 0)
 END
-GO
->>>>>>> b3425c64
+GO