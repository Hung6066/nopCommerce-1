--- conflicted
+++ resolved
@@ -35,16 +35,14 @@
   <LocaleResource Name="Admin.Orders.Fields.Tax.Hint">
     <Value>Total tax applied to this order. Manage your tax settings from Configuration &gt; Tax.</Value>
   </LocaleResource>
-<<<<<<< HEAD
   <LocaleResource Name="Admin.Catalog.Products.ProductAttributes.AttributeCombinations.Alert.FailedValue">
     <Value>Error while save attribute combinations. Attribute value not specified.</Value>
-=======
+  </LocaleResource>
   <LocaleResource Name="Admin.Configuration.Settings.GeneralCommon.CaptchaShowOnForum">
     <Value>Show on forum</Value>
   </LocaleResource>
   <LocaleResource Name="Admin.Configuration.Settings.GeneralCommon.CaptchaShowOnForum.Hint">
     <Value>Check to show CAPTCHA on forum, when editing and creating a topic or post.</Value>
->>>>>>> 8e3df969
   </LocaleResource>
 </Language>
 '
