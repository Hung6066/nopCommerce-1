--- conflicted
+++ resolved
@@ -224,7 +224,6 @@
   <LocaleResource Name="Admin.Catalog.Products.ProductAttributes.Attributes.Values.Fields.PriceAdjustment.Hint">
     <Value>The price adjustment applied when choosing this attribute value. For example ''10'' to add 10 dollars. Or 10% if ''Use percentage'' is ticked.</Value>
   </LocaleResource> 
-<<<<<<< HEAD
   <LocaleResource Name="Admin.Vendors.VendorAttributes">
     <Value>Vendor attributes</Value>
   </LocaleResource>
@@ -612,7 +611,6 @@
   <LocaleResource Name="Admin.Configuration.Settings.RewardPoints.MinOrderTotalToAwardPoints.Hint">
     <Value>Specify the minimum order total (exclude shipping cost) to award points for purchases.</Value>
   </LocaleResource>
-=======
   <LocaleResource Name="Admin.Configuration.Settings.Order.CheckoutDisabled">
     <Value>Checkout disabled</Value>
   </LocaleResource>
@@ -621,8 +619,7 @@
   </LocaleResource>
   <LocaleResource Name="Checkout.Disabled">
     <Value>Sorry, checkout process is temporary disabled</Value>
-  </LocaleResource>    
->>>>>>> 8bc01dff
+  </LocaleResource>
 </Language>
 '
 
@@ -894,7 +891,6 @@
 WHERE [Name] = N'commonsettings.usestoredprocedureforloadingcategories'
 GO
 
-<<<<<<< HEAD
 --vendor attributes
 IF NOT EXISTS (SELECT 1 FROM sys.objects WHERE object_id = object_id(N'[VendorAttribute]') AND objectproperty(object_id, N'IsUserTable') = 1)
 BEGIN
@@ -1205,12 +1201,13 @@
 BEGIN
     INSERT [Setting] ([Name], [Value], [StoreId])
     VALUES (N'rewardpointssettings.minordertotaltoawardpoints', N'0', 0)
-=======
+END
+GO
+
 --new setting
 IF NOT EXISTS (SELECT 1 FROM [Setting] WHERE [name] = N'ordersettings.checkoutdisabled')
 BEGIN
     INSERT [Setting] ([Name], [Value], [StoreId])
     VALUES (N'ordersettings.checkoutdisabled', N'false', 0)
->>>>>>> 8bc01dff
 END
 GO