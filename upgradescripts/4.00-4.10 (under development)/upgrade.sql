﻿--upgrade scripts from nopCommerce 4.00 to 4.10

--new locale resources
declare @resources xml
--a resource will be deleted if its value is empty
set @resources='
<Language>
  <LocaleResource Name="Admin.Configuration.Currencies.Fields.CurrencyCode.Hint">
    <Value>The currency code. For a list of currency codes, go to: https://en.wikipedia.org/wiki/ISO_4217</Value>
  </LocaleResource>
  <LocaleResource Name="Admin.Customers.Customers.Fields.Avatar">
    <Value>Avatar</Value>
  </LocaleResource>
  <LocaleResource Name="Admin.Configuration.Settings.Catalog.ExportImportAllowDownloadImages">
    <Value>Export/Import products. Allow download images</Value>
  </LocaleResource>
  <LocaleResource Name="Admin.Configuration.Settings.Catalog.ExportImportAllowDownloadImages.Hint">
    <Value>Check if images can be downloaded from remote server when exporting products</Value>
  </LocaleResource> 
  <LocaleResource Name="Admin.ContentManagement.Topics.List.SearchKeywords">
    <Value>Search keywords</Value>
  </LocaleResource>
  <LocaleResource Name="Admin.ContentManagement.Topics.List.SearchKeywords.Hint">
    <Value>Search topic(s) by specific keywords.</Value>
  </LocaleResource>  
  <LocaleResource Name="Admin.Configuration.Settings.Catalog.ShowProductReviewsPerStore.Hint">
    <Value>Check to display reviews written in the current store only (on a product details page and on the account product reviews page).</Value>
  </LocaleResource>
  <LocaleResource Name="Admin.Catalog.ViewMode.Grid">
    <Value>Grid</Value>
  </LocaleResource>
  <LocaleResource Name="Admin.Catalog.ViewMode.List">
    <Value>List</Value>
  </LocaleResource>
  <LocaleResource Name="Admin.Configuration.Settings.Catalog.DefaultViewMode">
    <Value>Default view mode</Value>
  </LocaleResource>    
  <LocaleResource Name="Admin.Configuration.Settings.Catalog.DefaultViewMode.Hint">
    <Value>Choose the default view mode for catalog pages.</Value>
  </LocaleResource>     
  <LocaleResource Name="Admin.Promotions.Discounts.List.SearchEndDate">
    <Value>End date</Value>
  </LocaleResource>
  <LocaleResource Name="Admin.Promotions.Discounts.List.SearchEndDate.Hint">
    <Value>The end date for the search.</Value>
  </LocaleResource>
  <LocaleResource Name="Admin.Promotions.Discounts.List.SearchStartDate">
    <Value>Start date</Value>
  </LocaleResource>
  <LocaleResource Name="Admin.Promotions.Discounts.List.SearchStartDate.Hint">
    <Value>The start date for the search.</Value>
  </LocaleResource>
  <LocaleResource Name="Enums.Nop.Core.Domain.Security.UserRegistrationType.AdminApproval">
    <Value></Value>
  </LocaleResource>
  <LocaleResource Name="Enums.Nop.Core.Domain.Security.UserRegistrationType.Disabled">
    <Value></Value>
  </LocaleResource>
  <LocaleResource Name="Enums.Nop.Core.Domain.Security.UserRegistrationType.EmailValidation">
    <Value></Value>
  </LocaleResource>
  <LocaleResource Name="Enums.Nop.Core.Domain.Security.UserRegistrationType.Standard">
    <Value></Value>
  </LocaleResource>
  <LocaleResource Name="Enums.Nop.Core.Domain.Customers.UserRegistrationType.AdminApproval">
    <Value>A customer should be approved by administrator</Value>
  </LocaleResource>
  <LocaleResource Name="Enums.Nop.Core.Domain.Customers.UserRegistrationType.Disabled">
    <Value>Registration is disabled</Value>
  </LocaleResource>
  <LocaleResource Name="Enums.Nop.Core.Domain.Customers.UserRegistrationType.EmailValidation">
    <Value>Email validation is required after registration</Value>
  </LocaleResource>
  <LocaleResource Name="Enums.Nop.Core.Domain.Customers.UserRegistrationType.Standard">
    <Value>Standard account creation</Value>
  </LocaleResource>
  <LocaleResource Name="Admin.Catalog.Products.Fields.Sku.Reserved">
    <Value>The entered SKU is already reserved for the product ''{0}''</Value>
  </LocaleResource>
  <LocaleResource Name="Admin.Catalog.Products.ProductAttributes.AttributeCombinations.Fields.Sku.Reserved">
    <Value>The entered SKU is already reserved for one of combinations of the product ''{0}''</Value>
  </LocaleResource> 
  <LocaleResource Name="Admin.Catalog.LowStockReport.SearchPublished">
    <Value>Published</Value>
  </LocaleResource>
  <LocaleResource Name="Admin.Catalog.LowStockReport.SearchPublished.Hint">
    <Value>Search by a "Published" property.</Value>
  </LocaleResource>
  <LocaleResource Name="Admin.Catalog.LowStockReport.SearchPublished.All">
    <Value>All</Value>
  </LocaleResource>
  <LocaleResource Name="Admin.Catalog.LowStockReport.SearchPublished.PublishedOnly">
    <Value>Published only</Value>
  </LocaleResource>
  <LocaleResource Name="Admin.Catalog.LowStockReport.SearchPublished.UnpublishedOnly">
    <Value>Unpublished only</Value>
  </LocaleResource>
  <LocaleResource Name="Products.Availability.SelectRequiredAttributes">
    <Value>Please select required attribute(s)</Value>
  </LocaleResource>
  <LocaleResource Name="PDFInvoice.VendorName">
    <Value>Vendor name</Value>
  </LocaleResource>
  <LocaleResource Name="Order.Product(s).VendorName">
    <Value>Vendor name</Value>
  </LocaleResource> 
  <LocaleResource Name="ShoppingCart.VendorName">
    <Value>Vendor name</Value>
  </LocaleResource>
  <LocaleResource Name="Admin.Configuration.Settings.Vendor.ShowVendorOnOrderDetailsPage">
    <Value>Show vendor name on order details page</Value>
  </LocaleResource>
  <LocaleResource Name="Admin.Configuration.Settings.Vendor.ShowVendorOnOrderDetailsPage.Hint">
    <Value>Check to show vendor name of product on the order details page.</Value>
  </LocaleResource>
  <LocaleResource Name="Admin.Catalog.Products.ProductAttributes.AttributeCombinations.Edit">
    <Value>Edit combination</Value>
  </LocaleResource>
  <LocaleResource Name="Admin.Catalog.Products.ProductAttributes.AttributeCombinations.Fields.Picture">
    <Value>Picture</Value>
  </LocaleResource>
  <LocaleResource Name="Admin.Catalog.Products.ProductAttributes.AttributeCombinations.Fields.Picture.Hint">
    <Value>Choose a picture associated to this attribute combination. This picture will replace the main product image when this product attribute combination is selected.</Value>
  </LocaleResource>
  <LocaleResource Name="Admin.Catalog.Products.ProductAttributes.AttributeCombinations.Fields.Picture.NoPicture">
    <Value>No picture</Value>
  </LocaleResource>
  <LocaleResource Name="Admin.Promotions.Discounts.Fields.DiscountUrl">
    <Value>URL with coupon code</Value>
  </LocaleResource>
  <LocaleResource Name="Admin.Promotions.Discounts.Fields.DiscountUrl.Hint">
    <Value>The sample link that includes a discount coupon code, so that customers do not have to input the coupon code at checkout. You can also use this query parameter with any other link to your store, for example link to certain product or category.</Value>
  </LocaleResource>
  <LocaleResource Name="Admin.Configuration.Settings.Catalog.NotifyCustomerAboutProductReviewReply">
    <Value>Notify customer about product review reply</Value>
  </LocaleResource>
  <LocaleResource Name="Admin.Configuration.Settings.Catalog.NotifyCustomerAboutProductReviewReply.Hint">
    <Value>Check to notify customer about product review reply.</Value>
  </LocaleResource>
  <LocaleResource Name="Admin.ContentManagement.MessageTemplates.Description.ProductReview.Reply.CustomerNotification">
    <Value><![CDATA[This message template is used to notify customers when a store owner (or vendor) replies to their product reviews. You can set up this option by ticking the checkbox <strong>Notify customer about product review reply</strong> in Configuration - Settings - Catalog settings.]]></Value>
  </LocaleResource>
  <LocaleResource Name="Admin.ContentManagement.MessageTemplates.Description.OrderPaid.AffiliateNotification">
	  <Value>This message template is used to notify an affiliate that the certain order was paid. The order gets the status Paid when the amount was charged.</Value>
  </LocaleResource>  
  <LocaleResource Name="Admin.ContentManagement.MessageTemplates.Description.OrderPlaced.AffiliateNotification">
	  <Value>This message template is used to notify an affiliate that the certain order was placed.</Value>
  </LocaleResource>  
  <LocaleResource Name="Admin.Common.SaveChanges">
	  <Value>Save changes</Value>
  </LocaleResource>  
  <LocaleResource Name="Admin.Common.CancelChanges">
	  <Value>Cancel changes</Value>
  </LocaleResource>      
  <LocaleResource Name="Admin.Catalog.Attributes.SpecificationAttributes.UsedByProducts">
    <Value>Used by products</Value>
  </LocaleResource>
  <LocaleResource Name="Admin.Catalog.Attributes.SpecificationAttributes.UsedByProducts.Product">
    <Value>Product</Value>
  </LocaleResource>    
  <LocaleResource Name="Admin.Catalog.Attributes.SpecificationAttributes.UsedByProducts.Published">
    <Value>Published</Value>
  </LocaleResource>   
  <LocaleResource Name="Admin.Configuration.Stores.Fields.SecureUrl">
    <Value></Value>
  </LocaleResource>
  <LocaleResource Name="Admin.Configuration.Stores.Fields.SecureUrl.Hint">
    <Value></Value>
  </LocaleResource>
  <LocaleResource Name="Admin.Configuration.Stores.Fields.Url.Hint">
    <Value>The URL of your store e.g. http://www.yourstore.com/ or https://www.yourstore.com/mystore/.</Value>
  </LocaleResource>
  <LocaleResource Name="Admin.Configuration.Settings.Catalog.ProductReviewsSortByCreatedDateAscending">
	  <Value>Sort by ascending</Value>
  </LocaleResource>  
  <LocaleResource Name="Admin.Configuration.Settings.Catalog.ProductReviewsSortByCreatedDateAscending.Hint">
	  <Value>Check if the product reviews should be sorted by creation date as ascending</Value>
  </LocaleResource> 
  <LocaleResource Name="Admin.Configuration.Settings.Catalog.ExportImportSplitProductsFile">
    <Value>Export/Import products. Allow splitting file</Value>
  </LocaleResource>
  <LocaleResource Name="Admin.Configuration.Settings.Catalog.ExportImportSplitProductsFile.Hint">
    <Value>Check if you want to import products from individual files of the optimal size, which were automatically created from the main file. This function will help you import a large amount of data with a smaller delay.</Value>
  </LocaleResource>  
  <LocaleResource Name="Admin.CurrentCarts.CartsAndWishlists">
    <Value>Shopping carts and wishlists</Value>
  </LocaleResource>  
  <LocaleResource Name="Admin.CurrentCarts">
    <Value></Value>
  </LocaleResource>
  <LocaleResource Name="Admin.CurrentWishlists">
    <Value></Value>
  </LocaleResource>  
  <LocaleResource Name="Admin.ShoppingCartType.ShoppingCartType">
    <Value>Shopping cart type</Value>
  </LocaleResource>
  <LocaleResource Name="Admin.ShoppingCartType.ShoppingCartType.Hint">
    <Value>Choose a shopping cart type.</Value>
  </LocaleResource> 
  <LocaleResource Name="Admin.Customers.Customers.CurrentShoppingCart">
    <Value></Value>
  </LocaleResource>  
  <LocaleResource Name="Admin.Customers.Customers.ShoppingCartAndWishlist">
    <Value>Shopping cart and wishlist</Value>
  </LocaleResource>
  <LocaleResource Name="Admin.Customers.Customers.CurrentWishlist">
    <Value></Value>
  </LocaleResource> 
  <LocaleResource Name="Admin.Catalog.Products.ProductAttributes.Attributes.Values.Fields.PriceAdjustmentUsePercentage">
    <Value>Price adjustment. Use percentage</Value>
  </LocaleResource>
  <LocaleResource Name="Admin.Catalog.Products.ProductAttributes.Attributes.Values.Fields.PriceAdjustmentUsePercentage.Hint">
    <Value>Determines whether to apply a percentage to the product. If not enabled, a fixed value is used.</Value>
  </LocaleResource>  
  <LocaleResource Name="Admin.Catalog.Attributes.ProductAttributes.PredefinedValues.Fields.PriceAdjustmentUsePercentage">
    <Value>Price adjustment. Use percentage</Value>
  </LocaleResource>
  <LocaleResource Name="Admin.Catalog.Attributes.ProductAttributes.PredefinedValues.Fields.PriceAdjustmentUsePercentage.Hint">
    <Value>Determines whether to apply a percentage to the product. If not enabled, a fixed value is used.</Value>
  </LocaleResource>  
  <LocaleResource Name="Admin.Catalog.Attributes.ProductAttributes.PredefinedValues.Fields.PriceAdjustment.Hint">
    <Value>The price adjustment applied when choosing this attribute value. For example ''10'' to add 10 dollars. Or 10% if ''Use percentage'' is ticked.</Value>
  </LocaleResource>
  <LocaleResource Name="Admin.Catalog.Products.ProductAttributes.Attributes.Values.Fields.PriceAdjustment.Hint">
    <Value>The price adjustment applied when choosing this attribute value. For example ''10'' to add 10 dollars. Or 10% if ''Use percentage'' is ticked.</Value>
  </LocaleResource> 
  <LocaleResource Name="Admin.Vendors.VendorAttributes">
    <Value>Vendor attributes</Value>
  </LocaleResource>
  <LocaleResource Name="Admin.Vendors.VendorAttributes.Added">
    <Value>The new attribute has been added successfully.</Value>
  </LocaleResource>
  <LocaleResource Name="Admin.Vendors.VendorAttributes.AddNew">
    <Value>Add new vendor attribute</Value>
  </LocaleResource>
  <LocaleResource Name="Admin.Vendors.VendorAttributes.BackToList">
    <Value>back to vendor settings</Value>
  </LocaleResource>
  <LocaleResource Name="Admin.Vendors.VendorAttributes.Deleted">
    <Value>The attribute has been deleted successfully.</Value>
  </LocaleResource>
  <LocaleResource Name="Admin.Vendors.VendorAttributes.Description">
    <Value>You can manage additional vendor attributes below.</Value>
  </LocaleResource>
  <LocaleResource Name="Admin.Vendors.VendorAttributes.EditAttributeDetails">
    <Value>Edit vendor attribute details</Value>
  </LocaleResource>
  <LocaleResource Name="Admin.Vendors.VendorAttributes.Fields.AttributeControlType">
    <Value>Control type</Value>
  </LocaleResource>
  <LocaleResource Name="Admin.Vendors.VendorAttributes.Fields.AttributeControlType.Hint">
    <Value>Choose how to display your attribute values.</Value>
  </LocaleResource>
  <LocaleResource Name="Admin.Vendors.VendorAttributes.Fields.DisplayOrder">
    <Value>Display order</Value>
  </LocaleResource>
  <LocaleResource Name="Admin.Vendors.VendorAttributes.Fields.DisplayOrder.Hint">
    <Value>The vendor attribute display order. 1 represents the first item in the list.</Value>
  </LocaleResource>
  <LocaleResource Name="Admin.Vendors.VendorAttributes.Fields.IsRequired">
    <Value>Required</Value>
  </LocaleResource>
  <LocaleResource Name="Admin.Vendors.VendorAttributes.Fields.IsRequired.Hint">
    <Value>When an attribute is required, vendors must choose an appropriate attribute value before they can continue.</Value>
  </LocaleResource>
  <LocaleResource Name="Admin.Vendors.VendorAttributes.Fields.Name">
    <Value>Name</Value>
  </LocaleResource>
  <LocaleResource Name="Admin.Vendors.VendorAttributes.Fields.Name.Hint">
    <Value>The name of the vendor attribute.</Value>
  </LocaleResource>
  <LocaleResource Name="Admin.Vendors.VendorAttributes.Fields.Name.Required">
    <Value>Please provide a name.</Value>
  </LocaleResource>
  <LocaleResource Name="Admin.Vendors.VendorAttributes.Info">
    <Value>Attribute info</Value>
  </LocaleResource>
  <LocaleResource Name="Admin.Vendors.VendorAttributes.Updated">
    <Value>The attribute has been updated successfully.</Value>
  </LocaleResource>
  <LocaleResource Name="Admin.Vendors.VendorAttributes.Values">
    <Value>Attribute values</Value>
  </LocaleResource>
  <LocaleResource Name="Admin.Vendors.VendorAttributes.Values.AddNew">
    <Value>Add a new attribute value</Value>
  </LocaleResource>
  <LocaleResource Name="Admin.Vendors.VendorAttributes.Values.EditValueDetails">
    <Value>Edit attribute value details</Value>
  </LocaleResource>
  <LocaleResource Name="Admin.Vendors.VendorAttributes.Values.Fields.DisplayOrder">
    <Value>Display order</Value>
  </LocaleResource>
  <LocaleResource Name="Admin.Vendors.VendorAttributes.Values.Fields.DisplayOrder.Hint">
    <Value>The display order of the attribute value. 1 represents the first item in attribute value list.</Value>
  </LocaleResource>
  <LocaleResource Name="Admin.Vendors.VendorAttributes.Values.Fields.IsPreSelected">
    <Value>Pre-selected</Value>
  </LocaleResource>
  <LocaleResource Name="Admin.Vendors.VendorAttributes.Values.Fields.IsPreSelected.Hint">
    <Value>Determines whether this attribute value is pre-selected.</Value>
  </LocaleResource>
  <LocaleResource Name="Admin.Vendors.VendorAttributes.Values.Fields.Name">
    <Value>Name</Value>
  </LocaleResource>
  <LocaleResource Name="Admin.Vendors.VendorAttributes.Values.Fields.Name.Hint">
    <Value>The name of the vendor attribute value.</Value>
  </LocaleResource>
  <LocaleResource Name="Admin.Vendors.VendorAttributes.Values.Fields.Name.Required">
    <Value>Please provide a name.</Value>
  </LocaleResource>
  <LocaleResource Name="Admin.Vendors.VendorAttributes.Values.SaveBeforeEdit">
    <Value>You need to save the vendor attribute before you can add values for it.</Value>
  </LocaleResource>
  <LocaleResource Name="ActivityLog.AddNewVendorAttribute">
    <Value>Added a new vendor attribute (ID = {0})</Value>
  </LocaleResource>
  <LocaleResource Name="ActivityLog.AddNewVendorAttributeValue">
    <Value>Added a new vendor attribute value (ID = {0})</Value>
  </LocaleResource>
  <LocaleResource Name="ActivityLog.DeleteVendorAttribute">
    <Value>Deleted a vendor attribute (ID = {0})</Value>
  </LocaleResource>
  <LocaleResource Name="ActivityLog.DeleteVendorAttributeValue">
    <Value>Deleted a vendor attribute value (ID = {0})</Value>
  </LocaleResource>
  <LocaleResource Name="ActivityLog.EditVendorAttribute">
    <Value>Edited a vendor attribute (ID = {0})</Value>
  </LocaleResource>
  <LocaleResource Name="ActivityLog.EditVendorAttributeValue">
    <Value>Edited a vendor attribute value (ID = {0})</Value>
  </LocaleResource> 
  <LocaleResource Name="Account.Fields.County">
    <Value>County</Value>
  </LocaleResource>
  <LocaleResource Name="Account.Fields.County.Required">
    <Value>County is required.</Value>
  </LocaleResource>
  <LocaleResource Name="Address.Fields.County">
    <Value>County</Value>
  </LocaleResource>
  <LocaleResource Name="Address.Fields.County.Required">
    <Value>County is required.</Value>
  </LocaleResource>
  <LocaleResource Name="Admin.Address.Fields.County">
    <Value>County</Value>
  </LocaleResource>
  <LocaleResource Name="Admin.Address.Fields.County.Hint">
    <Value>Enter county.</Value>
  </LocaleResource>
  <LocaleResource Name="Admin.Address.Fields.County.Required">
    <Value>County is required.</Value>
  </LocaleResource>
  <LocaleResource Name="Admin.Configuration.Settings.CustomerUser.AddressFormFields.CountyEnabled">
    <Value>''County'' enabled</Value>
  </LocaleResource>
  <LocaleResource Name="Admin.Configuration.Settings.CustomerUser.AddressFormFields.CountyEnabled.Hint">
    <Value>Set if ''County'' is enabled.</Value>
  </LocaleResource>
  <LocaleResource Name="Admin.Configuration.Settings.CustomerUser.AddressFormFields.CountyRequired">
    <Value>''County'' required</Value>
  </LocaleResource>
  <LocaleResource Name="Admin.Configuration.Settings.CustomerUser.AddressFormFields.CountyRequired.Hint">
    <Value>Check if ''County'' is required.</Value>
  </LocaleResource>
  <LocaleResource Name="Admin.Configuration.Settings.CustomerUser.CountyEnabled">
    <Value>''County'' enabled</Value>
  </LocaleResource>
  <LocaleResource Name="Admin.Configuration.Settings.CustomerUser.CountyEnabled.Hint">
    <Value>Set if ''County'' is enabled.</Value>
  </LocaleResource>
  <LocaleResource Name="Admin.Configuration.Settings.CustomerUser.CountyRequired">
    <Value>''County'' required</Value>
  </LocaleResource>
  <LocaleResource Name="Admin.Configuration.Settings.CustomerUser.CountyRequired.Hint">
    <Value>Check if ''County'' is required.</Value>
  </LocaleResource>
  <LocaleResource Name="Admin.Customers.Customers.Fields.County">
    <Value>County</Value>
  </LocaleResource>
  <LocaleResource Name="Admin.Customers.Customers.Fields.County.Hint">
    <Value>The county.</Value>
  </LocaleResource>
  <LocaleResource Name="Admin.Customers.Customers.Fields.County.Required">
    <Value>County is required.</Value>
  </LocaleResource>
  <LocaleResource Name="Admin.Orders.Address.County">
    <Value>County</Value>
  </LocaleResource>
  <LocaleResource Name="Admin.Orders.Shipments.List.County">
    <Value>County</Value>
  </LocaleResource>
  <LocaleResource Name="Admin.Orders.Shipments.List.County.Hint">
    <Value>Search by a specific county.</Value>
  </LocaleResource>
<<<<<<< HEAD
  <LocaleResource Name="Admin.Catalog.Products.Import.CategoriesWithSameNameNotSupported">
    <Value>Categories with the same name are not supported in the same category level. Check your category list in "Catalog -> Categories" page</Value>
  </LocaleResource> 
  <LocaleResource Name="Admin.Configuration.Settings.GeneralCommon.DisplayDefaultFooterItemSettingsModel.DisplayApplyVendorAccountFooterItem">
    <Value>Display "Apply for vendor account"</Value>
  </LocaleResource>  
  <LocaleResource Name="Admin.Configuration.Settings.GeneralCommon.DisplayDefaultFooterItemSettingsModel.DisplayApplyVendorAccountFooterItem.Hint">
    <Value>Check if "Apply for vendor account" menu item should be displayed in the footer. Vendor functionality should be also enabled in this case.</Value>
  </LocaleResource>
  <LocaleResource Name="Admin.Configuration.Settings.GeneralCommon.DisplayDefaultFooterItemSettingsModel.DisplayBlogFooterItem">
    <Value>Display "Blog"</Value>
  </LocaleResource>  
  <LocaleResource Name="Admin.Configuration.Settings.GeneralCommon.DisplayDefaultFooterItemSettingsModel.DisplayBlogFooterItem.Hint">
    <Value>Check if "Blog" menu item should be displayed in the footer. Blog functionality should be also enabled in this case.</Value>
  </LocaleResource>
  <LocaleResource Name="Admin.Configuration.Settings.GeneralCommon.DisplayDefaultFooterItemSettingsModel.DisplayCompareProductsFooterItem">
    <Value>Display "Compare products list"</Value>
  </LocaleResource>  
  <LocaleResource Name="Admin.Configuration.Settings.GeneralCommon.DisplayDefaultFooterItemSettingsModel.DisplayCompareProductsFooterItem.Hint">
    <Value>Check if "Compare products list" menu item should be displayed in the footer. Compare products functionality should be also enabled in this case.</Value>
  </LocaleResource>
  <LocaleResource Name="Admin.Configuration.Settings.GeneralCommon.DisplayDefaultFooterItemSettingsModel.DisplayContactUsFooterItem">
    <Value>Display "Contact us"</Value>
  </LocaleResource>  
  <LocaleResource Name="Admin.Configuration.Settings.GeneralCommon.DisplayDefaultFooterItemSettingsModel.DisplayContactUsFooterItem.Hint">
    <Value>Check if "Contact us" menu item should be displayed in the footer.</Value>
  </LocaleResource>
  <LocaleResource Name="Admin.Configuration.Settings.GeneralCommon.DisplayDefaultFooterItemSettingsModel.DisplayCustomerAddressesFooterItem">
    <Value>Display "Addresses"</Value>
  </LocaleResource>  
  <LocaleResource Name="Admin.Configuration.Settings.GeneralCommon.DisplayDefaultFooterItemSettingsModel.DisplayCustomerAddressesFooterItem.Hint">
    <Value>Check if "Addresses" menu item should be displayed in the footer.</Value>
  </LocaleResource>
  <LocaleResource Name="Admin.Configuration.Settings.GeneralCommon.DisplayDefaultFooterItemSettingsModel.DisplayCustomerInfoFooterItem">
    <Value>Display "My account"</Value>
  </LocaleResource>  
  <LocaleResource Name="Admin.Configuration.Settings.GeneralCommon.DisplayDefaultFooterItemSettingsModel.DisplayCustomerInfoFooterItem.Hint">
    <Value>Check if "My account" menu item should be displayed in the footer.</Value>
  </LocaleResource>
  <LocaleResource Name="Admin.Configuration.Settings.GeneralCommon.DisplayDefaultFooterItemSettingsModel.DisplayCustomerOrdersFooterItem">
    <Value>Display "Orders"</Value>
  </LocaleResource>  
  <LocaleResource Name="Admin.Configuration.Settings.GeneralCommon.DisplayDefaultFooterItemSettingsModel.DisplayCustomerOrdersFooterItem.Hint">
    <Value>Check if "Orders" menu item should be displayed in the footer.</Value>
  </LocaleResource>
  <LocaleResource Name="Admin.Configuration.Settings.GeneralCommon.DisplayDefaultFooterItemSettingsModel.DisplayForumsFooterItem">
    <Value>Display "Forums"</Value>
  </LocaleResource>  
  <LocaleResource Name="Admin.Configuration.Settings.GeneralCommon.DisplayDefaultFooterItemSettingsModel.DisplayForumsFooterItem.Hint">
    <Value>Check if "Forums" menu item should be displayed in the footer.</Value>
  </LocaleResource>
  <LocaleResource Name="Admin.Configuration.Settings.GeneralCommon.DisplayDefaultFooterItemSettingsModel.DisplayNewProductsFooterItem">
    <Value>Display "New products"</Value>
  </LocaleResource>  
  <LocaleResource Name="Admin.Configuration.Settings.GeneralCommon.DisplayDefaultFooterItemSettingsModel.DisplayNewProductsFooterItem.Hint">
    <Value>Check if "New products" menu item should be displayed in the footer.</Value>
  </LocaleResource>
  <LocaleResource Name="Admin.Configuration.Settings.GeneralCommon.DisplayDefaultFooterItemSettingsModel.DisplayNewsFooterItem">
    <Value>Display "News"</Value>
  </LocaleResource>  
  <LocaleResource Name="Admin.Configuration.Settings.GeneralCommon.DisplayDefaultFooterItemSettingsModel.DisplayNewsFooterItem.Hint">
    <Value>Check if "News" menu item should be displayed in the footer.</Value>
  </LocaleResource>
  <LocaleResource Name="Admin.Configuration.Settings.GeneralCommon.DisplayDefaultFooterItemSettingsModel.DisplayProductSearchFooterItem">
    <Value>Display "Search"</Value>
  </LocaleResource>  
  <LocaleResource Name="Admin.Configuration.Settings.GeneralCommon.DisplayDefaultFooterItemSettingsModel.DisplayProductSearchFooterItem.Hint">
    <Value>Check if "Search" menu item should be displayed in the footer.</Value>
  </LocaleResource>
  <LocaleResource Name="Admin.Configuration.Settings.GeneralCommon.DisplayDefaultFooterItemSettingsModel.DisplayRecentlyViewedProductsFooterItem">
    <Value>Display "Recently viewed products"</Value>
  </LocaleResource>  
  <LocaleResource Name="Admin.Configuration.Settings.GeneralCommon.DisplayDefaultFooterItemSettingsModel.DisplayRecentlyViewedProductsFooterItem.Hint">
    <Value>Check if "Recently viewed products" menu item should be displayed in the footer.</Value>
  </LocaleResource>
  <LocaleResource Name="Admin.Configuration.Settings.GeneralCommon.DisplayDefaultFooterItemSettingsModel.DisplayShoppingCartFooterItem">
    <Value>Display "Shopping cart"</Value>
  </LocaleResource>  
  <LocaleResource Name="Admin.Configuration.Settings.GeneralCommon.DisplayDefaultFooterItemSettingsModel.DisplayShoppingCartFooterItem.Hint">
    <Value>Check if "Shopping cart" menu item should be displayed in the footer.</Value>
  </LocaleResource>
  <LocaleResource Name="Admin.Configuration.Settings.GeneralCommon.DisplayDefaultFooterItemSettingsModel.DisplaySitemapFooterItem">
    <Value>Display "Sitemap"</Value>
  </LocaleResource>  
  <LocaleResource Name="Admin.Configuration.Settings.GeneralCommon.DisplayDefaultFooterItemSettingsModel.DisplaySitemapFooterItem.Hint">
    <Value>Check if "Sitemap" menu item should be displayed in the footer.</Value>
  </LocaleResource>
  <LocaleResource Name="Admin.Configuration.Settings.GeneralCommon.DisplayDefaultFooterItemSettingsModel.DisplayWishlistFooterItem">
    <Value>Display "Wishlist"</Value>
  </LocaleResource>  
  <LocaleResource Name="Admin.Configuration.Settings.GeneralCommon.DisplayDefaultFooterItemSettingsModel.DisplayWishlistFooterItem.Hint">
    <Value>Check if "Wishlist" menu item should be displayed in the footer.</Value>
  </LocaleResource> 
  <LocaleResource Name="Admin.Configuration.Settings.GeneralCommon.BlockTitle.FooterItems">
    <Value>Footer items</Value>
  </LocaleResource> 
  <LocaleResource Name="Admin.Orders.List.BillingPhone">
    <Value>Billing phone number</Value>
  </LocaleResource>
  <LocaleResource Name="Admin.Orders.List.BillingPhone.Hint">
    <Value>Filter by customer billing phone number.</Value>
  </LocaleResource>  
  <LocaleResource Name="Admin.Configuration.Settings.GeneralCommon.SitemapPageSize">
    <Value>Sitemap page size</Value>
  </LocaleResource>
  <LocaleResource Name="Admin.Configuration.Settings.GeneralCommon.SitemapPageSize.Hint">
    <Value>A number of items displayed on one sitemap page.</Value>
  </LocaleResource>
=======
  <LocaleResource Name="Admin.Catalog.Products.ProductAttributes.AttributeCombinations.GenerateSeveral">
    <Value>Generate several combinations</Value>
  </LocaleResource>
  <LocaleResource Name="Admin.Catalog.Products.ProductAttributes.AttributeCombinations.GenerateSeveralTitle">
    <Value>Choose some attribute values to generate necessary combinations</Value>
  </LocaleResource>  
  <LocaleResource Name="Admin.Catalog.Products.ProductAttributes.AttributeCombinations.Generate">
    <Value>Generate</Value>
  </LocaleResource>  
  <LocaleResource Name="Admin.Catalog.Products.ProductAttributes.AttributeCombinations.RequiredAttribute">
    <Value>* - required attribute</Value>
  </LocaleResource>
  <LocaleResource Name="Admin.Catalog.Products.ProductAttributes.AttributeCombinations.SelectRequiredAttributes">
    <Value>There are required attributes: {0}</Value>
  </LocaleResource>  
>>>>>>> 18de11c9
</Language>
'

CREATE TABLE #LocaleStringResourceTmp
	(
		[ResourceName] [nvarchar](200) NOT NULL,
		[ResourceValue] [nvarchar](max) NOT NULL
	)

INSERT INTO #LocaleStringResourceTmp (ResourceName, ResourceValue)
SELECT	nref.value('@Name', 'nvarchar(200)'), nref.value('Value[1]', 'nvarchar(MAX)')
FROM	@resources.nodes('//Language/LocaleResource') AS R(nref)

--do it for each existing language
DECLARE @ExistingLanguageID int
DECLARE cur_existinglanguage CURSOR FOR
SELECT [ID]
FROM [Language]
OPEN cur_existinglanguage
FETCH NEXT FROM cur_existinglanguage INTO @ExistingLanguageID
WHILE @@FETCH_STATUS = 0
BEGIN
	DECLARE @ResourceName nvarchar(200)
	DECLARE @ResourceValue nvarchar(MAX)
	DECLARE cur_localeresource CURSOR FOR
	SELECT ResourceName, ResourceValue
	FROM #LocaleStringResourceTmp
	OPEN cur_localeresource
	FETCH NEXT FROM cur_localeresource INTO @ResourceName, @ResourceValue
	WHILE @@FETCH_STATUS = 0
	BEGIN
		IF (EXISTS (SELECT 1 FROM [LocaleStringResource] WHERE LanguageID=@ExistingLanguageID AND ResourceName=@ResourceName))
		BEGIN
			UPDATE [LocaleStringResource]
			SET [ResourceValue]=@ResourceValue
			WHERE LanguageID=@ExistingLanguageID AND ResourceName=@ResourceName
		END
		ELSE 
		BEGIN
			INSERT INTO [LocaleStringResource]
			(
				[LanguageId],
				[ResourceName],
				[ResourceValue]
			)
			VALUES
			(
				@ExistingLanguageID,
				@ResourceName,
				@ResourceValue
			)
		END
		
		IF (@ResourceValue is null or @ResourceValue = '')
		BEGIN
			DELETE [LocaleStringResource]
			WHERE LanguageID=@ExistingLanguageID AND ResourceName=@ResourceName
		END
		
		FETCH NEXT FROM cur_localeresource INTO @ResourceName, @ResourceValue
	END
	CLOSE cur_localeresource
	DEALLOCATE cur_localeresource


	--fetch next language identifier
	FETCH NEXT FROM cur_existinglanguage INTO @ExistingLanguageID
END
CLOSE cur_existinglanguage
DEALLOCATE cur_existinglanguage

DROP TABLE #LocaleStringResourceTmp
GO

--new index
IF NOT EXISTS (SELECT 1 from sys.indexes WHERE [NAME]=N'IX_GetLowStockProducts' and object_id=object_id(N'[dbo].[Product]'))
BEGIN
    CREATE NONCLUSTERED INDEX [IX_GetLowStockProducts] ON [Product] (Deleted ASC, VendorId ASC, ProductTypeId ASC, ManageInventoryMethodId ASC, MinStockQuantity ASC, UseMultipleWarehouses ASC)
END
GO

--new setting
IF NOT EXISTS (SELECT 1 FROM [Setting] WHERE [name] = N'catalogsettings.exportimportallowdownloadimages')
BEGIN
	INSERT [Setting] ([Name], [Value], [StoreId])
	VALUES (N'catalogsettings.exportimportallowdownloadimages', N'false', 0)
END
GO

--new column
IF NOT EXISTS (SELECT 1 FROM sys.columns WHERE object_id = object_id('[ActivityLog]') AND NAME = 'EntityId')
BEGIN
	ALTER TABLE [ActivityLog]
	ADD [EntityId] INT NULL
END
GO

--new column
IF NOT EXISTS (SELECT 1 FROM sys.columns WHERE object_id = object_id('[ActivityLog]') AND NAME = 'EntityName')
BEGIN
	ALTER TABLE [ActivityLog]
	ADD [EntityName] NVARCHAR(400) NULL
END
GO

--new setting
IF NOT EXISTS (SELECT 1 FROM [Setting] WHERE [name] = N'vendorsettings.showvendoronorderdetailspage')
BEGIN
	INSERT [Setting] ([Name], [Value], [StoreId])
	VALUES (N'vendorsettings.showvendoronorderdetailspage', N'false', 0)
END
GO

--new setting
IF NOT EXISTS (SELECT 1 FROM [Setting] WHERE [name] = N'addresssettings.preselectcountryifonlyone')
BEGIN
	INSERT [Setting] ([Name], [Value], [StoreId])
	VALUES (N'addresssettings.preselectcountryifonlyone', N'false', 0)
END
GO

--new column
IF NOT EXISTS (SELECT 1 FROM sys.columns WHERE object_id = object_id('[ProductAttributeCombination]') AND NAME = 'PictureId')
BEGIN
	ALTER TABLE [ProductAttributeCombination]
	ADD [PictureId] INT NULL
END
GO

UPDATE [ProductAttributeCombination]
SET [PictureId] = 0
WHERE [PictureId] IS NULL

ALTER TABLE [ProductAttributeCombination] ALTER COLUMN [PictureId] INT NOT NULL
GO

-- new message template
 IF NOT EXISTS (SELECT 1 FROM [dbo].[MessageTemplate] WHERE [Name] = N'ProductReview.Reply.CustomerNotification')
 BEGIN
    DECLARE @NewLine AS CHAR(2) = CHAR(13) + CHAR(10)
	INSERT [dbo].[MessageTemplate] ([Name], [BccEmailAddresses], [Subject], [Body], [IsActive], [AttachedDownloadId], [EmailAccountId], [LimitedToStores], [DelayPeriodId]) 
	VALUES (N'ProductReview.Reply.CustomerNotification', NULL, N'%Store.Name%. Product review reply.', N'<p>' + @NewLine + '<a href="%Store.URL%">%Store.Name%</a>' + @NewLine + '<br />' + @NewLine + '<br />' + @NewLine + 'Hello %Customer.FullName%,' + @NewLine + '<br />' + @NewLine + 'You received a reply from the store administration to your review for product "%ProductReview.ProductName%".' + @NewLine + '</p>' + @NewLine, 0, 0, 0, 0, 0)
 END
 GO
 
--new column
IF NOT EXISTS (SELECT 1 FROM sys.columns WHERE object_id = object_id('[ProductReview]') AND NAME = 'CustomerNotifiedOfReply')
BEGIN
	ALTER TABLE [ProductReview]
	ADD [CustomerNotifiedOfReply] BIT NULL
END
GO

UPDATE [ProductReview]
SET [CustomerNotifiedOfReply] = 0
WHERE [CustomerNotifiedOfReply] IS NULL

ALTER TABLE [ProductReview] ALTER COLUMN [CustomerNotifiedOfReply] BIT NOT NULL
GO

--new setting
IF NOT EXISTS (SELECT 1 FROM [Setting] WHERE [name] = N'catalogsettings.notifycustomeraboutproductreviewreply')
BEGIN
	INSERT [Setting] ([Name], [Value], [StoreId])
	VALUES (N'catalogsettings.notifycustomeraboutproductreviewreply', N'false', 0)
END
GO

--new setting
IF NOT EXISTS (SELECT 1 FROM [Setting] WHERE [name] = N'catalogsettings.uselinksinrequiredproductwarnings')
BEGIN
	INSERT [Setting] ([Name], [Value], [StoreId])
	VALUES (N'catalogsettings.uselinksinrequiredproductwarnings', N'true', 0)
END
GO

-- new message template
IF NOT EXISTS (SELECT 1 FROM [dbo].[MessageTemplate] WHERE [Name] = N'OrderPlaced.AffiliateNotification')
BEGIN
    DECLARE @NewLine AS CHAR(2) = CHAR(13) + CHAR(10)
    INSERT [dbo].[MessageTemplate] ([Name], [BccEmailAddresses], [Subject], [Body], [IsActive], [AttachedDownloadId], [EmailAccountId], [LimitedToStores], [DelayPeriodId]) 
    VALUES (N'OrderPlaced.AffiliateNotification', NULL, N'%Store.Name%. Order placed', N'<p>' + @NewLine + '<a href=\"%Store.URL%\">%Store.Name%</a>' + @NewLine + '<br />' + @NewLine + '<br />' + @NewLine + '%Customer.FullName% (%Customer.Email%) has just placed an order.' + @NewLine + '<br />' + @NewLine + '<br />' + @NewLine + 'Order Number: %Order.OrderNumber%' + @NewLine + '<br />' + @NewLine + 'Date Ordered: %Order.CreatedOn%' + @NewLine + '<br />' + @NewLine + '<br />' + @NewLine + '%Order.Product(s)%' + @NewLine + '</p>' + @NewLine, 0, 0, 0, 0, 0)
END
GO

-- new message template
IF NOT EXISTS (SELECT 1 FROM [dbo].[MessageTemplate] WHERE [Name] = N'OrderPaid.AffiliateNotification')
BEGIN
    DECLARE @NewLine AS CHAR(2) = CHAR(13) + CHAR(10)
    INSERT [dbo].[MessageTemplate] ([Name], [BccEmailAddresses], [Subject], [Body], [IsActive], [AttachedDownloadId], [EmailAccountId], [LimitedToStores], [DelayPeriodId]) 
    VALUES (N'OrderPaid.AffiliateNotification', NULL, N'%Store.Name%. Order #%Order.OrderNumber% paid', N'<p>' + @NewLine + '<a href=\"%Store.URL%\">%Store.Name%</a>' + @NewLine + '<br />' + @NewLine + '<br />' + @NewLine + 'Order #%Order.OrderNumber% has been just paid.' + @NewLine + '<br />' + @NewLine + '<br />' + @NewLine + 'Order Number: %Order.OrderNumber%' + @NewLine + '<br />' + @NewLine + 'Date Ordered: %Order.CreatedOn%' + @NewLine + '<br />' + @NewLine + '<br />' + @NewLine + '%Order.Product(s)%' + @NewLine + '</p>' + @NewLine, 0, 0, 0, 0, 0)
END
GO

--new setting
IF NOT EXISTS (SELECT 1 FROM [Setting] WHERE [name] = N'securitysettings.allownonasciicharactersinheaders')
BEGIN
	INSERT [Setting] ([Name], [Value], [StoreId])
	VALUES (N'securitysettings.allownonasciicharactersinheaders', N'true', 0)
END
GO

--drop column
IF EXISTS (SELECT 1 FROM sys.columns WHERE object_id = object_id('[Store]') AND NAME='SecureUrl')
BEGIN
	ALTER TABLE [Store] DROP COLUMN [SecureUrl]
END
GO

--new setting
IF NOT EXISTS (SELECT 1 FROM [Setting] WHERE [name] = N'catalogsettings.exportimportsplitproductsfile')
BEGIN
    INSERT [Setting] ([Name], [Value], [StoreId])
    VALUES (N'catalogsettings.exportimportsplitproductsfile', N'false', 0)
END
GO

--new setting
IF NOT EXISTS (SELECT 1 FROM [Setting] WHERE [name] = N'catalogsettings.productreviewssortbycreateddateascending')
BEGIN
	INSERT [Setting] ([Name], [Value], [StoreId])
	VALUES (N'catalogsettings.productreviewssortbycreateddateascending', N'true', 0)
END
GO

--new setting
IF NOT EXISTS (SELECT 1 FROM [Setting] WHERE [name] = N'catalogsettings.exportimportproductscountinonefile')
BEGIN
    INSERT [Setting] ([Name], [Value], [StoreId])
    VALUES (N'catalogsettings.exportimportproductscountinonefile', N'500', 0)
END
GO

--new column
IF NOT EXISTS (SELECT 1 FROM sys.columns WHERE object_id=object_id('[ProductAttributeValue]') and NAME='PriceAdjustmentUsePercentage')
BEGIN
	ALTER TABLE [ProductAttributeValue]
	ADD [PriceAdjustmentUsePercentage] bit NULL
END
GO

UPDATE [ProductAttributeValue]
SET [PriceAdjustmentUsePercentage] = 0
WHERE [PriceAdjustmentUsePercentage] IS NULL
GO

ALTER TABLE [ProductAttributeValue] ALTER COLUMN [PriceAdjustmentUsePercentage] bit NOT NULL
GO

--new column
IF NOT EXISTS (SELECT 1 FROM sys.columns WHERE object_id=object_id('[PredefinedProductAttributeValue]') and NAME='PriceAdjustmentUsePercentage')
BEGIN
	ALTER TABLE PredefinedProductAttributeValue
	ADD [PriceAdjustmentUsePercentage] bit NULL
END
GO

UPDATE [PredefinedProductAttributeValue]
SET [PriceAdjustmentUsePercentage] = 0
WHERE [PriceAdjustmentUsePercentage] IS NULL
GO

ALTER TABLE [PredefinedProductAttributeValue] ALTER COLUMN [PriceAdjustmentUsePercentage] bit NOT NULL
GO

--updated setting
UPDATE [Setting]
SET [Value] = N'true'
WHERE [Name] = N'commonsettings.usestoredprocedureforloadingcategories'
GO

--vendor attributes
IF NOT EXISTS (SELECT 1 FROM sys.objects WHERE object_id = object_id(N'[VendorAttribute]') AND objectproperty(object_id, N'IsUserTable') = 1)
BEGIN
	CREATE TABLE [dbo].[VendorAttribute]
	(
		[Id] INT IDENTITY(1,1) NOT NULL,
		[Name] NVARCHAR(400) NOT NULL,
		[IsRequired] BIT NOT NULL,
		[AttributeControlTypeId] INT NOT NULL,
		[DisplayOrder] INT NOT NULL,

		PRIMARY KEY CLUSTERED ( [Id] ASC ) 
			WITH (PAD_INDEX  = OFF, STATISTICS_NORECOMPUTE  = OFF, IGNORE_DUP_KEY = OFF, ALLOW_ROW_LOCKS  = ON, ALLOW_PAGE_LOCKS  = ON)
	)
END
GO

IF NOT EXISTS (SELECT 1 FROM sys.objects WHERE object_id = object_id(N'[VendorAttributeValue]') and objectproperty(object_id, N'IsUserTable') = 1)
BEGIN
	CREATE TABLE [dbo].[VendorAttributeValue]
	(
		[Id] INT IDENTITY(1,1) NOT NULL,
		[VendorAttributeId] INT NOT NULL,
		[Name] NVARCHAR(400) NOT NULL,
		[IsPreSelected] BIT NOT NULL,
		[DisplayOrder] INT NOT NULL,

		PRIMARY KEY CLUSTERED ( [Id] ASC ) 
			WITH (PAD_INDEX  = OFF, STATISTICS_NORECOMPUTE  = OFF, IGNORE_DUP_KEY = OFF, ALLOW_ROW_LOCKS  = ON, ALLOW_PAGE_LOCKS  = ON)
	)
END
GO

IF EXISTS (SELECT 1 FROM sys.objects WHERE NAME = 'VendorAttributeValue_VendorAttribute' AND PARENT_OBJECT_ID = object_id('VendorAttributeValue') AND objectproperty(object_id, N'IsForeignKey') = 1)
BEGIN
	ALTER TABLE dbo.VendorAttributeValue DROP CONSTRAINT [VendorAttributeValue_VendorAttribute]
END
GO

ALTER TABLE [dbo].[VendorAttributeValue] WITH CHECK 
	ADD CONSTRAINT [VendorAttributeValue_VendorAttribute] FOREIGN KEY([VendorAttributeId]) REFERENCES [dbo].[VendorAttribute] ([Id]) ON DELETE CASCADE
GO

--new activity type
IF NOT EXISTS (SELECT 1 FROM [ActivityLogType] WHERE [SystemKeyword] = N'AddNewVendorAttribute')
BEGIN
	INSERT [ActivityLogType] ([SystemKeyword], [Name], [Enabled])
	VALUES (N'AddNewVendorAttribute', N'Add a new vendor attribute', N'true')
END
GO

--new activity type
IF NOT EXISTS (SELECT 1 FROM [ActivityLogType] WHERE [SystemKeyword] = N'EditVendorAttribute')
BEGIN
	INSERT [ActivityLogType] ([SystemKeyword], [Name], [Enabled])
	VALUES (N'EditVendorAttribute', N'Edit a vendor attribute', N'true')
END
GO

--new activity type
IF NOT EXISTS (SELECT 1 FROM [ActivityLogType] WHERE [SystemKeyword] = N'DeleteVendorAttribute')
BEGIN
	INSERT [ActivityLogType] ([SystemKeyword], [Name], [Enabled])
	VALUES (N'DeleteVendorAttribute', N'Delete a vendor attribute', N'true')
END
GO

--new activity type
IF NOT EXISTS (SELECT 1 FROM [ActivityLogType] WHERE [SystemKeyword] = N'AddNewVendorAttributeValue')
BEGIN
	INSERT [ActivityLogType] ([SystemKeyword], [Name], [Enabled])
	VALUES (N'AddNewVendorAttributeValue', N'Add a new vendor attribute value', N'true')
END
GO

--new activity type
IF NOT EXISTS (SELECT 1 FROM [ActivityLogType] WHERE [SystemKeyword] = N'EditVendorAttributeValue')
BEGIN
	INSERT [ActivityLogType] ([SystemKeyword], [Name], [Enabled])
	VALUES (N'EditVendorAttributeValue', N'Edit a vendor attribute value', N'true')
END
GO

--new activity type
IF NOT EXISTS (SELECT 1 FROM [ActivityLogType] WHERE [SystemKeyword] = N'DeleteVendorAttributeValue')
BEGIN
	INSERT [ActivityLogType] ([SystemKeyword], [Name], [Enabled])
	VALUES (N'DeleteVendorAttributeValue', N'Delete a vendor attribute value', N'true')
END
GO

--new column
IF NOT EXISTS (SELECT 1 FROM sys.columns WHERE object_id = object_id('[Address]') AND NAME = 'County')
BEGIN
	ALTER TABLE [Address]
	ADD [County] NVARCHAR (MAX) NULL
END
GO

--new setting
IF NOT EXISTS (SELECT 1 FROM [Setting] WHERE [name] = N'displaydefaultfooteritemsettings.DisplayApplyVendorAccountFooterItem')
BEGIN
    INSERT [Setting] ([Name], [Value], [StoreId])
    VALUES (N'displaydefaultfooteritemsettings.DisplayApplyVendorAccountFooterItem', N'true', 0)
END
GO

--new setting
IF NOT EXISTS (SELECT 1 FROM [Setting] WHERE [name] = N'displaydefaultfooteritemsettings.DisplayBlogFooterItem')
BEGIN
    INSERT [Setting] ([Name], [Value], [StoreId])
    VALUES (N'displaydefaultfooteritemsettings.DisplayBlogFooterItem', N'true', 0)
END
GO

--new setting
IF NOT EXISTS (SELECT 1 FROM [Setting] WHERE [name] = N'displaydefaultfooteritemsettings.DisplayCompareProductsFooterItem')
BEGIN
    INSERT [Setting] ([Name], [Value], [StoreId])
    VALUES (N'displaydefaultfooteritemsettings.DisplayCompareProductsFooterItem', N'true', 0)
END
GO

--new setting
IF NOT EXISTS (SELECT 1 FROM [Setting] WHERE [name] = N'displaydefaultfooteritemsettings.DisplayContactUsFooterItem')
BEGIN
    INSERT [Setting] ([Name], [Value], [StoreId])
    VALUES (N'displaydefaultfooteritemsettings.DisplayContactUsFooterItem', N'true', 0)
END
GO

--new setting
IF NOT EXISTS (SELECT 1 FROM [Setting] WHERE [name] = N'displaydefaultfooteritemsettings.DisplayCustomerAddressesFooterItem')
BEGIN
    INSERT [Setting] ([Name], [Value], [StoreId])
    VALUES (N'displaydefaultfooteritemsettings.DisplayCustomerAddressesFooterItem', N'true', 0)
END
GO

--new setting
IF NOT EXISTS (SELECT 1 FROM [Setting] WHERE [name] = N'displaydefaultfooteritemsettings.DisplayCustomerInfoFooterItem')
BEGIN
    INSERT [Setting] ([Name], [Value], [StoreId])
    VALUES (N'displaydefaultfooteritemsettings.DisplayCustomerInfoFooterItem', N'true', 0)
END
GO

--new setting
IF NOT EXISTS (SELECT 1 FROM [Setting] WHERE [name] = N'displaydefaultfooteritemsettings.DisplayCustomerOrdersFooterItem')
BEGIN
    INSERT [Setting] ([Name], [Value], [StoreId])
    VALUES (N'displaydefaultfooteritemsettings.DisplayCustomerOrdersFooterItem', N'true', 0)
END
GO

--new setting
IF NOT EXISTS (SELECT 1 FROM [Setting] WHERE [name] = N'displaydefaultfooteritemsettings.DisplayForumsFooterItem')
BEGIN
    INSERT [Setting] ([Name], [Value], [StoreId])
    VALUES (N'displaydefaultfooteritemsettings.DisplayForumsFooterItem', N'true', 0)
END
GO

--new setting
IF NOT EXISTS (SELECT 1 FROM [Setting] WHERE [name] = N'displaydefaultfooteritemsettings.DisplayNewProductsFooterItem')
BEGIN
    INSERT [Setting] ([Name], [Value], [StoreId])
    VALUES (N'displaydefaultfooteritemsettings.DisplayNewProductsFooterItem', N'true', 0)
END
GO

--new setting
IF NOT EXISTS (SELECT 1 FROM [Setting] WHERE [name] = N'displaydefaultfooteritemsettings.DisplayNewsFooterItem')
BEGIN
    INSERT [Setting] ([Name], [Value], [StoreId])
    VALUES (N'displaydefaultfooteritemsettings.DisplayNewsFooterItem', N'true', 0)
END
GO

--new setting
IF NOT EXISTS (SELECT 1 FROM [Setting] WHERE [name] = N'addresssettings.countyenabled')
BEGIN
	INSERT [Setting] ([Name], [Value], [StoreId])
	VALUES (N'addresssettings.countyenabled', N'false', 0)
END
GO

--new setting
IF NOT EXISTS (SELECT 1 FROM [Setting] WHERE [name] = N'displaydefaultfooteritemsettings.DisplayProductSearchFooterItem')
BEGIN
    INSERT [Setting] ([Name], [Value], [StoreId])
    VALUES (N'displaydefaultfooteritemsettings.DisplayProductSearchFooterItem', N'true', 0)
END
GO

--new setting
IF NOT EXISTS (SELECT 1 FROM [Setting] WHERE [name] = N'addresssettings.countyrequired')
BEGIN
	INSERT [Setting] ([Name], [Value], [StoreId])
	VALUES (N'addresssettings.countyrequired', N'false', 0)
END
GO

--new setting
IF NOT EXISTS (SELECT 1 FROM [Setting] WHERE [name] = N'displaydefaultfooteritemsettings.DisplayRecentlyViewedProductsFooterItem')
BEGIN
    INSERT [Setting] ([Name], [Value], [StoreId])
    VALUES (N'displaydefaultfooteritemsettings.DisplayRecentlyViewedProductsFooterItem', N'true', 0)
END
GO

--new setting
IF NOT EXISTS (SELECT 1 FROM [Setting] WHERE [name] = N'customersettings.countyenabled')
BEGIN
	INSERT [Setting] ([Name], [Value], [StoreId])
	VALUES (N'customersettings.countyenabled', N'false', 0)
END
GO

--new setting
IF NOT EXISTS (SELECT 1 FROM [Setting] WHERE [name] = N'displaydefaultfooteritemsettings.DisplayShoppingCartFooterItem')
BEGIN
    INSERT [Setting] ([Name], [Value], [StoreId])
    VALUES (N'displaydefaultfooteritemsettings.DisplayShoppingCartFooterItem', N'true', 0)
END
GO

--new setting
IF NOT EXISTS (SELECT 1 FROM [Setting] WHERE [name] = N'customersettings.countyrequired')
BEGIN
	INSERT [Setting] ([Name], [Value], [StoreId])
	VALUES (N'customersettings.countyrequired', N'false', 0)
END
GO

--new setting    
IF NOT EXISTS (SELECT 1 FROM [Setting] WHERE [name] = N'displaydefaultfooteritemsettings.DisplaySitemapFooterItem')
BEGIN
    INSERT [Setting] ([Name], [Value], [StoreId])
    VALUES (N'displaydefaultfooteritemsettings.DisplaySitemapFooterItem', N'true', 0)
END
GO

--new setting
IF NOT EXISTS (SELECT 1 FROM [Setting] WHERE [Name] = N'shippingsettings.shipseparatelyoneitemeach')
BEGIN
	INSERT [Setting] ([Name], [Value], [StoreId])
	VALUES (N'shippingsettings.shipseparatelyoneitemeach', N'true', 0)
END
GO

--new setting
IF NOT EXISTS (SELECT 1 FROM [Setting] WHERE [name] = N'displaydefaultfooteritemsettings.DisplayWishlistFooterItem')
BEGIN
    INSERT [Setting] ([Name], [Value], [StoreId])
    VALUES (N'displaydefaultfooteritemsettings.DisplayWishlistFooterItem', N'true', 0)
END
GO

--new setting
IF NOT EXISTS (SELECT 1 FROM [Setting] WHERE [name] = N'commonsettings.sitemappagesize')
BEGIN
    INSERT [Setting] ([Name], [Value], [StoreId])
    VALUES (N'commonsettings.sitemappagesize', N'200', 0)
END
GO<|MERGE_RESOLUTION|>--- conflicted
+++ resolved
@@ -392,7 +392,6 @@
   <LocaleResource Name="Admin.Orders.Shipments.List.County.Hint">
     <Value>Search by a specific county.</Value>
   </LocaleResource>
-<<<<<<< HEAD
   <LocaleResource Name="Admin.Catalog.Products.Import.CategoriesWithSameNameNotSupported">
     <Value>Categories with the same name are not supported in the same category level. Check your category list in "Catalog -> Categories" page</Value>
   </LocaleResource> 
@@ -501,7 +500,6 @@
   <LocaleResource Name="Admin.Configuration.Settings.GeneralCommon.SitemapPageSize.Hint">
     <Value>A number of items displayed on one sitemap page.</Value>
   </LocaleResource>
-=======
   <LocaleResource Name="Admin.Catalog.Products.ProductAttributes.AttributeCombinations.GenerateSeveral">
     <Value>Generate several combinations</Value>
   </LocaleResource>
@@ -516,8 +514,7 @@
   </LocaleResource>
   <LocaleResource Name="Admin.Catalog.Products.ProductAttributes.AttributeCombinations.SelectRequiredAttributes">
     <Value>There are required attributes: {0}</Value>
-  </LocaleResource>  
->>>>>>> 18de11c9
+  </LocaleResource> 
 </Language>
 '
 
