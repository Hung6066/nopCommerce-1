﻿@{
    Layout = "";
}
@model Nop.Plugin.Shipping.AustraliaPost.Models.AustraliaPostShippingModel
@using Nop.Web.Framework;

@using (Html.BeginForm())
{
    @Html.AntiForgeryToken()
    <div class="panel-group">
        <div class="panel panel-default">
            <div class="panel-body">
                <div class="form-group">
                    <div class="col-md-3">
<<<<<<< HEAD
                        @Html.NopLabelFor(model => model.GatewayUrl)
                    </div>
                    <div class="col-md-9">
                        @Html.NopEditorFor(model => model.GatewayUrl)
                        @Html.ValidationMessageFor(model => model.GatewayUrl)
=======
                        @Html.NopLabelFor(model => model.ApiKey)
                    </div>
                    <div class="col-md-9">
                        @Html.NopEditorFor(model => model.ApiKey)
                        @Html.ValidationMessageFor(model => model.ApiKey)
>>>>>>> a59dc9c4
                    </div>
                </div>
                <div class="form-group">
                    <div class="col-md-3">
                        @Html.NopLabelFor(model => model.AdditionalHandlingCharge)
                    </div>
                    <div class="col-md-9">
                        @Html.NopEditorFor(model => model.AdditionalHandlingCharge)
                        @Html.ValidationMessageFor(model => model.AdditionalHandlingCharge)
                    </div>
                </div>
                <div class="form-group">
<<<<<<< HEAD
                    <div class="col-md-3">
                        @Html.NopLabelFor(model => model.HideDeliveryInformation)
                    </div>
                    <div class="col-md-9">
                        @Html.NopEditorFor(model => model.HideDeliveryInformation)
                        @Html.ValidationMessageFor(model => model.HideDeliveryInformation)
                    </div>
                </div>
                <div class="form-group">
                    <div class="col-md-3">
                        &nbsp;
                    </div>
                    <div class="col-md-9">
                        <input type="submit" name="save" class="btn bg-blue" value="@T("Admin.Common.Save")" />
=======
                    <div class="col-md-9 col-md-offset-3">
                        <input type="submit" name="save" class="btn btn-primary" value="@T("Admin.Common.Save")" />
>>>>>>> a59dc9c4
                    </div>
                </div>
            </div>
        </div>
    </div> 
}<|MERGE_RESOLUTION|>--- conflicted
+++ resolved
@@ -1,64 +1,39 @@
-﻿@{
-    Layout = "";
-}
-@model Nop.Plugin.Shipping.AustraliaPost.Models.AustraliaPostShippingModel
-@using Nop.Web.Framework;
-
-@using (Html.BeginForm())
-{
-    @Html.AntiForgeryToken()
-    <div class="panel-group">
-        <div class="panel panel-default">
-            <div class="panel-body">
-                <div class="form-group">
-                    <div class="col-md-3">
-<<<<<<< HEAD
-                        @Html.NopLabelFor(model => model.GatewayUrl)
-                    </div>
-                    <div class="col-md-9">
-                        @Html.NopEditorFor(model => model.GatewayUrl)
-                        @Html.ValidationMessageFor(model => model.GatewayUrl)
-=======
-                        @Html.NopLabelFor(model => model.ApiKey)
-                    </div>
-                    <div class="col-md-9">
-                        @Html.NopEditorFor(model => model.ApiKey)
-                        @Html.ValidationMessageFor(model => model.ApiKey)
->>>>>>> a59dc9c4
-                    </div>
-                </div>
-                <div class="form-group">
-                    <div class="col-md-3">
-                        @Html.NopLabelFor(model => model.AdditionalHandlingCharge)
-                    </div>
-                    <div class="col-md-9">
-                        @Html.NopEditorFor(model => model.AdditionalHandlingCharge)
-                        @Html.ValidationMessageFor(model => model.AdditionalHandlingCharge)
-                    </div>
-                </div>
-                <div class="form-group">
-<<<<<<< HEAD
-                    <div class="col-md-3">
-                        @Html.NopLabelFor(model => model.HideDeliveryInformation)
-                    </div>
-                    <div class="col-md-9">
-                        @Html.NopEditorFor(model => model.HideDeliveryInformation)
-                        @Html.ValidationMessageFor(model => model.HideDeliveryInformation)
-                    </div>
-                </div>
-                <div class="form-group">
-                    <div class="col-md-3">
-                        &nbsp;
-                    </div>
-                    <div class="col-md-9">
-                        <input type="submit" name="save" class="btn bg-blue" value="@T("Admin.Common.Save")" />
-=======
-                    <div class="col-md-9 col-md-offset-3">
-                        <input type="submit" name="save" class="btn btn-primary" value="@T("Admin.Common.Save")" />
->>>>>>> a59dc9c4
-                    </div>
-                </div>
-            </div>
-        </div>
-    </div> 
+﻿@{
+    Layout = "";
+}
+@model Nop.Plugin.Shipping.AustraliaPost.Models.AustraliaPostShippingModel
+@using Nop.Web.Framework;
+
+@using (Html.BeginForm())
+{
+    @Html.AntiForgeryToken()
+    <div class="panel-group">
+        <div class="panel panel-default">
+            <div class="panel-body">
+                <div class="form-group">
+                    <div class="col-md-3">
+                        @Html.NopLabelFor(model => model.ApiKey)
+                    </div>
+                    <div class="col-md-9">
+                        @Html.NopEditorFor(model => model.ApiKey)
+                        @Html.ValidationMessageFor(model => model.ApiKey)
+                    </div>
+                </div>
+                <div class="form-group">
+                    <div class="col-md-3">
+                        @Html.NopLabelFor(model => model.AdditionalHandlingCharge)
+                    </div>
+                    <div class="col-md-9">
+                        @Html.NopEditorFor(model => model.AdditionalHandlingCharge)
+                        @Html.ValidationMessageFor(model => model.AdditionalHandlingCharge)
+                    </div>
+                </div>
+                <div class="form-group">
+                    <div class="col-md-9 col-md-offset-3">
+                        <input type="submit" name="save" class="btn btn-primary" value="@T("Admin.Common.Save")" />
+                    </div>
+                </div>
+            </div>
+        </div>
+    </div> 
 }