--- conflicted
+++ resolved
@@ -1,11 +1,6 @@
-<<<<<<< HEAD
-﻿using Microsoft.EntityFrameworkCore;
-using Microsoft.EntityFrameworkCore.Metadata.Builders;
-using Nop.Data.Mapping;
-=======
-﻿using LinqToDB.Mapping;
+﻿﻿using LinqToDB.Mapping;
 using Nop.Data;
->>>>>>> 81c7285d
+using Nop.Data.Extensions;
 using Nop.Plugin.Pickup.PickupInStore.Domain;
 
 namespace Nop.Plugin.Pickup.PickupInStore.Data
@@ -22,23 +17,16 @@
         /// </summary>
         public override void Configure(EntityMappingBuilder<StorePickupPoint> builder)
         {
-<<<<<<< HEAD
-            builder.ToTable(nameof(StorePickupPoint));
-            builder.HasKey(point => point.Id);
-
-            builder.Property(point => point.PickupFee).HasColumnType("decimal(18, 4)");
-            builder.Property(point => point.Latitude).HasColumnType("decimal(18, 8)");
-            builder.Property(point => point.Longitude).HasColumnType("decimal(18, 8)");
-=======
             builder.HasTableName(nameof(StorePickupPoint));
             builder.Property(storePickupPoint => storePickupPoint.Name);
             builder.Property(storePickupPoint => storePickupPoint.Description);
             builder.Property(storePickupPoint => storePickupPoint.AddressId);
-            builder.Property(point => point.PickupFee).HasDbType("decimal(18, 4)");
+            builder.Property(point => point.PickupFee).HasDecimal();
             builder.Property(storePickupPoint => storePickupPoint.OpeningHours);
             builder.Property(storePickupPoint => storePickupPoint.DisplayOrder);
             builder.Property(storePickupPoint => storePickupPoint.StoreId);
->>>>>>> 81c7285d
+            builder.Property(point => point.Latitude).HasDecimal();
+            builder.Property(point => point.Longitude).HasDecimal();
         }
 
         #endregion
