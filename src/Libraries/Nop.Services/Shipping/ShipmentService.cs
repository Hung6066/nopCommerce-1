﻿using System;
using System.Collections.Generic;
using System.Linq;
using Nop.Core;
using Nop.Core.Domain.Catalog;
using Nop.Core.Domain.Common;
using Nop.Core.Domain.Orders;
using Nop.Core.Domain.Shipping;
using Nop.Data;
using Nop.Services.Caching.Extensions;
using Nop.Services.Events;
using Nop.Services.Shipping.Pickup;
using Nop.Services.Shipping.Tracking;

namespace Nop.Services.Shipping
{
    /// <summary>
    /// Shipment service
    /// </summary>
    public partial class ShipmentService : IShipmentService
    {
        #region Fields

        private readonly IEventPublisher _eventPublisher;
        private readonly IPickupPluginManager _pickupPluginManager;
        private readonly IRepository<Address> _addressRepository;
        private readonly IRepository<Order> _orderRepository;
        private readonly IRepository<OrderItem> _orderItemRepository;
        private readonly IRepository<Product> _productRepository;
        private readonly IRepository<Shipment> _shipmentRepository;
        private readonly IRepository<ShipmentItem> _siRepository;
        private readonly IShippingPluginManager _shippingPluginManager;

        #endregion

        #region Ctor

        public ShipmentService(IEventPublisher eventPublisher,
            IPickupPluginManager pickupPluginManager,
            IRepository<Address> addressRepository,
            IRepository<Order> orderRepository,
            IRepository<OrderItem> orderItemRepository,
            IRepository<Product> productRepository,
            IRepository<Shipment> shipmentRepository,
            IRepository<ShipmentItem> siRepository,
            IShippingPluginManager shippingPluginManager)
        {
            _eventPublisher = eventPublisher;
            _pickupPluginManager = pickupPluginManager;
            _addressRepository = addressRepository;
            _orderRepository = orderRepository;
            _orderItemRepository = orderItemRepository;
            _productRepository = productRepository;
            _shipmentRepository = shipmentRepository;
            _siRepository = siRepository;
            _shippingPluginManager = shippingPluginManager;
        }

        #endregion

        #region Methods

        /// <summary>
        /// Deletes a shipment
        /// </summary>
        /// <param name="shipment">Shipment</param>
        public virtual void DeleteShipment(Shipment shipment)
        {
            if (shipment == null)
                throw new ArgumentNullException(nameof(shipment));

            _shipmentRepository.Delete(shipment);

            //event notification
            _eventPublisher.EntityDeleted(shipment);
        }

        /// <summary>
        /// Search shipments
        /// </summary>
        /// <param name="vendorId">Vendor identifier; 0 to load all records</param>
        /// <param name="warehouseId">Warehouse identifier, only shipments with products from a specified warehouse will be loaded; 0 to load all orders</param>
        /// <param name="shippingCountryId">Shipping country identifier; 0 to load all records</param>
        /// <param name="shippingStateId">Shipping state identifier; 0 to load all records</param>
        /// <param name="shippingCounty">Shipping county; null to load all records</param>
        /// <param name="shippingCity">Shipping city; null to load all records</param>
        /// <param name="trackingNumber">Search by tracking number</param>
        /// <param name="loadNotShipped">A value indicating whether we should load only not shipped shipments</param>
<<<<<<< HEAD
        /// <param name="loadNotDelivered">A value indicating whether we should load only not delivered shipments</param>
=======
        /// <param name="orderId">Order identifier; 0 to load all records</param>
>>>>>>> 81c7285d
        /// <param name="createdFromUtc">Created date from (UTC); null to load all records</param>
        /// <param name="createdToUtc">Created date to (UTC); null to load all records</param>
        /// <param name="pageIndex">Page index</param>
        /// <param name="pageSize">Page size</param>
        /// <returns>Shipments</returns>
        public virtual IPagedList<Shipment> GetAllShipments(int vendorId = 0, int warehouseId = 0,
            int shippingCountryId = 0,
            int shippingStateId = 0,
            string shippingCounty = null,
            string shippingCity = null,
            string trackingNumber = null,
            bool loadNotShipped = false,
<<<<<<< HEAD
            bool loadNotDelivered = false,
=======
            int orderId = 0,
>>>>>>> 81c7285d
            DateTime? createdFromUtc = null, DateTime? createdToUtc = null,
            int pageIndex = 0, int pageSize = int.MaxValue)
        {
            var query = _shipmentRepository.Table;
            if (!string.IsNullOrEmpty(trackingNumber))
                query = query.Where(s => s.TrackingNumber.Contains(trackingNumber));

            if (shippingCountryId > 0)
                query = from s in query
                    join o in _orderRepository.Table on s.OrderId equals o.Id
                    where _addressRepository.Table.Any(a =>
                        a.Id == (o.PickupInStore ? o.PickupAddressId : o.ShippingAddressId) &&
                        a.CountryId == shippingCountryId)
                    select s;

            if (shippingStateId > 0)
                query = from s in query
                    join o in _orderRepository.Table on s.OrderId equals o.Id
                    where _addressRepository.Table.Any(a =>
                        a.Id == (o.PickupInStore ? o.PickupAddressId : o.ShippingAddressId) &&
                        a.StateProvinceId == shippingStateId)
                    select s;

            if (!string.IsNullOrWhiteSpace(shippingCounty))
                query = from s in query
                    join o in _orderRepository.Table on s.OrderId equals o.Id
                    where _addressRepository.Table.Any(a =>
                        a.Id == (o.PickupInStore ? o.PickupAddressId : o.ShippingAddressId) &&
                        a.County.Contains(shippingCounty))
                    select s;

            if (!string.IsNullOrWhiteSpace(shippingCity))
                query = from s in query
                    join o in _orderRepository.Table on s.OrderId equals o.Id
                    where _addressRepository.Table.Any(a =>
                        a.Id == (o.PickupInStore ? o.PickupAddressId : o.ShippingAddressId) &&
                        a.City.Contains(shippingCity))
                    select s;

            if (loadNotShipped)
                query = query.Where(s => !s.ShippedDateUtc.HasValue);
<<<<<<< HEAD
            if (loadNotDelivered)
                query = query.Where(s => !s.DeliveryDateUtc.HasValue);
=======

>>>>>>> 81c7285d
            if (createdFromUtc.HasValue)
                query = query.Where(s => createdFromUtc.Value <= s.CreatedOnUtc);

            if (createdToUtc.HasValue)
                query = query.Where(s => createdToUtc.Value >= s.CreatedOnUtc);

            query = from s in query
                join o in _orderRepository.Table on s.OrderId equals o.Id
                where !o.Deleted
                select s;

            query = query.Distinct();

            if (vendorId > 0)
            {
                var queryVendorOrderItems = from orderItem in _orderItemRepository.Table
                    join p in _productRepository.Table on orderItem.ProductId equals p.Id
                    where p.VendorId == vendorId
                    select orderItem.Id;

                query = from s in query
                    join si in _siRepository.Table on s.Id equals si.ShipmentId
                    where queryVendorOrderItems.Contains(si.OrderItemId)
                    select s;

                query = query.Distinct();
            }

            if (warehouseId > 0)
            {
                query = from s in query
                    join si in _siRepository.Table on s.Id equals si.ShipmentId
                    where si.WarehouseId == warehouseId
                    select s;

                query = query.Distinct();
            }

            query = query.OrderByDescending(s => s.CreatedOnUtc);

            var shipments = new PagedList<Shipment>(query, pageIndex, pageSize);
            return shipments;
        }

        /// <summary>
        /// Get shipment by identifiers
        /// </summary>
        /// <param name="shipmentIds">Shipment identifiers</param>
        /// <returns>Shipments</returns>
        public virtual IList<Shipment> GetShipmentsByIds(int[] shipmentIds)
        {
            if (shipmentIds == null || shipmentIds.Length == 0)
                return new List<Shipment>();

            var query = from o in _shipmentRepository.Table
                        where shipmentIds.Contains(o.Id)
                        select o;
            var shipments = query.ToList();
            //sort by passed identifiers
            var sortedOrders = new List<Shipment>();
            foreach (var id in shipmentIds)
            {
                var shipment = shipments.Find(x => x.Id == id);
                if (shipment != null)
                    sortedOrders.Add(shipment);
            }

            return sortedOrders;
        }

        /// <summary>
        /// Gets a shipment
        /// </summary>
        /// <param name="shipmentId">Shipment identifier</param>
        /// <returns>Shipment</returns>
        public virtual Shipment GetShipmentById(int shipmentId)
        {
            if (shipmentId == 0)
                return null;

            return _shipmentRepository.ToCachedGetById(shipmentId);
        }

        /// <summary>
        /// Gets a list of order shipments
        /// </summary>
        /// <param name="orderId">Order identifier</param>
        /// <param name="shipped">A value indicating whether to count only shipped or not shipped shipments; pass null to ignore</param>
        /// <param name="vendorId">Vendor identifier; pass 0 to ignore</param>
        /// <returns>Result</returns>
        public virtual IList<Shipment> GetShipmentsByOrderId(int orderId, bool? shipped = null, int vendorId = 0)
        {
            if (orderId == 0)
                return new List<Shipment>();

            var shipments = _shipmentRepository.Table;

            if (shipped.HasValue)
            {
                shipments = shipments.Where(s => s.ShippedDateUtc.HasValue == shipped);
            }

            return shipments.Where(shipment => shipment.OrderId == orderId).ToList();
        }

        /// <summary>
        /// Inserts a shipment
        /// </summary>
        /// <param name="shipment">Shipment</param>
        public virtual void InsertShipment(Shipment shipment)
        {
            if (shipment == null)
                throw new ArgumentNullException(nameof(shipment));

            _shipmentRepository.Insert(shipment);

            //event notification
            _eventPublisher.EntityInserted(shipment);
        }

        /// <summary>
        /// Updates the shipment
        /// </summary>
        /// <param name="shipment">Shipment</param>
        public virtual void UpdateShipment(Shipment shipment)
        {
            if (shipment == null)
                throw new ArgumentNullException(nameof(shipment));

            _shipmentRepository.Update(shipment);

            //event notification
            _eventPublisher.EntityUpdated(shipment);
        }

        /// <summary>
        /// Deletes a shipment item
        /// </summary>
        /// <param name="shipmentItem">Shipment item</param>
        public virtual void DeleteShipmentItem(ShipmentItem shipmentItem)
        {
            if (shipmentItem == null)
                throw new ArgumentNullException(nameof(shipmentItem));

            _siRepository.Delete(shipmentItem);

            //event notification
            _eventPublisher.EntityDeleted(shipmentItem);
        }

        /// <summary>
        /// Gets a shipment items of shipment
        /// </summary>
        /// <param name="shipmentId">Shipment identifier</param>
        /// <returns>Shipment items</returns>
        public virtual IList<ShipmentItem> GetShipmentItemsByShipmentId(int shipmentId)
        {
            if (shipmentId == 0)
                return null;

            return _siRepository.Table.Where(si => si.ShipmentId == shipmentId).ToList();
        }

        /// <summary>
        /// Gets a shipment item
        /// </summary>
        /// <param name="shipmentItemId">Shipment item identifier</param>
        /// <returns>Shipment item</returns>
        public virtual ShipmentItem GetShipmentItemById(int shipmentItemId)
        {
            if (shipmentItemId == 0)
                return null;

            return _siRepository.ToCachedGetById(shipmentItemId);
        }

        /// <summary>
        /// Inserts a shipment item
        /// </summary>
        /// <param name="shipmentItem">Shipment item</param>
        public virtual void InsertShipmentItem(ShipmentItem shipmentItem)
        {
            if (shipmentItem == null)
                throw new ArgumentNullException(nameof(shipmentItem));

            _siRepository.Insert(shipmentItem);

            //event notification
            _eventPublisher.EntityInserted(shipmentItem);
        }

        /// <summary>
        /// Updates the shipment item
        /// </summary>
        /// <param name="shipmentItem">Shipment item</param>
        public virtual void UpdateShipmentItem(ShipmentItem shipmentItem)
        {
            if (shipmentItem == null)
                throw new ArgumentNullException(nameof(shipmentItem));

            _siRepository.Update(shipmentItem);

            //event notification
            _eventPublisher.EntityUpdated(shipmentItem);
        }

        /// <summary>
        /// Get quantity in shipments. For example, get planned quantity to be shipped
        /// </summary>
        /// <param name="product">Product</param>
        /// <param name="warehouseId">Warehouse identifier</param>
        /// <param name="ignoreShipped">Ignore already shipped shipments</param>
        /// <param name="ignoreDelivered">Ignore already delivered shipments</param>
        /// <returns>Quantity</returns>
        public virtual int GetQuantityInShipments(Product product, int warehouseId,
            bool ignoreShipped, bool ignoreDelivered)
        {
            if (product == null)
                throw new ArgumentNullException(nameof(product));

            //only products with "use multiple warehouses" are handled this way
            if (product.ManageInventoryMethod != ManageInventoryMethod.ManageStock)
                return 0;
            if (!product.UseMultipleWarehouses)
                return 0;

            const int cancelledOrderStatusId = (int)OrderStatus.Cancelled;

            var query = _siRepository.Table;

            query = from si in query
                join s in _shipmentRepository.Table on si.ShipmentId equals s.Id
                join o in _orderRepository.Table on s.OrderId equals o.Id
                where !o.Deleted && o.OrderStatusId != cancelledOrderStatusId
                    select si;

            query = query.Distinct();

            if (warehouseId > 0)
                query = query.Where(si => si.WarehouseId == warehouseId);
            if (ignoreShipped)
            {
                query = from si in query
                    join s in _shipmentRepository.Table on si.ShipmentId equals s.Id
                    where !s.ShippedDateUtc.HasValue
                    select si;
            }

            if (ignoreDelivered)
            {
                query = from si in query
                    join s in _shipmentRepository.Table on si.ShipmentId equals s.Id
                    where !s.DeliveryDateUtc.HasValue
                    select si;
            }

            var queryProductOrderItems = from orderItem in _orderItemRepository.Table
                                         where orderItem.ProductId == product.Id
                                         select orderItem.Id;
            query = from si in query
                    where queryProductOrderItems.Any(orderItemId => orderItemId == si.OrderItemId)
                    select si;

            //some null validation
            var result = Convert.ToInt32(query.Sum(si => (int?)si.Quantity));
            return result;
        }

        /// <summary>
        /// Get the tracker of the shipment
        /// </summary>
        /// <param name="shipment">Shipment</param>
        /// <returns>Shipment tracker</returns>
        public virtual IShipmentTracker GetShipmentTracker(Shipment shipment)
        {
            var order = _orderRepository.ToCachedGetById(shipment.OrderId);

            if (!order.PickupInStore)
            {
                var shippingRateComputationMethod = _shippingPluginManager
                    .LoadPluginBySystemName(order.ShippingRateComputationMethodSystemName);

                return shippingRateComputationMethod?.ShipmentTracker;
            }

            var pickupPointProvider = _pickupPluginManager
                .LoadPluginBySystemName(order.ShippingRateComputationMethodSystemName);
            return pickupPointProvider?.ShipmentTracker;
        }

        #endregion
    }
}<|MERGE_RESOLUTION|>--- conflicted
+++ resolved
@@ -1,450 +1,442 @@
-﻿using System;
-using System.Collections.Generic;
-using System.Linq;
-using Nop.Core;
-using Nop.Core.Domain.Catalog;
-using Nop.Core.Domain.Common;
-using Nop.Core.Domain.Orders;
-using Nop.Core.Domain.Shipping;
-using Nop.Data;
-using Nop.Services.Caching.Extensions;
-using Nop.Services.Events;
-using Nop.Services.Shipping.Pickup;
-using Nop.Services.Shipping.Tracking;
-
-namespace Nop.Services.Shipping
-{
-    /// <summary>
-    /// Shipment service
-    /// </summary>
-    public partial class ShipmentService : IShipmentService
-    {
-        #region Fields
-
-        private readonly IEventPublisher _eventPublisher;
-        private readonly IPickupPluginManager _pickupPluginManager;
-        private readonly IRepository<Address> _addressRepository;
-        private readonly IRepository<Order> _orderRepository;
-        private readonly IRepository<OrderItem> _orderItemRepository;
-        private readonly IRepository<Product> _productRepository;
-        private readonly IRepository<Shipment> _shipmentRepository;
-        private readonly IRepository<ShipmentItem> _siRepository;
-        private readonly IShippingPluginManager _shippingPluginManager;
-
-        #endregion
-
-        #region Ctor
-
-        public ShipmentService(IEventPublisher eventPublisher,
-            IPickupPluginManager pickupPluginManager,
-            IRepository<Address> addressRepository,
-            IRepository<Order> orderRepository,
-            IRepository<OrderItem> orderItemRepository,
-            IRepository<Product> productRepository,
-            IRepository<Shipment> shipmentRepository,
-            IRepository<ShipmentItem> siRepository,
-            IShippingPluginManager shippingPluginManager)
-        {
-            _eventPublisher = eventPublisher;
-            _pickupPluginManager = pickupPluginManager;
-            _addressRepository = addressRepository;
-            _orderRepository = orderRepository;
-            _orderItemRepository = orderItemRepository;
-            _productRepository = productRepository;
-            _shipmentRepository = shipmentRepository;
-            _siRepository = siRepository;
-            _shippingPluginManager = shippingPluginManager;
-        }
-
-        #endregion
-
-        #region Methods
-
-        /// <summary>
-        /// Deletes a shipment
-        /// </summary>
-        /// <param name="shipment">Shipment</param>
-        public virtual void DeleteShipment(Shipment shipment)
-        {
-            if (shipment == null)
-                throw new ArgumentNullException(nameof(shipment));
-
-            _shipmentRepository.Delete(shipment);
-
-            //event notification
-            _eventPublisher.EntityDeleted(shipment);
-        }
-
-        /// <summary>
-        /// Search shipments
-        /// </summary>
-        /// <param name="vendorId">Vendor identifier; 0 to load all records</param>
-        /// <param name="warehouseId">Warehouse identifier, only shipments with products from a specified warehouse will be loaded; 0 to load all orders</param>
-        /// <param name="shippingCountryId">Shipping country identifier; 0 to load all records</param>
-        /// <param name="shippingStateId">Shipping state identifier; 0 to load all records</param>
-        /// <param name="shippingCounty">Shipping county; null to load all records</param>
-        /// <param name="shippingCity">Shipping city; null to load all records</param>
-        /// <param name="trackingNumber">Search by tracking number</param>
-        /// <param name="loadNotShipped">A value indicating whether we should load only not shipped shipments</param>
-<<<<<<< HEAD
-        /// <param name="loadNotDelivered">A value indicating whether we should load only not delivered shipments</param>
-=======
-        /// <param name="orderId">Order identifier; 0 to load all records</param>
->>>>>>> 81c7285d
-        /// <param name="createdFromUtc">Created date from (UTC); null to load all records</param>
-        /// <param name="createdToUtc">Created date to (UTC); null to load all records</param>
-        /// <param name="pageIndex">Page index</param>
-        /// <param name="pageSize">Page size</param>
-        /// <returns>Shipments</returns>
-        public virtual IPagedList<Shipment> GetAllShipments(int vendorId = 0, int warehouseId = 0,
-            int shippingCountryId = 0,
-            int shippingStateId = 0,
-            string shippingCounty = null,
-            string shippingCity = null,
-            string trackingNumber = null,
-            bool loadNotShipped = false,
-<<<<<<< HEAD
-            bool loadNotDelivered = false,
-=======
-            int orderId = 0,
->>>>>>> 81c7285d
-            DateTime? createdFromUtc = null, DateTime? createdToUtc = null,
-            int pageIndex = 0, int pageSize = int.MaxValue)
-        {
-            var query = _shipmentRepository.Table;
-            if (!string.IsNullOrEmpty(trackingNumber))
-                query = query.Where(s => s.TrackingNumber.Contains(trackingNumber));
-
-            if (shippingCountryId > 0)
-                query = from s in query
-                    join o in _orderRepository.Table on s.OrderId equals o.Id
-                    where _addressRepository.Table.Any(a =>
-                        a.Id == (o.PickupInStore ? o.PickupAddressId : o.ShippingAddressId) &&
-                        a.CountryId == shippingCountryId)
-                    select s;
-
-            if (shippingStateId > 0)
-                query = from s in query
-                    join o in _orderRepository.Table on s.OrderId equals o.Id
-                    where _addressRepository.Table.Any(a =>
-                        a.Id == (o.PickupInStore ? o.PickupAddressId : o.ShippingAddressId) &&
-                        a.StateProvinceId == shippingStateId)
-                    select s;
-
-            if (!string.IsNullOrWhiteSpace(shippingCounty))
-                query = from s in query
-                    join o in _orderRepository.Table on s.OrderId equals o.Id
-                    where _addressRepository.Table.Any(a =>
-                        a.Id == (o.PickupInStore ? o.PickupAddressId : o.ShippingAddressId) &&
-                        a.County.Contains(shippingCounty))
-                    select s;
-
-            if (!string.IsNullOrWhiteSpace(shippingCity))
-                query = from s in query
-                    join o in _orderRepository.Table on s.OrderId equals o.Id
-                    where _addressRepository.Table.Any(a =>
-                        a.Id == (o.PickupInStore ? o.PickupAddressId : o.ShippingAddressId) &&
-                        a.City.Contains(shippingCity))
-                    select s;
-
-            if (loadNotShipped)
-                query = query.Where(s => !s.ShippedDateUtc.HasValue);
-<<<<<<< HEAD
-            if (loadNotDelivered)
-                query = query.Where(s => !s.DeliveryDateUtc.HasValue);
-=======
-
->>>>>>> 81c7285d
-            if (createdFromUtc.HasValue)
-                query = query.Where(s => createdFromUtc.Value <= s.CreatedOnUtc);
-
-            if (createdToUtc.HasValue)
-                query = query.Where(s => createdToUtc.Value >= s.CreatedOnUtc);
-
-            query = from s in query
-                join o in _orderRepository.Table on s.OrderId equals o.Id
-                where !o.Deleted
-                select s;
-
-            query = query.Distinct();
-
-            if (vendorId > 0)
-            {
-                var queryVendorOrderItems = from orderItem in _orderItemRepository.Table
-                    join p in _productRepository.Table on orderItem.ProductId equals p.Id
-                    where p.VendorId == vendorId
-                    select orderItem.Id;
-
-                query = from s in query
-                    join si in _siRepository.Table on s.Id equals si.ShipmentId
-                    where queryVendorOrderItems.Contains(si.OrderItemId)
-                    select s;
-
-                query = query.Distinct();
-            }
-
-            if (warehouseId > 0)
-            {
-                query = from s in query
-                    join si in _siRepository.Table on s.Id equals si.ShipmentId
-                    where si.WarehouseId == warehouseId
-                    select s;
-
-                query = query.Distinct();
-            }
-
-            query = query.OrderByDescending(s => s.CreatedOnUtc);
-
-            var shipments = new PagedList<Shipment>(query, pageIndex, pageSize);
-            return shipments;
-        }
-
-        /// <summary>
-        /// Get shipment by identifiers
-        /// </summary>
-        /// <param name="shipmentIds">Shipment identifiers</param>
-        /// <returns>Shipments</returns>
-        public virtual IList<Shipment> GetShipmentsByIds(int[] shipmentIds)
-        {
-            if (shipmentIds == null || shipmentIds.Length == 0)
-                return new List<Shipment>();
-
-            var query = from o in _shipmentRepository.Table
-                        where shipmentIds.Contains(o.Id)
-                        select o;
-            var shipments = query.ToList();
-            //sort by passed identifiers
-            var sortedOrders = new List<Shipment>();
-            foreach (var id in shipmentIds)
-            {
-                var shipment = shipments.Find(x => x.Id == id);
-                if (shipment != null)
-                    sortedOrders.Add(shipment);
-            }
-
-            return sortedOrders;
-        }
-
-        /// <summary>
-        /// Gets a shipment
-        /// </summary>
-        /// <param name="shipmentId">Shipment identifier</param>
-        /// <returns>Shipment</returns>
-        public virtual Shipment GetShipmentById(int shipmentId)
-        {
-            if (shipmentId == 0)
-                return null;
-
-            return _shipmentRepository.ToCachedGetById(shipmentId);
-        }
-
-        /// <summary>
-        /// Gets a list of order shipments
-        /// </summary>
-        /// <param name="orderId">Order identifier</param>
-        /// <param name="shipped">A value indicating whether to count only shipped or not shipped shipments; pass null to ignore</param>
-        /// <param name="vendorId">Vendor identifier; pass 0 to ignore</param>
-        /// <returns>Result</returns>
-        public virtual IList<Shipment> GetShipmentsByOrderId(int orderId, bool? shipped = null, int vendorId = 0)
-        {
-            if (orderId == 0)
-                return new List<Shipment>();
-
-            var shipments = _shipmentRepository.Table;
-
-            if (shipped.HasValue)
-            {
-                shipments = shipments.Where(s => s.ShippedDateUtc.HasValue == shipped);
-            }
-
-            return shipments.Where(shipment => shipment.OrderId == orderId).ToList();
-        }
-
-        /// <summary>
-        /// Inserts a shipment
-        /// </summary>
-        /// <param name="shipment">Shipment</param>
-        public virtual void InsertShipment(Shipment shipment)
-        {
-            if (shipment == null)
-                throw new ArgumentNullException(nameof(shipment));
-
-            _shipmentRepository.Insert(shipment);
-
-            //event notification
-            _eventPublisher.EntityInserted(shipment);
-        }
-
-        /// <summary>
-        /// Updates the shipment
-        /// </summary>
-        /// <param name="shipment">Shipment</param>
-        public virtual void UpdateShipment(Shipment shipment)
-        {
-            if (shipment == null)
-                throw new ArgumentNullException(nameof(shipment));
-
-            _shipmentRepository.Update(shipment);
-
-            //event notification
-            _eventPublisher.EntityUpdated(shipment);
-        }
-
-        /// <summary>
-        /// Deletes a shipment item
-        /// </summary>
-        /// <param name="shipmentItem">Shipment item</param>
-        public virtual void DeleteShipmentItem(ShipmentItem shipmentItem)
-        {
-            if (shipmentItem == null)
-                throw new ArgumentNullException(nameof(shipmentItem));
-
-            _siRepository.Delete(shipmentItem);
-
-            //event notification
-            _eventPublisher.EntityDeleted(shipmentItem);
-        }
-
-        /// <summary>
-        /// Gets a shipment items of shipment
-        /// </summary>
-        /// <param name="shipmentId">Shipment identifier</param>
-        /// <returns>Shipment items</returns>
-        public virtual IList<ShipmentItem> GetShipmentItemsByShipmentId(int shipmentId)
-        {
-            if (shipmentId == 0)
-                return null;
-
-            return _siRepository.Table.Where(si => si.ShipmentId == shipmentId).ToList();
-        }
-
-        /// <summary>
-        /// Gets a shipment item
-        /// </summary>
-        /// <param name="shipmentItemId">Shipment item identifier</param>
-        /// <returns>Shipment item</returns>
-        public virtual ShipmentItem GetShipmentItemById(int shipmentItemId)
-        {
-            if (shipmentItemId == 0)
-                return null;
-
-            return _siRepository.ToCachedGetById(shipmentItemId);
-        }
-
-        /// <summary>
-        /// Inserts a shipment item
-        /// </summary>
-        /// <param name="shipmentItem">Shipment item</param>
-        public virtual void InsertShipmentItem(ShipmentItem shipmentItem)
-        {
-            if (shipmentItem == null)
-                throw new ArgumentNullException(nameof(shipmentItem));
-
-            _siRepository.Insert(shipmentItem);
-
-            //event notification
-            _eventPublisher.EntityInserted(shipmentItem);
-        }
-
-        /// <summary>
-        /// Updates the shipment item
-        /// </summary>
-        /// <param name="shipmentItem">Shipment item</param>
-        public virtual void UpdateShipmentItem(ShipmentItem shipmentItem)
-        {
-            if (shipmentItem == null)
-                throw new ArgumentNullException(nameof(shipmentItem));
-
-            _siRepository.Update(shipmentItem);
-
-            //event notification
-            _eventPublisher.EntityUpdated(shipmentItem);
-        }
-
-        /// <summary>
-        /// Get quantity in shipments. For example, get planned quantity to be shipped
-        /// </summary>
-        /// <param name="product">Product</param>
-        /// <param name="warehouseId">Warehouse identifier</param>
-        /// <param name="ignoreShipped">Ignore already shipped shipments</param>
-        /// <param name="ignoreDelivered">Ignore already delivered shipments</param>
-        /// <returns>Quantity</returns>
-        public virtual int GetQuantityInShipments(Product product, int warehouseId,
-            bool ignoreShipped, bool ignoreDelivered)
-        {
-            if (product == null)
-                throw new ArgumentNullException(nameof(product));
-
-            //only products with "use multiple warehouses" are handled this way
-            if (product.ManageInventoryMethod != ManageInventoryMethod.ManageStock)
-                return 0;
-            if (!product.UseMultipleWarehouses)
-                return 0;
-
-            const int cancelledOrderStatusId = (int)OrderStatus.Cancelled;
-
-            var query = _siRepository.Table;
-
-            query = from si in query
-                join s in _shipmentRepository.Table on si.ShipmentId equals s.Id
-                join o in _orderRepository.Table on s.OrderId equals o.Id
-                where !o.Deleted && o.OrderStatusId != cancelledOrderStatusId
-                    select si;
-
-            query = query.Distinct();
-
-            if (warehouseId > 0)
-                query = query.Where(si => si.WarehouseId == warehouseId);
-            if (ignoreShipped)
-            {
-                query = from si in query
-                    join s in _shipmentRepository.Table on si.ShipmentId equals s.Id
-                    where !s.ShippedDateUtc.HasValue
-                    select si;
-            }
-
-            if (ignoreDelivered)
-            {
-                query = from si in query
-                    join s in _shipmentRepository.Table on si.ShipmentId equals s.Id
-                    where !s.DeliveryDateUtc.HasValue
-                    select si;
-            }
-
-            var queryProductOrderItems = from orderItem in _orderItemRepository.Table
-                                         where orderItem.ProductId == product.Id
-                                         select orderItem.Id;
-            query = from si in query
-                    where queryProductOrderItems.Any(orderItemId => orderItemId == si.OrderItemId)
-                    select si;
-
-            //some null validation
-            var result = Convert.ToInt32(query.Sum(si => (int?)si.Quantity));
-            return result;
-        }
-
-        /// <summary>
-        /// Get the tracker of the shipment
-        /// </summary>
-        /// <param name="shipment">Shipment</param>
-        /// <returns>Shipment tracker</returns>
-        public virtual IShipmentTracker GetShipmentTracker(Shipment shipment)
-        {
-            var order = _orderRepository.ToCachedGetById(shipment.OrderId);
-
-            if (!order.PickupInStore)
-            {
-                var shippingRateComputationMethod = _shippingPluginManager
-                    .LoadPluginBySystemName(order.ShippingRateComputationMethodSystemName);
-
-                return shippingRateComputationMethod?.ShipmentTracker;
-            }
-
-            var pickupPointProvider = _pickupPluginManager
-                .LoadPluginBySystemName(order.ShippingRateComputationMethodSystemName);
-            return pickupPointProvider?.ShipmentTracker;
-        }
-
-        #endregion
-    }
+﻿using System;
+using System.Collections.Generic;
+using System.Linq;
+using Nop.Core;
+using Nop.Core.Domain.Catalog;
+using Nop.Core.Domain.Common;
+using Nop.Core.Domain.Orders;
+using Nop.Core.Domain.Shipping;
+using Nop.Data;
+using Nop.Services.Caching.Extensions;
+using Nop.Services.Events;
+using Nop.Services.Shipping.Pickup;
+using Nop.Services.Shipping.Tracking;
+
+namespace Nop.Services.Shipping
+{
+    /// <summary>
+    /// Shipment service
+    /// </summary>
+    public partial class ShipmentService : IShipmentService
+    {
+        #region Fields
+
+        private readonly IEventPublisher _eventPublisher;
+        private readonly IPickupPluginManager _pickupPluginManager;
+        private readonly IRepository<Address> _addressRepository;
+        private readonly IRepository<Order> _orderRepository;
+        private readonly IRepository<OrderItem> _orderItemRepository;
+        private readonly IRepository<Product> _productRepository;
+        private readonly IRepository<Shipment> _shipmentRepository;
+        private readonly IRepository<ShipmentItem> _siRepository;
+        private readonly IShippingPluginManager _shippingPluginManager;
+
+        #endregion
+
+        #region Ctor
+
+        public ShipmentService(IEventPublisher eventPublisher,
+            IPickupPluginManager pickupPluginManager,
+            IRepository<Address> addressRepository,
+            IRepository<Order> orderRepository,
+            IRepository<OrderItem> orderItemRepository,
+            IRepository<Product> productRepository,
+            IRepository<Shipment> shipmentRepository,
+            IRepository<ShipmentItem> siRepository,
+            IShippingPluginManager shippingPluginManager)
+        {
+            _eventPublisher = eventPublisher;
+            _pickupPluginManager = pickupPluginManager;
+            _addressRepository = addressRepository;
+            _orderRepository = orderRepository;
+            _orderItemRepository = orderItemRepository;
+            _productRepository = productRepository;
+            _shipmentRepository = shipmentRepository;
+            _siRepository = siRepository;
+            _shippingPluginManager = shippingPluginManager;
+        }
+
+        #endregion
+
+        #region Methods
+
+        /// <summary>
+        /// Deletes a shipment
+        /// </summary>
+        /// <param name="shipment">Shipment</param>
+        public virtual void DeleteShipment(Shipment shipment)
+        {
+            if (shipment == null)
+                throw new ArgumentNullException(nameof(shipment));
+
+            _shipmentRepository.Delete(shipment);
+
+            //event notification
+            _eventPublisher.EntityDeleted(shipment);
+        }
+
+        /// <summary>
+        /// Search shipments
+        /// </summary>
+        /// <param name="vendorId">Vendor identifier; 0 to load all records</param>
+        /// <param name="warehouseId">Warehouse identifier, only shipments with products from a specified warehouse will be loaded; 0 to load all orders</param>
+        /// <param name="shippingCountryId">Shipping country identifier; 0 to load all records</param>
+        /// <param name="shippingStateId">Shipping state identifier; 0 to load all records</param>
+        /// <param name="shippingCounty">Shipping county; null to load all records</param>
+        /// <param name="shippingCity">Shipping city; null to load all records</param>
+        /// <param name="trackingNumber">Search by tracking number</param>
+        /// <param name="loadNotShipped">A value indicating whether we should load only not shipped shipments</param>
+        /// <param name="loadNotDelivered">A value indicating whether we should load only not delivered shipments</param>
+        /// <param name="orderId">Order identifier; 0 to load all records</param>
+        /// <param name="createdFromUtc">Created date from (UTC); null to load all records</param>
+        /// <param name="createdToUtc">Created date to (UTC); null to load all records</param>
+        /// <param name="pageIndex">Page index</param>
+        /// <param name="pageSize">Page size</param>
+        /// <returns>Shipments</returns>
+        public virtual IPagedList<Shipment> GetAllShipments(int vendorId = 0, int warehouseId = 0,
+            int shippingCountryId = 0,
+            int shippingStateId = 0,
+            string shippingCounty = null,
+            string shippingCity = null,
+            string trackingNumber = null,
+            bool loadNotShipped = false,
+            bool loadNotDelivered = false,
+            int orderId = 0,
+            DateTime? createdFromUtc = null, DateTime? createdToUtc = null,
+            int pageIndex = 0, int pageSize = int.MaxValue)
+        {
+            var query = _shipmentRepository.Table;
+            if (!string.IsNullOrEmpty(trackingNumber))
+                query = query.Where(s => s.TrackingNumber.Contains(trackingNumber));
+
+            if (shippingCountryId > 0)
+                query = from s in query
+                    join o in _orderRepository.Table on s.OrderId equals o.Id
+                    where _addressRepository.Table.Any(a =>
+                        a.Id == (o.PickupInStore ? o.PickupAddressId : o.ShippingAddressId) &&
+                        a.CountryId == shippingCountryId)
+                    select s;
+
+            if (shippingStateId > 0)
+                query = from s in query
+                    join o in _orderRepository.Table on s.OrderId equals o.Id
+                    where _addressRepository.Table.Any(a =>
+                        a.Id == (o.PickupInStore ? o.PickupAddressId : o.ShippingAddressId) &&
+                        a.StateProvinceId == shippingStateId)
+                    select s;
+
+            if (!string.IsNullOrWhiteSpace(shippingCounty))
+                query = from s in query
+                    join o in _orderRepository.Table on s.OrderId equals o.Id
+                    where _addressRepository.Table.Any(a =>
+                        a.Id == (o.PickupInStore ? o.PickupAddressId : o.ShippingAddressId) &&
+                        a.County.Contains(shippingCounty))
+                    select s;
+
+            if (!string.IsNullOrWhiteSpace(shippingCity))
+                query = from s in query
+                    join o in _orderRepository.Table on s.OrderId equals o.Id
+                    where _addressRepository.Table.Any(a =>
+                        a.Id == (o.PickupInStore ? o.PickupAddressId : o.ShippingAddressId) &&
+                        a.City.Contains(shippingCity))
+                    select s;
+
+            if (loadNotShipped)
+                query = query.Where(s => !s.ShippedDateUtc.HasValue);
+
+            if (loadNotDelivered)
+                query = query.Where(s => !s.DeliveryDateUtc.HasValue);
+
+            if (createdFromUtc.HasValue)
+                query = query.Where(s => createdFromUtc.Value <= s.CreatedOnUtc);
+
+            if (createdToUtc.HasValue)
+                query = query.Where(s => createdToUtc.Value >= s.CreatedOnUtc);
+
+            query = from s in query
+                join o in _orderRepository.Table on s.OrderId equals o.Id
+                where !o.Deleted
+                select s;
+
+            query = query.Distinct();
+
+            if (vendorId > 0)
+            {
+                var queryVendorOrderItems = from orderItem in _orderItemRepository.Table
+                    join p in _productRepository.Table on orderItem.ProductId equals p.Id
+                    where p.VendorId == vendorId
+                    select orderItem.Id;
+
+                query = from s in query
+                    join si in _siRepository.Table on s.Id equals si.ShipmentId
+                    where queryVendorOrderItems.Contains(si.OrderItemId)
+                    select s;
+
+                query = query.Distinct();
+            }
+
+            if (warehouseId > 0)
+            {
+                query = from s in query
+                    join si in _siRepository.Table on s.Id equals si.ShipmentId
+                    where si.WarehouseId == warehouseId
+                    select s;
+
+                query = query.Distinct();
+            }
+
+            query = query.OrderByDescending(s => s.CreatedOnUtc);
+
+            var shipments = new PagedList<Shipment>(query, pageIndex, pageSize);
+            return shipments;
+        }
+
+        /// <summary>
+        /// Get shipment by identifiers
+        /// </summary>
+        /// <param name="shipmentIds">Shipment identifiers</param>
+        /// <returns>Shipments</returns>
+        public virtual IList<Shipment> GetShipmentsByIds(int[] shipmentIds)
+        {
+            if (shipmentIds == null || shipmentIds.Length == 0)
+                return new List<Shipment>();
+
+            var query = from o in _shipmentRepository.Table
+                        where shipmentIds.Contains(o.Id)
+                        select o;
+            var shipments = query.ToList();
+            //sort by passed identifiers
+            var sortedOrders = new List<Shipment>();
+            foreach (var id in shipmentIds)
+            {
+                var shipment = shipments.Find(x => x.Id == id);
+                if (shipment != null)
+                    sortedOrders.Add(shipment);
+            }
+
+            return sortedOrders;
+        }
+
+        /// <summary>
+        /// Gets a shipment
+        /// </summary>
+        /// <param name="shipmentId">Shipment identifier</param>
+        /// <returns>Shipment</returns>
+        public virtual Shipment GetShipmentById(int shipmentId)
+        {
+            if (shipmentId == 0)
+                return null;
+
+            return _shipmentRepository.ToCachedGetById(shipmentId);
+        }
+
+        /// <summary>
+        /// Gets a list of order shipments
+        /// </summary>
+        /// <param name="orderId">Order identifier</param>
+        /// <param name="shipped">A value indicating whether to count only shipped or not shipped shipments; pass null to ignore</param>
+        /// <param name="vendorId">Vendor identifier; pass 0 to ignore</param>
+        /// <returns>Result</returns>
+        public virtual IList<Shipment> GetShipmentsByOrderId(int orderId, bool? shipped = null, int vendorId = 0)
+        {
+            if (orderId == 0)
+                return new List<Shipment>();
+
+            var shipments = _shipmentRepository.Table;
+
+            if (shipped.HasValue)
+            {
+                shipments = shipments.Where(s => s.ShippedDateUtc.HasValue == shipped);
+            }
+
+            return shipments.Where(shipment => shipment.OrderId == orderId).ToList();
+        }
+
+        /// <summary>
+        /// Inserts a shipment
+        /// </summary>
+        /// <param name="shipment">Shipment</param>
+        public virtual void InsertShipment(Shipment shipment)
+        {
+            if (shipment == null)
+                throw new ArgumentNullException(nameof(shipment));
+
+            _shipmentRepository.Insert(shipment);
+
+            //event notification
+            _eventPublisher.EntityInserted(shipment);
+        }
+
+        /// <summary>
+        /// Updates the shipment
+        /// </summary>
+        /// <param name="shipment">Shipment</param>
+        public virtual void UpdateShipment(Shipment shipment)
+        {
+            if (shipment == null)
+                throw new ArgumentNullException(nameof(shipment));
+
+            _shipmentRepository.Update(shipment);
+
+            //event notification
+            _eventPublisher.EntityUpdated(shipment);
+        }
+
+        /// <summary>
+        /// Deletes a shipment item
+        /// </summary>
+        /// <param name="shipmentItem">Shipment item</param>
+        public virtual void DeleteShipmentItem(ShipmentItem shipmentItem)
+        {
+            if (shipmentItem == null)
+                throw new ArgumentNullException(nameof(shipmentItem));
+
+            _siRepository.Delete(shipmentItem);
+
+            //event notification
+            _eventPublisher.EntityDeleted(shipmentItem);
+        }
+
+        /// <summary>
+        /// Gets a shipment items of shipment
+        /// </summary>
+        /// <param name="shipmentId">Shipment identifier</param>
+        /// <returns>Shipment items</returns>
+        public virtual IList<ShipmentItem> GetShipmentItemsByShipmentId(int shipmentId)
+        {
+            if (shipmentId == 0)
+                return null;
+
+            return _siRepository.Table.Where(si => si.ShipmentId == shipmentId).ToList();
+        }
+
+        /// <summary>
+        /// Gets a shipment item
+        /// </summary>
+        /// <param name="shipmentItemId">Shipment item identifier</param>
+        /// <returns>Shipment item</returns>
+        public virtual ShipmentItem GetShipmentItemById(int shipmentItemId)
+        {
+            if (shipmentItemId == 0)
+                return null;
+
+            return _siRepository.ToCachedGetById(shipmentItemId);
+        }
+
+        /// <summary>
+        /// Inserts a shipment item
+        /// </summary>
+        /// <param name="shipmentItem">Shipment item</param>
+        public virtual void InsertShipmentItem(ShipmentItem shipmentItem)
+        {
+            if (shipmentItem == null)
+                throw new ArgumentNullException(nameof(shipmentItem));
+
+            _siRepository.Insert(shipmentItem);
+
+            //event notification
+            _eventPublisher.EntityInserted(shipmentItem);
+        }
+
+        /// <summary>
+        /// Updates the shipment item
+        /// </summary>
+        /// <param name="shipmentItem">Shipment item</param>
+        public virtual void UpdateShipmentItem(ShipmentItem shipmentItem)
+        {
+            if (shipmentItem == null)
+                throw new ArgumentNullException(nameof(shipmentItem));
+
+            _siRepository.Update(shipmentItem);
+
+            //event notification
+            _eventPublisher.EntityUpdated(shipmentItem);
+        }
+
+        /// <summary>
+        /// Get quantity in shipments. For example, get planned quantity to be shipped
+        /// </summary>
+        /// <param name="product">Product</param>
+        /// <param name="warehouseId">Warehouse identifier</param>
+        /// <param name="ignoreShipped">Ignore already shipped shipments</param>
+        /// <param name="ignoreDelivered">Ignore already delivered shipments</param>
+        /// <returns>Quantity</returns>
+        public virtual int GetQuantityInShipments(Product product, int warehouseId,
+            bool ignoreShipped, bool ignoreDelivered)
+        {
+            if (product == null)
+                throw new ArgumentNullException(nameof(product));
+
+            //only products with "use multiple warehouses" are handled this way
+            if (product.ManageInventoryMethod != ManageInventoryMethod.ManageStock)
+                return 0;
+            if (!product.UseMultipleWarehouses)
+                return 0;
+
+            const int cancelledOrderStatusId = (int)OrderStatus.Cancelled;
+
+            var query = _siRepository.Table;
+
+            query = from si in query
+                join s in _shipmentRepository.Table on si.ShipmentId equals s.Id
+                join o in _orderRepository.Table on s.OrderId equals o.Id
+                where !o.Deleted && o.OrderStatusId != cancelledOrderStatusId
+                    select si;
+
+            query = query.Distinct();
+
+            if (warehouseId > 0)
+                query = query.Where(si => si.WarehouseId == warehouseId);
+            if (ignoreShipped)
+            {
+                query = from si in query
+                    join s in _shipmentRepository.Table on si.ShipmentId equals s.Id
+                    where !s.ShippedDateUtc.HasValue
+                    select si;
+            }
+
+            if (ignoreDelivered)
+            {
+                query = from si in query
+                    join s in _shipmentRepository.Table on si.ShipmentId equals s.Id
+                    where !s.DeliveryDateUtc.HasValue
+                    select si;
+            }
+
+            var queryProductOrderItems = from orderItem in _orderItemRepository.Table
+                                         where orderItem.ProductId == product.Id
+                                         select orderItem.Id;
+            query = from si in query
+                    where queryProductOrderItems.Any(orderItemId => orderItemId == si.OrderItemId)
+                    select si;
+
+            //some null validation
+            var result = Convert.ToInt32(query.Sum(si => (int?)si.Quantity));
+            return result;
+        }
+
+        /// <summary>
+        /// Get the tracker of the shipment
+        /// </summary>
+        /// <param name="shipment">Shipment</param>
+        /// <returns>Shipment tracker</returns>
+        public virtual IShipmentTracker GetShipmentTracker(Shipment shipment)
+        {
+            var order = _orderRepository.ToCachedGetById(shipment.OrderId);
+
+            if (!order.PickupInStore)
+            {
+                var shippingRateComputationMethod = _shippingPluginManager
+                    .LoadPluginBySystemName(order.ShippingRateComputationMethodSystemName);
+
+                return shippingRateComputationMethod?.ShipmentTracker;
+            }
+
+            var pickupPointProvider = _pickupPluginManager
+                .LoadPluginBySystemName(order.ShippingRateComputationMethodSystemName);
+            return pickupPointProvider?.ShipmentTracker;
+        }
+
+        #endregion
+    }
 }