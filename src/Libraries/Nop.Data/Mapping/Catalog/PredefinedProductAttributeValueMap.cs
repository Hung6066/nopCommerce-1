--- conflicted
+++ resolved
@@ -19,19 +19,10 @@
         {
             builder.HasTableName(nameof(PredefinedProductAttributeValue));
 
-<<<<<<< HEAD
             builder.Property(value => value.Name).HasLength(400).IsNullable(false);
-            builder.Property(value => value.PriceAdjustment).HasDataType(DataType.Decimal).HasPrecision(18).HasScale(4);
-            builder.Property(value => value.WeightAdjustment).HasDataType(DataType.Decimal).HasPrecision(18).HasScale(4);
-            builder.Property(value => value.Cost).HasDataType(DataType.Decimal).HasPrecision(18).HasScale(4);
-=======
-            builder.Property(value => value.Name).HasLength(400);
-            builder.HasColumn(value => value.Name).IsColumnRequired();
             builder.Property(value => value.PriceAdjustment).HasDecimal();
             builder.Property(value => value.WeightAdjustment).HasDecimal();
             builder.Property(value => value.Cost).HasDecimal();
->>>>>>> 477300ee
-
             builder.Property(value => value.ProductAttributeId);
             builder.Property(value => value.PriceAdjustmentUsePercentage);
             builder.Property(value => value.IsPreSelected);
