﻿using Nop.Core.Configuration;

namespace Nop.Core.Domain.Orders
{
    /// <summary>
    /// Shopping cart settings
    /// </summary>
    public class ShoppingCartSettings : ISettings
    {
        /// <summary>
        /// Gets or sets a value indicating whether a customer should be redirected to the shopping cart page after adding a product to the cart/wishlist
        /// </summary>
        public bool DisplayCartAfterAddingProduct { get; set; }

        /// <summary>
        /// Gets or sets a value indicating whether a customer should be redirected to the shopping cart page after adding a product to the cart/wishlist
        /// </summary>
        public bool DisplayWishlistAfterAddingProduct { get; set; }

        /// <summary>
        /// Gets or sets a value indicating maximum number of items in the shopping cart
        /// </summary>
        public int MaximumShoppingCartItems { get; set; }

        /// <summary>
        /// Gets or sets a value indicating maximum number of items in the wishlist
        /// </summary>
        public int MaximumWishlistItems { get; set; }

        /// <summary>
        /// Gets or sets a value indicating whether to show product images in the mini-shopping cart block
        /// </summary>
        public bool AllowOutOfStockItemsToBeAddedToWishlist { get; set; }

        /// <summary>
        /// Gets or sets a value indicating whether to move items from wishlist to cart when clicking "Add to cart" button. Otherwise, they are copied.
        /// </summary>
        public bool MoveItemsFromWishlistToCart { get; set; }

        /// <summary>
        /// Gets or sets a value indicating whether shopping carts (and wishlist) are shared between stores (in multi-store environment)
        /// </summary>
        public bool CartsSharedBetweenStores { get; set; }

        /// <summary>
        /// Gets or sets a value indicating whether to show product image on shopping cart page
        /// </summary>
        public bool ShowProductImagesOnShoppingCart { get; set; }

        /// <summary>
        /// Gets or sets a value indicating whether to show product image on wishlist page
        /// </summary>
        public bool ShowProductImagesOnWishList { get; set; }

        /// <summary>
        /// Gets or sets a value indicating whether to show discount box on shopping cart page
        /// </summary>
        public bool ShowDiscountBox { get; set; }

        /// <summary>
        /// Gets or sets a value indicating whether to show gift card box on shopping cart page
        /// </summary>
        public bool ShowGiftCardBox { get; set; }

        /// <summary>
        /// Gets or sets a number of "Cross-sells" on shopping cart page
        /// </summary>
        public int CrossSellsNumber { get; set; }

        /// <summary>
        /// Gets or sets a value indicating whether "email a wishlist" feature is enabled
        /// </summary>
        public bool EmailWishlistEnabled { get; set; }

        /// <summary>
        /// Gets or sets a value indicating whether to enabled "email a wishlist" for anonymous users.
        /// </summary>
        public bool AllowAnonymousUsersToEmailWishlist { get; set; }

        /// <summary>Gets or sets a value indicating whether mini-shopping cart is enabled
        /// </summary>
        public bool MiniShoppingCartEnabled { get; set; }

        /// <summary>
        /// Gets or sets a value indicating whether to show product images in the mini-shopping cart block
        /// </summary>
        public bool ShowProductImagesInMiniShoppingCart { get; set; }

        /// <summary>Gets or sets a maximum number of products which can be displayed in the mini-shopping cart block
        /// </summary>
        public int MiniShoppingCartProductNumber { get; set; }

        //Round is already an issue. 
<<<<<<< HEAD
        //When enabled it can cause one issue: https://www.nopcommerce.com/boards/topic/7679/vattax-rounding-error-important-fix
        //When disable it causes another one: https://www.nopcommerce.com/boards/topic/11419/nop-20-order-of-steps-in-checkout/page/3#46924
=======
        //When enabled it can cause one issue: https://www.nopcommerce.com/boards/t/7679/vattax-rounding-error-important-fix.aspx
        //When disable it causes another one: https://www.nopcommerce.com/boards/t/11419/nop-20-order-of-steps-in-checkout.aspx?p=3#46924
        
>>>>>>> 81c7285d
        /// <summary>
        /// Gets or sets a value indicating whether to round calculated prices and total during calculation
        /// </summary>
        public bool RoundPricesDuringCalculation { get; set; }

        /// <summary>
        /// Gets or sets a value indicating whether a store owner will be able to offer special prices when customers buy bigger amounts of a particular product.
        /// For example, a customer could have two shopping cart items for the same products (different product attributes).
        /// </summary>
        public bool GroupTierPricesForDistinctShoppingCartItems { get; set; }

        /// <summary>
        /// Gets or sets a value indicating whether a customer will be able to edit products in the cart
        /// </summary>
        public bool AllowCartItemEditing { get; set; }

        /// <summary>
        /// Gets or sets a value indicating whether a customer will see quantity of attribute values associated to products (when qty > 1)
        /// </summary>
        public bool RenderAssociatedAttributeValueQuantity { get; set; }
    }
}<|MERGE_RESOLUTION|>--- conflicted
+++ resolved
@@ -1,123 +1,118 @@
-﻿using Nop.Core.Configuration;
-
-namespace Nop.Core.Domain.Orders
-{
-    /// <summary>
-    /// Shopping cart settings
-    /// </summary>
-    public class ShoppingCartSettings : ISettings
-    {
-        /// <summary>
-        /// Gets or sets a value indicating whether a customer should be redirected to the shopping cart page after adding a product to the cart/wishlist
-        /// </summary>
-        public bool DisplayCartAfterAddingProduct { get; set; }
-
-        /// <summary>
-        /// Gets or sets a value indicating whether a customer should be redirected to the shopping cart page after adding a product to the cart/wishlist
-        /// </summary>
-        public bool DisplayWishlistAfterAddingProduct { get; set; }
-
-        /// <summary>
-        /// Gets or sets a value indicating maximum number of items in the shopping cart
-        /// </summary>
-        public int MaximumShoppingCartItems { get; set; }
-
-        /// <summary>
-        /// Gets or sets a value indicating maximum number of items in the wishlist
-        /// </summary>
-        public int MaximumWishlistItems { get; set; }
-
-        /// <summary>
-        /// Gets or sets a value indicating whether to show product images in the mini-shopping cart block
-        /// </summary>
-        public bool AllowOutOfStockItemsToBeAddedToWishlist { get; set; }
-
-        /// <summary>
-        /// Gets or sets a value indicating whether to move items from wishlist to cart when clicking "Add to cart" button. Otherwise, they are copied.
-        /// </summary>
-        public bool MoveItemsFromWishlistToCart { get; set; }
-
-        /// <summary>
-        /// Gets or sets a value indicating whether shopping carts (and wishlist) are shared between stores (in multi-store environment)
-        /// </summary>
-        public bool CartsSharedBetweenStores { get; set; }
-
-        /// <summary>
-        /// Gets or sets a value indicating whether to show product image on shopping cart page
-        /// </summary>
-        public bool ShowProductImagesOnShoppingCart { get; set; }
-
-        /// <summary>
-        /// Gets or sets a value indicating whether to show product image on wishlist page
-        /// </summary>
-        public bool ShowProductImagesOnWishList { get; set; }
-
-        /// <summary>
-        /// Gets or sets a value indicating whether to show discount box on shopping cart page
-        /// </summary>
-        public bool ShowDiscountBox { get; set; }
-
-        /// <summary>
-        /// Gets or sets a value indicating whether to show gift card box on shopping cart page
-        /// </summary>
-        public bool ShowGiftCardBox { get; set; }
-
-        /// <summary>
-        /// Gets or sets a number of "Cross-sells" on shopping cart page
-        /// </summary>
-        public int CrossSellsNumber { get; set; }
-
-        /// <summary>
-        /// Gets or sets a value indicating whether "email a wishlist" feature is enabled
-        /// </summary>
-        public bool EmailWishlistEnabled { get; set; }
-
-        /// <summary>
-        /// Gets or sets a value indicating whether to enabled "email a wishlist" for anonymous users.
-        /// </summary>
-        public bool AllowAnonymousUsersToEmailWishlist { get; set; }
-
-        /// <summary>Gets or sets a value indicating whether mini-shopping cart is enabled
-        /// </summary>
-        public bool MiniShoppingCartEnabled { get; set; }
-
-        /// <summary>
-        /// Gets or sets a value indicating whether to show product images in the mini-shopping cart block
-        /// </summary>
-        public bool ShowProductImagesInMiniShoppingCart { get; set; }
-
-        /// <summary>Gets or sets a maximum number of products which can be displayed in the mini-shopping cart block
-        /// </summary>
-        public int MiniShoppingCartProductNumber { get; set; }
-
-        //Round is already an issue. 
-<<<<<<< HEAD
-        //When enabled it can cause one issue: https://www.nopcommerce.com/boards/topic/7679/vattax-rounding-error-important-fix
-        //When disable it causes another one: https://www.nopcommerce.com/boards/topic/11419/nop-20-order-of-steps-in-checkout/page/3#46924
-=======
-        //When enabled it can cause one issue: https://www.nopcommerce.com/boards/t/7679/vattax-rounding-error-important-fix.aspx
-        //When disable it causes another one: https://www.nopcommerce.com/boards/t/11419/nop-20-order-of-steps-in-checkout.aspx?p=3#46924
-        
->>>>>>> 81c7285d
-        /// <summary>
-        /// Gets or sets a value indicating whether to round calculated prices and total during calculation
-        /// </summary>
-        public bool RoundPricesDuringCalculation { get; set; }
-
-        /// <summary>
-        /// Gets or sets a value indicating whether a store owner will be able to offer special prices when customers buy bigger amounts of a particular product.
-        /// For example, a customer could have two shopping cart items for the same products (different product attributes).
-        /// </summary>
-        public bool GroupTierPricesForDistinctShoppingCartItems { get; set; }
-
-        /// <summary>
-        /// Gets or sets a value indicating whether a customer will be able to edit products in the cart
-        /// </summary>
-        public bool AllowCartItemEditing { get; set; }
-
-        /// <summary>
-        /// Gets or sets a value indicating whether a customer will see quantity of attribute values associated to products (when qty > 1)
-        /// </summary>
-        public bool RenderAssociatedAttributeValueQuantity { get; set; }
-    }
+﻿using Nop.Core.Configuration;
+
+namespace Nop.Core.Domain.Orders
+{
+    /// <summary>
+    /// Shopping cart settings
+    /// </summary>
+    public class ShoppingCartSettings : ISettings
+    {
+        /// <summary>
+        /// Gets or sets a value indicating whether a customer should be redirected to the shopping cart page after adding a product to the cart/wishlist
+        /// </summary>
+        public bool DisplayCartAfterAddingProduct { get; set; }
+
+        /// <summary>
+        /// Gets or sets a value indicating whether a customer should be redirected to the shopping cart page after adding a product to the cart/wishlist
+        /// </summary>
+        public bool DisplayWishlistAfterAddingProduct { get; set; }
+
+        /// <summary>
+        /// Gets or sets a value indicating maximum number of items in the shopping cart
+        /// </summary>
+        public int MaximumShoppingCartItems { get; set; }
+
+        /// <summary>
+        /// Gets or sets a value indicating maximum number of items in the wishlist
+        /// </summary>
+        public int MaximumWishlistItems { get; set; }
+
+        /// <summary>
+        /// Gets or sets a value indicating whether to show product images in the mini-shopping cart block
+        /// </summary>
+        public bool AllowOutOfStockItemsToBeAddedToWishlist { get; set; }
+
+        /// <summary>
+        /// Gets or sets a value indicating whether to move items from wishlist to cart when clicking "Add to cart" button. Otherwise, they are copied.
+        /// </summary>
+        public bool MoveItemsFromWishlistToCart { get; set; }
+
+        /// <summary>
+        /// Gets or sets a value indicating whether shopping carts (and wishlist) are shared between stores (in multi-store environment)
+        /// </summary>
+        public bool CartsSharedBetweenStores { get; set; }
+
+        /// <summary>
+        /// Gets or sets a value indicating whether to show product image on shopping cart page
+        /// </summary>
+        public bool ShowProductImagesOnShoppingCart { get; set; }
+
+        /// <summary>
+        /// Gets or sets a value indicating whether to show product image on wishlist page
+        /// </summary>
+        public bool ShowProductImagesOnWishList { get; set; }
+
+        /// <summary>
+        /// Gets or sets a value indicating whether to show discount box on shopping cart page
+        /// </summary>
+        public bool ShowDiscountBox { get; set; }
+
+        /// <summary>
+        /// Gets or sets a value indicating whether to show gift card box on shopping cart page
+        /// </summary>
+        public bool ShowGiftCardBox { get; set; }
+
+        /// <summary>
+        /// Gets or sets a number of "Cross-sells" on shopping cart page
+        /// </summary>
+        public int CrossSellsNumber { get; set; }
+
+        /// <summary>
+        /// Gets or sets a value indicating whether "email a wishlist" feature is enabled
+        /// </summary>
+        public bool EmailWishlistEnabled { get; set; }
+
+        /// <summary>
+        /// Gets or sets a value indicating whether to enabled "email a wishlist" for anonymous users.
+        /// </summary>
+        public bool AllowAnonymousUsersToEmailWishlist { get; set; }
+
+        /// <summary>Gets or sets a value indicating whether mini-shopping cart is enabled
+        /// </summary>
+        public bool MiniShoppingCartEnabled { get; set; }
+
+        /// <summary>
+        /// Gets or sets a value indicating whether to show product images in the mini-shopping cart block
+        /// </summary>
+        public bool ShowProductImagesInMiniShoppingCart { get; set; }
+
+        /// <summary>Gets or sets a maximum number of products which can be displayed in the mini-shopping cart block
+        /// </summary>
+        public int MiniShoppingCartProductNumber { get; set; }
+
+        //Round is already an issue. 
+        //When enabled it can cause one issue: https://www.nopcommerce.com/boards/topic/7679/vattax-rounding-error-important-fix
+        //When disable it causes another one: https://www.nopcommerce.com/boards/topic/11419/nop-20-order-of-steps-in-checkout/page/3#46924
+
+        /// <summary>
+        /// Gets or sets a value indicating whether to round calculated prices and total during calculation
+        /// </summary>
+        public bool RoundPricesDuringCalculation { get; set; }
+
+        /// <summary>
+        /// Gets or sets a value indicating whether a store owner will be able to offer special prices when customers buy bigger amounts of a particular product.
+        /// For example, a customer could have two shopping cart items for the same products (different product attributes).
+        /// </summary>
+        public bool GroupTierPricesForDistinctShoppingCartItems { get; set; }
+
+        /// <summary>
+        /// Gets or sets a value indicating whether a customer will be able to edit products in the cart
+        /// </summary>
+        public bool AllowCartItemEditing { get; set; }
+
+        /// <summary>
+        /// Gets or sets a value indicating whether a customer will see quantity of attribute values associated to products (when qty > 1)
+        /// </summary>
+        public bool RenderAssociatedAttributeValueQuantity { get; set; }
+    }
 }