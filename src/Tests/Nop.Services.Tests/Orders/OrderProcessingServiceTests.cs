--- conflicted
+++ resolved
@@ -1,925 +1,922 @@
-﻿using System;
-using System.Collections.Generic;
-<<<<<<< HEAD
-using FluentAssertions;
-=======
-using System.Linq;
->>>>>>> 743abdcd
-using Moq;
-using Nop.Core;
-using Nop.Data;
-using Nop.Core.Domain.Catalog;
-using Nop.Core.Domain.Common;
-using Nop.Core.Domain.Customers;
-using Nop.Core.Domain.Directory;
-using Nop.Core.Domain.Localization;
-using Nop.Core.Domain.Orders;
-using Nop.Core.Domain.Payments;
-using Nop.Core.Domain.Shipping;
-using Nop.Core.Domain.Stores;
-using Nop.Core.Domain.Tax;
-using Nop.Services.Affiliates;
-using Nop.Services.Catalog;
-using Nop.Services.Common;
-using Nop.Services.Customers;
-using Nop.Services.Directory;
-using Nop.Services.Discounts;
-using Nop.Services.Events;
-using Nop.Services.Localization;
-using Nop.Services.Logging;
-using Nop.Services.Messages;
-using Nop.Services.Orders;
-using Nop.Services.Payments;
-using Nop.Services.Security;
-using Nop.Services.Shipping;
-using Nop.Services.Shipping.Pickup;
-using Nop.Services.Tax;
-using Nop.Services.Tests.FakeServices;
-using Nop.Services.Vendors;
-using Nop.Tests;
-using NUnit.Framework;
-
-namespace Nop.Services.Tests.Orders
-{
-    [TestFixture]
-    public class OrderProcessingServiceTests : ServiceTest
-    {
-        private TaxSettings _taxSettings;
-        private RewardPointsSettings _rewardPointsSettings;
-        private ShippingSettings _shippingSettings;
-        private PaymentSettings _paymentSettings;
-        private OrderSettings _orderSettings;
-        private LocalizationSettings _localizationSettings;
-        private ShoppingCartSettings _shoppingCartSettings;
-        private CatalogSettings _catalogSettings;
-        private CurrencySettings _currencySettings;
-        private CustomerSettings _customerSettings;
-        private AddressSettings _addressSettings;
-        private IWorkContext _workContext;
-        private Store _store;
-        private Mock<IStoreContext> _storeContext;
-        private Mock<IProductService> _productService;
-        private Mock<IDiscountService> _discountService;
-        private Mock<ICategoryService> _categoryService;
-        private Mock<ICountryService> _countryService;
-        private Mock<IManufacturerService> _manufacturerService;
-        private Mock<IProductAttributeParser> _productAttributeParser;
-        private PriceCalculationService _priceCalcService;
-        private Mock<IEventPublisher> _eventPublisher;
-        private Mock<ILocalizationService> _localizationService;
-        private Mock<IRepository<ShippingMethod>> _shippingMethodRepository;
-        private Mock<IRepository<Warehouse>> _warehouseRepository;
-        private NullLogger _logger;
-        private ShippingService _shippingService;
-        private Mock<IShipmentService> _shipmentService;
-        private Mock<IPaymentService> _paymentService;
-        private Mock<ICheckoutAttributeParser> _checkoutAttributeParser;
-        private Mock<IGiftCardService> _giftCardService;
-        private Mock<IGenericAttributeService> _genericAttributeService;
-        private Mock<IGeoLookupService> _geoLookupService;
-        private Mock<IStateProvinceService> _stateProvinceService;
-        private Mock<IAddressService> _addressService;
-        private TaxService _taxService;
-        private Mock<IRewardPointService> _rewardPointService;
-        private OrderTotalCalculationService _orderTotalCalcService;
-
-        private IOrderService _orderService;
-        private Mock<IRepository<RecurringPayment>> _recurringPaymentRepository;
-        private Mock<IRepository<RecurringPaymentHistory>> _recurringPaymentHistoryRepository;
-
-        private Mock<IWebHelper> _webHelper;
-        private Mock<ILanguageService> _languageService;
-        private Mock<IPriceFormatter> _priceFormatter;
-        private Mock<IProductAttributeFormatter> _productAttributeFormatter;
-        private Mock<IShoppingCartService> _shoppingCartService;
-        private Mock<ICheckoutAttributeFormatter> _checkoutAttributeFormatter;
-        private Mock<ICustomerService> _customerService;
-        private Mock<IEncryptionService> _encryptionService;
-        private Mock<IWorkflowMessageService> _workflowMessageService;
-        private Mock<ICustomerActivityService> _customerActivityService;
-        private Mock<ICurrencyService> _currencyService;
-        private Mock<IAffiliateService> _affiliateService;
-        private Mock<IVendorService> _vendorService;
-        private Mock<IPdfService> _pdfService;
-        private Mock<ICustomNumberFormatter> _customNumberFormatter;
-        private OrderProcessingService _orderProcessingService;
-        private PaymentPluginManager _paymentPluginManager;
-        private IPickupPluginManager _pickupPluginManager;
-        private IShippingPluginManager _shippingPluginManager;
-        private ITaxPluginManager _taxPluginManager;
-
-        [SetUp]
-        public new void SetUp()
-        {
-            _productService = new Mock<IProductService>();
-            
-            _discountService = new Mock<IDiscountService>();
-            _categoryService = new Mock<ICategoryService>();
-            _manufacturerService = new Mock<IManufacturerService>();
-            _productAttributeParser = new Mock<IProductAttributeParser>();
-            _eventPublisher = new Mock<IEventPublisher>();
-            _localizationService = new Mock<ILocalizationService>();
-            _shippingMethodRepository = new Mock<IRepository<ShippingMethod>>();
-            _warehouseRepository = new Mock<IRepository<Warehouse>>();
-            _shipmentService = new Mock<IShipmentService>();
-            _paymentService = new Mock<IPaymentService>();
-            _checkoutAttributeParser = new Mock<ICheckoutAttributeParser>();
-            _giftCardService = new Mock<IGiftCardService>();
-            _genericAttributeService = new Mock<IGenericAttributeService>();
-            _geoLookupService = new Mock<IGeoLookupService>();
-            _countryService = new Mock<ICountryService>();
-            _stateProvinceService = new Mock<IStateProvinceService>();
-            _eventPublisher = new Mock<IEventPublisher>();
-            _addressService = new Mock<IAddressService>();
-            _rewardPointService = new Mock<IRewardPointService>();
-            _webHelper = new Mock<IWebHelper>();
-            _languageService = new Mock<ILanguageService>();
-            _priceFormatter = new Mock<IPriceFormatter>();
-            _productAttributeFormatter = new Mock<IProductAttributeFormatter>();
-            _shoppingCartService = new Mock<IShoppingCartService>();
-            _checkoutAttributeFormatter = new Mock<ICheckoutAttributeFormatter>();
-            _customerService = new Mock<ICustomerService>();
-            _encryptionService = new Mock<IEncryptionService>();
-            _workflowMessageService = new Mock<IWorkflowMessageService>();
-            _customerActivityService = new Mock<ICustomerActivityService>();
-            _currencyService = new Mock<ICurrencyService>();
-            _affiliateService = new Mock<IAffiliateService>();
-            _vendorService = new Mock<IVendorService>();
-            _pdfService = new Mock<IPdfService>();
-            _customNumberFormatter = new Mock<ICustomNumberFormatter>();
-            _rewardPointService = new Mock<IRewardPointService>();
-
-
-            _workContext = null;
-
-            //setup
-
-            _storeContext = new Mock<IStoreContext>();
-            _store = new Store { Id = 1 };
-            _storeContext.Setup(x => x.CurrentStore).Returns(_store);
-            
-            _catalogSettings = new CatalogSettings();
-            var cacheManager = new TestCacheManager();
-            _currencySettings = new CurrencySettings();
-
-            //price calculation service
-            _priceCalcService = new PriceCalculationService(_catalogSettings, _currencySettings, _categoryService.Object,
-                _currencyService.Object, _customerService.Object, _discountService.Object, _manufacturerService.Object, _productAttributeParser.Object,
-                _productService.Object, cacheManager, _storeContext.Object, _workContext);
-
-            _eventPublisher.Setup(x => x.Publish(It.IsAny<object>()));
-
-            var pluginService = new FakePluginService(_catalogSettings);
-            _paymentPluginManager = new PaymentPluginManager(pluginService, null, _paymentSettings);
-            _pickupPluginManager = new PickupPluginManager(pluginService, _shippingSettings);
-            _shippingPluginManager = new ShippingPluginManager(pluginService, _shippingSettings);
-            _taxPluginManager = new TaxPluginManager(pluginService, _taxSettings);
-
-            _shoppingCartSettings = new ShoppingCartSettings();
-            //shipping
-            _shippingSettings = new ShippingSettings
-            {
-                ActiveShippingRateComputationMethodSystemNames = new List<string>()
-            };
-            _shippingSettings.ActiveShippingRateComputationMethodSystemNames.Add("FixedRateTestShippingRateComputationMethod");
-
-            _logger = new NullLogger();
-            _customerSettings = new CustomerSettings();
-            _addressSettings = new AddressSettings();
-
-            var shippingMethodCountryMappingRepository = new Mock<IRepository<ShippingMethodCountryMapping>>();
-
-            _shippingService = new ShippingService(_addressService.Object,
-                _checkoutAttributeParser.Object,
-                _countryService.Object,
-                _customerService.Object,
-                _eventPublisher.Object,
-                _genericAttributeService.Object,
-                _localizationService.Object,
-                _logger,
-                _pickupPluginManager,
-                _priceCalcService,
-                _productAttributeParser.Object,
-                _productService.Object,
-                _shippingMethodRepository.Object,
-                shippingMethodCountryMappingRepository.Object,
-                _warehouseRepository.Object,
-                _shippingPluginManager,
-                _stateProvinceService.Object,
-                _storeContext.Object,
-                _shippingSettings,
-                _shoppingCartSettings);
-
-            //tax
-            _taxSettings = new TaxSettings
-            {
-                ShippingIsTaxable = true,
-                PaymentMethodAdditionalFeeIsTaxable = true,
-                DefaultTaxAddressId = 10
-            };
-
-            _addressService.Setup(x => x.GetAddressById(_taxSettings.DefaultTaxAddressId)).Returns(new Address { Id = _taxSettings.DefaultTaxAddressId });
-
-            _taxService = new TaxService(_addressSettings,
-                _customerSettings,
-                _addressService.Object,
-                _countryService.Object,
-                _customerService.Object,
-                _genericAttributeService.Object,
-                _geoLookupService.Object,
-                _logger,
-                _stateProvinceService.Object,
-                _storeContext.Object,
-                _taxPluginManager,
-                _webHelper.Object,
-                _workContext,
-                _shippingSettings,
-                _taxSettings);
-
-            _rewardPointsSettings = new RewardPointsSettings();
-
-            _recurringPaymentRepository = new Mock<IRepository<RecurringPayment>>();
-            var recurringPayments = new List<RecurringPayment>();
-            _recurringPaymentRepository.Setup(r => r.Insert(It.IsAny<RecurringPayment>())).Callback((RecurringPayment rph) => recurringPayments.Add(rph));
-            _recurringPaymentRepository.Setup(r => r.Table).Returns(recurringPayments.AsQueryable());
-
-            _recurringPaymentHistoryRepository = new Mock<IRepository<RecurringPaymentHistory>>();
-            var recurringPaymentHistory = new List<RecurringPaymentHistory>();
-            _recurringPaymentHistoryRepository.Setup(r => r.Insert(It.IsAny<RecurringPaymentHistory>())).Callback((RecurringPaymentHistory rph) => recurringPaymentHistory.Add(rph));
-            _recurringPaymentHistoryRepository.Setup(r => r.Table).Returns(recurringPaymentHistory.AsQueryable());
-
-            _orderService = new OrderService(_eventPublisher.Object, null, null, null, null,null, null, null, _recurringPaymentRepository.Object, _recurringPaymentHistoryRepository.Object, _shipmentService.Object);
-            
-
-            _orderTotalCalcService = new OrderTotalCalculationService(_catalogSettings,
-                _addressService.Object,
-                _checkoutAttributeParser.Object,
-                _customerService.Object,
-                _discountService.Object,
-                _genericAttributeService.Object,
-                _giftCardService.Object,
-                _orderService,
-                _paymentService.Object,
-                _priceCalcService,
-                _productService.Object,
-                _rewardPointService.Object,
-                _shippingPluginManager,
-                _shippingService,
-                _shoppingCartService.Object,
-                _storeContext.Object,
-                _taxService,
-                _workContext,
-                _rewardPointsSettings,
-                _shippingSettings,
-                _shoppingCartSettings,
-                _taxSettings);
-
-            _paymentSettings = new PaymentSettings
-            {
-                ActivePaymentMethodSystemNames = new List<string>
-                {
-                    "Payments.TestMethod"
-                }
-            };
-            _orderSettings = new OrderSettings();
-
-            _localizationSettings = new LocalizationSettings();
-
-            _eventPublisher.Setup(x => x.Publish(It.IsAny<object>()));
-
-            _orderProcessingService = new OrderProcessingService(_currencySettings,
-                _addressService.Object,
-                _affiliateService.Object,
-                _checkoutAttributeFormatter.Object,
-                _countryService.Object,
-                _currencyService.Object,
-                _customerActivityService.Object,
-                _customerService.Object,
-                _customNumberFormatter.Object,
-                _discountService.Object,
-                _encryptionService.Object,
-                _eventPublisher.Object,
-                _genericAttributeService.Object,
-                _giftCardService.Object,
-                _languageService.Object,
-                _localizationService.Object,
-                _logger,
-                _orderService,
-                _orderTotalCalcService,
-                _paymentPluginManager,
-                _paymentService.Object,
-                _pdfService.Object,
-                _priceCalcService,
-                _priceFormatter.Object,
-                _productAttributeFormatter.Object,
-                _productAttributeParser.Object,
-                _productService.Object,
-                _rewardPointService.Object,
-                _shipmentService.Object,
-                _shippingPluginManager,
-                _shippingService,
-                _shoppingCartService.Object,
-                _stateProvinceService.Object,
-                _storeContext.Object,
-                _taxService,
-                _vendorService.Object,
-                _webHelper.Object,
-                _workContext,
-                _workflowMessageService.Object,
-                _localizationSettings,
-                _orderSettings,
-                _paymentSettings,
-                _rewardPointsSettings,
-                _shippingSettings,
-                _taxSettings);
-        }
-
-        [Test]
-        public void Ensure_order_can_only_be_cancelled_when_orderStatus_is_not_cancelled_yet()
-        {
-            var order = new Order();
-            foreach (OrderStatus os in Enum.GetValues(typeof(OrderStatus)))
-                foreach (PaymentStatus ps in Enum.GetValues(typeof(PaymentStatus)))
-                    foreach (ShippingStatus ss in Enum.GetValues(typeof(ShippingStatus)))
-                    {
-                        order.OrderStatus = os;
-                        order.PaymentStatus = ps;
-                        order.ShippingStatus = ss;
-                        if (os != OrderStatus.Cancelled)
-                            _orderProcessingService.CanCancelOrder(order).Should().BeTrue();
-                        else
-                            _orderProcessingService.CanCancelOrder(order).Should().BeFalse();
-                    }
-        }
-
-        [Test]
-        public void Ensure_order_can_only_be_marked_as_authorized_when_orderStatus_is_not_cancelled_and_paymentStatus_is_pending()
-        {
-            var order = new Order();
-            foreach (OrderStatus os in Enum.GetValues(typeof(OrderStatus)))
-                foreach (PaymentStatus ps in Enum.GetValues(typeof(PaymentStatus)))
-                    foreach (ShippingStatus ss in Enum.GetValues(typeof(ShippingStatus)))
-                    {
-                        order.OrderStatus = os;
-                        order.PaymentStatus = ps;
-                        order.ShippingStatus = ss;
-                        if (os != OrderStatus.Cancelled && ps == PaymentStatus.Pending)
-                            _orderProcessingService.CanMarkOrderAsAuthorized(order).Should().BeTrue();
-                        else
-                            _orderProcessingService.CanMarkOrderAsAuthorized(order).Should().BeFalse();
-                    }
-        }
-
-        [Test]
-        public void Ensure_order_can_only_be_captured_when_orderStatus_is_not_cancelled_or_pending_and_paymentstatus_is_authorized_and_paymentModule_supports_capture()
-        {
-            _paymentService.Setup(ps => ps.SupportCapture("paymentMethodSystemName_that_supports_capture")).Returns(true);
-            _paymentService.Setup(ps => ps.SupportCapture("paymentMethodSystemName_that_doesn't_support_capture")).Returns(false);
-            var order = new Order
-            {
-                PaymentMethodSystemName = "paymentMethodSystemName_that_supports_capture"
-            };
-            foreach (OrderStatus os in Enum.GetValues(typeof(OrderStatus)))
-                foreach (PaymentStatus ps in Enum.GetValues(typeof(PaymentStatus)))
-                    foreach (ShippingStatus ss in Enum.GetValues(typeof(ShippingStatus)))
-                    {
-                        order.OrderStatus = os;
-                        order.PaymentStatus = ps;
-                        order.ShippingStatus = ss;
-
-                        if (os != OrderStatus.Cancelled && os != OrderStatus.Pending
-                            && ps == PaymentStatus.Authorized)
-                            _orderProcessingService.CanCapture(order).Should().BeTrue();
-                        else
-                            _orderProcessingService.CanCapture(order).Should().BeFalse();
-                    }
-
-
-            order.PaymentMethodSystemName = "paymentMethodSystemName_that_doesn't_support_capture";
-            foreach (OrderStatus os in Enum.GetValues(typeof(OrderStatus)))
-                foreach (PaymentStatus ps in Enum.GetValues(typeof(PaymentStatus)))
-                    foreach (ShippingStatus ss in Enum.GetValues(typeof(ShippingStatus)))
-                    {
-                        order.OrderStatus = os;
-                        order.PaymentStatus = ps;
-                        order.ShippingStatus = ss;
-
-                        _orderProcessingService.CanCapture(order).Should().BeFalse();
-                    }
-        }
-
-        [Test]
-        public void Ensure_order_cannot_be_marked_as_paid_when_orderStatus_is_cancelled_or_paymentStatus_is_paid_or_refunded_or_voided()
-        {
-            var order = new Order();
-            foreach (OrderStatus os in Enum.GetValues(typeof(OrderStatus)))
-                foreach (PaymentStatus ps in Enum.GetValues(typeof(PaymentStatus)))
-                    foreach (ShippingStatus ss in Enum.GetValues(typeof(ShippingStatus)))
-                    {
-                        order.OrderStatus = os;
-                        order.PaymentStatus = ps;
-                        order.ShippingStatus = ss;
-                        if (os == OrderStatus.Cancelled || ps == PaymentStatus.Paid || ps == PaymentStatus.Refunded || ps == PaymentStatus.Voided)
-                            _orderProcessingService.CanMarkOrderAsPaid(order).Should().BeFalse();
-                        else
-                            _orderProcessingService.CanMarkOrderAsPaid(order).Should().BeTrue();
-                    }
-        }
-
-        [Test]
-        public void Ensure_order_can_only_be_refunded_when_paymentstatus_is_paid_and_paymentModule_supports_refund()
-        {
-            _paymentService.Setup(ps => ps.SupportRefund("paymentMethodSystemName_that_supports_refund")).Returns(true);
-            _paymentService.Setup(ps => ps.SupportRefund("paymentMethodSystemName_that_doesn't_support_refund")).Returns(false);
-            var order = new Order
-            {
-                OrderTotal = 1,
-                PaymentMethodSystemName = "paymentMethodSystemName_that_supports_refund"
-            };
-
-            foreach (OrderStatus os in Enum.GetValues(typeof(OrderStatus)))
-                foreach (PaymentStatus ps in Enum.GetValues(typeof(PaymentStatus)))
-                    foreach (ShippingStatus ss in Enum.GetValues(typeof(ShippingStatus)))
-                    {
-                        order.OrderStatus = os;
-                        order.PaymentStatus = ps;
-                        order.ShippingStatus = ss;
-
-                        if (ps == PaymentStatus.Paid)
-                            _orderProcessingService.CanRefund(order).Should().BeTrue();
-                        else
-                            _orderProcessingService.CanRefund(order).Should().BeFalse();
-                    }
-
-
-
-            order.PaymentMethodSystemName = "paymentMethodSystemName_that_doesn't_support_refund";
-            foreach (OrderStatus os in Enum.GetValues(typeof(OrderStatus)))
-                foreach (PaymentStatus ps in Enum.GetValues(typeof(PaymentStatus)))
-                    foreach (ShippingStatus ss in Enum.GetValues(typeof(ShippingStatus)))
-                    {
-                        order.OrderStatus = os;
-                        order.PaymentStatus = ps;
-                        order.ShippingStatus = ss;
-
-                        _orderProcessingService.CanRefund(order).Should().BeFalse();
-                    }
-        }
-
-        [Test]
-        public void Ensure_order_cannot_be_refunded_when_orderTotal_is_zero()
-        {
-            _paymentService.Setup(ps => ps.SupportRefund("paymentMethodSystemName_that_supports_refund")).Returns(true);
-            var order = new Order
-            {
-                PaymentMethodSystemName = "paymentMethodSystemName_that_supports_refund"
-            };
-
-            foreach (OrderStatus os in Enum.GetValues(typeof(OrderStatus)))
-                foreach (PaymentStatus ps in Enum.GetValues(typeof(PaymentStatus)))
-                    foreach (ShippingStatus ss in Enum.GetValues(typeof(ShippingStatus)))
-                    {
-                        order.OrderStatus = os;
-                        order.PaymentStatus = ps;
-                        order.ShippingStatus = ss;
-
-                        _orderProcessingService.CanRefund(order).Should().BeFalse();
-                    }
-        }
-
-        [Test]
-        public void Ensure_order_can_only_be_refunded_offline_when_paymentstatus_is_paid()
-        {
-            var order = new Order
-            {
-                OrderTotal = 1
-            };
-            foreach (OrderStatus os in Enum.GetValues(typeof(OrderStatus)))
-                foreach (PaymentStatus ps in Enum.GetValues(typeof(PaymentStatus)))
-                    foreach (ShippingStatus ss in Enum.GetValues(typeof(ShippingStatus)))
-                    {
-                        order.OrderStatus = os;
-                        order.PaymentStatus = ps;
-                        order.ShippingStatus = ss;
-
-                        if (ps == PaymentStatus.Paid)
-                            _orderProcessingService.CanRefundOffline(order).Should().BeTrue();
-                        else
-                            _orderProcessingService.CanRefundOffline(order).Should().BeFalse();
-                    }
-        }
-
-        [Test]
-        public void Ensure_order_cannot_be_refunded_offline_when_orderTotal_is_zero()
-        {
-            var order = new Order();
-
-            foreach (OrderStatus os in Enum.GetValues(typeof(OrderStatus)))
-                foreach (PaymentStatus ps in Enum.GetValues(typeof(PaymentStatus)))
-                    foreach (ShippingStatus ss in Enum.GetValues(typeof(ShippingStatus)))
-                    {
-                        order.OrderStatus = os;
-                        order.PaymentStatus = ps;
-                        order.ShippingStatus = ss;
-
-                        _orderProcessingService.CanRefundOffline(order).Should().BeFalse();
-                    }
-        }
-
-        [Test]
-        public void Ensure_order_can_only_be_voided_when_paymentstatus_is_authorized_and_paymentModule_supports_void()
-        {
-            _paymentService.Setup(ps => ps.SupportVoid("paymentMethodSystemName_that_supports_void")).Returns(true);
-            _paymentService.Setup(ps => ps.SupportVoid("paymentMethodSystemName_that_doesn't_support_void")).Returns(false);
-            var order = new Order
-            {
-                OrderTotal = 1,
-                PaymentMethodSystemName = "paymentMethodSystemName_that_supports_void"
-            };
-
-            foreach (OrderStatus os in Enum.GetValues(typeof(OrderStatus)))
-                foreach (PaymentStatus ps in Enum.GetValues(typeof(PaymentStatus)))
-                    foreach (ShippingStatus ss in Enum.GetValues(typeof(ShippingStatus)))
-                    {
-                        order.OrderStatus = os;
-                        order.PaymentStatus = ps;
-                        order.ShippingStatus = ss;
-
-                        if (ps == PaymentStatus.Authorized)
-                            _orderProcessingService.CanVoid(order).Should().BeTrue();
-                        else
-                            _orderProcessingService.CanVoid(order).Should().BeFalse();
-                    }
-
-
-
-            order.PaymentMethodSystemName = "paymentMethodSystemName_that_doesn't_support_void";
-            foreach (OrderStatus os in Enum.GetValues(typeof(OrderStatus)))
-                foreach (PaymentStatus ps in Enum.GetValues(typeof(PaymentStatus)))
-                    foreach (ShippingStatus ss in Enum.GetValues(typeof(ShippingStatus)))
-                    {
-                        order.OrderStatus = os;
-                        order.PaymentStatus = ps;
-                        order.ShippingStatus = ss;
-
-                        _orderProcessingService.CanVoid(order).Should().BeFalse();
-                    }
-        }
-
-        [Test]
-        public void Ensure_order_cannot_be_voided_when_orderTotal_is_zero()
-        {
-            _paymentService.Setup(ps => ps.SupportVoid("paymentMethodSystemName_that_supports_void")).Returns(true);
-            var order = new Order
-            {
-                PaymentMethodSystemName = "paymentMethodSystemName_that_supports_void"
-            };
-
-            foreach (OrderStatus os in Enum.GetValues(typeof(OrderStatus)))
-                foreach (PaymentStatus ps in Enum.GetValues(typeof(PaymentStatus)))
-                    foreach (ShippingStatus ss in Enum.GetValues(typeof(ShippingStatus)))
-                    {
-                        order.OrderStatus = os;
-                        order.PaymentStatus = ps;
-                        order.ShippingStatus = ss;
-
-                        _orderProcessingService.CanVoid(order).Should().BeFalse();
-                    }
-        }
-
-        [Test]
-        public void Ensure_order_can_only_be_voided_offline_when_paymentstatus_is_authorized()
-        {
-            var order = new Order
-            {
-                OrderTotal = 1
-            };
-            foreach (OrderStatus os in Enum.GetValues(typeof(OrderStatus)))
-                foreach (PaymentStatus ps in Enum.GetValues(typeof(PaymentStatus)))
-                    foreach (ShippingStatus ss in Enum.GetValues(typeof(ShippingStatus)))
-                    {
-                        order.OrderStatus = os;
-                        order.PaymentStatus = ps;
-                        order.ShippingStatus = ss;
-
-                        if (ps == PaymentStatus.Authorized)
-                            _orderProcessingService.CanVoidOffline(order).Should().BeTrue();
-                        else
-                            _orderProcessingService.CanVoidOffline(order).Should().BeFalse();
-                    }
-        }
-
-        [Test]
-        public void Ensure_order_cannot_be_voided_offline_when_orderTotal_is_zero()
-        {
-            var order = new Order();
-
-            foreach (OrderStatus os in Enum.GetValues(typeof(OrderStatus)))
-                foreach (PaymentStatus ps in Enum.GetValues(typeof(PaymentStatus)))
-                    foreach (ShippingStatus ss in Enum.GetValues(typeof(ShippingStatus)))
-                    {
-                        order.OrderStatus = os;
-                        order.PaymentStatus = ps;
-                        order.ShippingStatus = ss;
-
-                        _orderProcessingService.CanVoidOffline(order).Should().BeFalse();
-                    }
-        }
-
-        [Test]
-        public void Ensure_order_can_only_be_partially_refunded_when_paymentstatus_is_paid_or_partiallyRefunded_and_paymentModule_supports_partialRefund()
-        {
-            _paymentService.Setup(ps => ps.SupportPartiallyRefund("paymentMethodSystemName_that_supports_partialrefund")).Returns(true);
-            _paymentService.Setup(ps => ps.SupportPartiallyRefund("paymentMethodSystemName_that_doesn't_support_partialrefund")).Returns(false);
-            var order = new Order
-            {
-                OrderTotal = 100,
-                PaymentMethodSystemName = "paymentMethodSystemName_that_supports_partialrefund"
-            };
-
-            foreach (OrderStatus os in Enum.GetValues(typeof(OrderStatus)))
-                foreach (PaymentStatus ps in Enum.GetValues(typeof(PaymentStatus)))
-                    foreach (ShippingStatus ss in Enum.GetValues(typeof(ShippingStatus)))
-                    {
-                        order.OrderStatus = os;
-                        order.PaymentStatus = ps;
-                        order.ShippingStatus = ss;
-
-                        if (ps == PaymentStatus.Paid || order.PaymentStatus == PaymentStatus.PartiallyRefunded)
-                            _orderProcessingService.CanPartiallyRefund(order, 10).Should().BeTrue();
-                        else
-                            _orderProcessingService.CanPartiallyRefund(order, 10).Should().BeFalse();
-                    }
-
-
-
-            order.PaymentMethodSystemName = "paymentMethodSystemName_that_doesn't_support_partialrefund";
-            foreach (OrderStatus os in Enum.GetValues(typeof(OrderStatus)))
-                foreach (PaymentStatus ps in Enum.GetValues(typeof(PaymentStatus)))
-                    foreach (ShippingStatus ss in Enum.GetValues(typeof(ShippingStatus)))
-                    {
-                        order.OrderStatus = os;
-                        order.PaymentStatus = ps;
-                        order.ShippingStatus = ss;
-
-                        _orderProcessingService.CanPartiallyRefund(order, 10).Should().BeFalse();
-                    }
-        }
-
-        [Test]
-        public void Ensure_order_cannot_be_partially_refunded_when_amountToRefund_is_greater_than_amount_that_can_be_refunded()
-        {
-            _paymentService.Setup(ps => ps.SupportPartiallyRefund("paymentMethodSystemName_that_supports_partialrefund")).Returns(true);
-            var order = new Order
-            {
-                OrderTotal = 100,
-                RefundedAmount = 30, //100-30=70 can be refunded
-                PaymentMethodSystemName = "paymentMethodSystemName_that_supports_partialrefund"
-
-            };
-
-            foreach (OrderStatus os in Enum.GetValues(typeof(OrderStatus)))
-                foreach (PaymentStatus ps in Enum.GetValues(typeof(PaymentStatus)))
-                    foreach (ShippingStatus ss in Enum.GetValues(typeof(ShippingStatus)))
-                    {
-                        order.OrderStatus = os;
-                        order.PaymentStatus = ps;
-                        order.ShippingStatus = ss;
-
-                        _orderProcessingService.CanPartiallyRefund(order, 80).Should().BeFalse();
-                    }
-        }
-
-        [Test]
-        public void Ensure_order_can_only_be_partially_refunded_offline_when_paymentstatus_is_paid_or_partiallyRefunded()
-        {
-            var order = new Order
-            {
-                OrderTotal = 100
-            };
-
-            foreach (OrderStatus os in Enum.GetValues(typeof(OrderStatus)))
-                foreach (PaymentStatus ps in Enum.GetValues(typeof(PaymentStatus)))
-                    foreach (ShippingStatus ss in Enum.GetValues(typeof(ShippingStatus)))
-                    {
-                        order.OrderStatus = os;
-                        order.PaymentStatus = ps;
-                        order.ShippingStatus = ss;
-
-                        {
-                            order.OrderStatus = os;
-                            order.PaymentStatus = ps;
-                            order.ShippingStatus = ss;
-
-                            if (ps == PaymentStatus.Paid || order.PaymentStatus == PaymentStatus.PartiallyRefunded)
-                                _orderProcessingService.CanPartiallyRefundOffline(order, 10).Should().BeTrue();
-                            else
-                                _orderProcessingService.CanPartiallyRefundOffline(order, 10).Should().BeFalse();
-                        }
-                    }
-        }
-
-        [Test]
-        public void Ensure_order_cannot_be_partially_refunded_offline_when_amountToRefund_is_greater_than_amount_that_can_be_refunded()
-        {
-            var order = new Order
-            {
-                OrderTotal = 100,
-                RefundedAmount = 30 //100-30=70 can be refunded
-            };
-
-            foreach (OrderStatus os in Enum.GetValues(typeof(OrderStatus)))
-                foreach (PaymentStatus ps in Enum.GetValues(typeof(PaymentStatus)))
-                    foreach (ShippingStatus ss in Enum.GetValues(typeof(ShippingStatus)))
-                    {
-                        order.OrderStatus = os;
-                        order.PaymentStatus = ps;
-                        order.ShippingStatus = ss;
-
-                        _orderProcessingService.CanPartiallyRefundOffline(order, 80).Should().BeFalse();
-                    }
-        }
-
-        //RecurringPaymentHistory
-        [Test]
-        public void Can_calculate_nextPaymentDate_with_days_as_cycle_period()
-        {
-            var rp = new RecurringPayment
-            {
-                Id = 1,
-                CycleLength = 7,
-                CyclePeriod = RecurringProductCyclePeriod.Days,
-                TotalCycles = 3,
-                StartDateUtc = new DateTime(2010, 3, 1),
-                CreatedOnUtc = new DateTime(2010, 1, 1),
-                IsActive = true,
-            };
-
-            _orderService.InsertRecurringPayment(rp);
-
-            _orderProcessingService.GetNextPaymentDate(rp).ShouldEqual(new DateTime(2010, 3, 1));
-
-            //add one history record
-            _orderService.InsertRecurringPaymentHistory(new RecurringPaymentHistory { RecurringPaymentId = rp.Id });
-            _orderProcessingService.GetNextPaymentDate(rp).ShouldEqual(new DateTime(2010, 3, 8));
-
-            //add one more history record
-            _orderService.InsertRecurringPaymentHistory(new RecurringPaymentHistory { RecurringPaymentId = rp.Id });
-            _orderProcessingService.GetNextPaymentDate(rp).ShouldEqual(new DateTime(2010, 3, 15));
-
-            //add one more history record
-            _orderService.InsertRecurringPaymentHistory(new RecurringPaymentHistory { RecurringPaymentId = rp.Id });
-            _orderProcessingService.GetNextPaymentDate(rp).ShouldBeNull();
-        }
-
-        [Test]
-        public void Can_calculate_nextPaymentDate_with_weeks_as_cycle_period()
-        {
-            var rp = new RecurringPayment
-            {
-                Id = 2,
-                CycleLength = 2,
-                CyclePeriod = RecurringProductCyclePeriod.Weeks,
-                TotalCycles = 3,
-                StartDateUtc = new DateTime(2010, 3, 1),
-                CreatedOnUtc = new DateTime(2010, 1, 1),
-                IsActive = true,
-            };
-
-            _orderService.InsertRecurringPayment(rp);
-
-            _orderProcessingService.GetNextPaymentDate(rp).ShouldEqual(new DateTime(2010, 3, 1));
-
-            //add one history record
-            _orderService.InsertRecurringPaymentHistory(new RecurringPaymentHistory { RecurringPaymentId = rp.Id });
-            _orderProcessingService.GetNextPaymentDate(rp).ShouldEqual(new DateTime(2010, 3, 15));
-            //add one more history record
-            _orderService.InsertRecurringPaymentHistory(new RecurringPaymentHistory { RecurringPaymentId = rp.Id });
-            _orderProcessingService.GetNextPaymentDate(rp).ShouldEqual(new DateTime(2010, 3, 29));
-            //add one more history record
-            _orderService.InsertRecurringPaymentHistory(new RecurringPaymentHistory { RecurringPaymentId = rp.Id });
-            _orderProcessingService.GetNextPaymentDate(rp).ShouldBeNull();
-        }
-
-        [Test]
-        public void Can_calculate_nextPaymentDate_with_months_as_cycle_period()
-        {
-            var rp = new RecurringPayment
-            {
-                Id = 3,
-                CycleLength = 2,
-                CyclePeriod = RecurringProductCyclePeriod.Months,
-                TotalCycles = 3,
-                StartDateUtc = new DateTime(2010, 3, 1),
-                CreatedOnUtc = new DateTime(2010, 1, 1),
-                IsActive = true,
-            };
-
-            _orderService.InsertRecurringPayment(rp);
-
-            _orderProcessingService.GetNextPaymentDate(rp).ShouldEqual(new DateTime(2010, 3, 1));
-
-            //add one history record
-            _orderService.InsertRecurringPaymentHistory(new RecurringPaymentHistory { RecurringPaymentId = rp.Id });
-            _orderProcessingService.GetNextPaymentDate(rp).ShouldEqual(new DateTime(2010, 5, 1));
-            //add one more history record
-            _orderService.InsertRecurringPaymentHistory(new RecurringPaymentHistory { RecurringPaymentId = rp.Id });
-            _orderProcessingService.GetNextPaymentDate(rp).ShouldEqual(new DateTime(2010, 7, 1));
-            //add one more history record
-            _orderService.InsertRecurringPaymentHistory(new RecurringPaymentHistory { RecurringPaymentId = rp.Id });
-            _orderProcessingService.GetNextPaymentDate(rp).ShouldBeNull();
-        }
-
-        [Test]
-        public void Can_calculate_nextPaymentDate_with_years_as_cycle_period()
-        {
-            var rp = new RecurringPayment
-            {
-                Id = 4,
-                CycleLength = 2,
-                CyclePeriod = RecurringProductCyclePeriod.Years,
-                TotalCycles = 3,
-                StartDateUtc = new DateTime(2010, 3, 1),
-                CreatedOnUtc = new DateTime(2010, 1, 1),
-                IsActive = true,
-            };
-
-            _orderService.InsertRecurringPayment(rp);
-
-            _orderProcessingService.GetNextPaymentDate(rp).ShouldEqual(new DateTime(2010, 3, 1));
-
-            //add one history record
-            _orderService.InsertRecurringPaymentHistory(new RecurringPaymentHistory { RecurringPaymentId = rp.Id });
-            _orderProcessingService.GetNextPaymentDate(rp).ShouldEqual(new DateTime(2012, 3, 1));
-            //add one more history record
-            _orderService.InsertRecurringPaymentHistory(new RecurringPaymentHistory { RecurringPaymentId = rp.Id });
-            _orderProcessingService.GetNextPaymentDate(rp).ShouldEqual(new DateTime(2014, 3, 1));
-            //add one more history record
-            _orderService.InsertRecurringPaymentHistory(new RecurringPaymentHistory { RecurringPaymentId = rp.Id });
-            _orderProcessingService.GetNextPaymentDate(rp).ShouldBeNull();
-        }
-
-        [Test]
-        public void Next_payment_date_is_null_when_recurring_payment_is_not_active()
-        {
-            var rp = new RecurringPayment
-            {
-                Id = 5,
-                CycleLength = 7,
-                CyclePeriod = RecurringProductCyclePeriod.Days,
-                TotalCycles = 3,
-                StartDateUtc = new DateTime(2010, 3, 1),
-                CreatedOnUtc = new DateTime(2010, 1, 1),
-                IsActive = false,
-            };
-
-            _orderProcessingService.GetNextPaymentDate(rp).ShouldBeNull();
-
-            //add one history record
-            _orderService.InsertRecurringPaymentHistory(new RecurringPaymentHistory { RecurringPaymentId = rp.Id });
-            _orderProcessingService.GetNextPaymentDate(rp).ShouldBeNull();
-            //add one more history record
-            _orderService.InsertRecurringPaymentHistory(new RecurringPaymentHistory { RecurringPaymentId = rp.Id });
-            _orderProcessingService.GetNextPaymentDate(rp).ShouldBeNull();
-            //add one more history record
-            _orderService.InsertRecurringPaymentHistory(new RecurringPaymentHistory { RecurringPaymentId = rp.Id });
-            _orderProcessingService.GetNextPaymentDate(rp).ShouldBeNull();
-        }
-
-        [Test]
-        public void Can_calculate_number_of_remaining_cycle()
-        {
-            var rp = new RecurringPayment
-            {
-                Id = 6,
-                CycleLength = 2,
-                CyclePeriod = RecurringProductCyclePeriod.Days,
-                TotalCycles = 3,
-                StartDateUtc = new DateTime(2010, 3, 1),
-                CreatedOnUtc = new DateTime(2010, 1, 1),
-                IsActive = true,
-            };
-
-            _orderService.InsertRecurringPayment(rp);
-
-            _orderProcessingService.GetCyclesRemaining(rp).ShouldEqual(3);
-
-            //add one history record
-            _orderService.InsertRecurringPaymentHistory(new RecurringPaymentHistory { RecurringPaymentId = rp.Id });
-            _orderProcessingService.GetCyclesRemaining(rp).ShouldEqual(2);
-            //add one more history record
-            _orderService.InsertRecurringPaymentHistory(new RecurringPaymentHistory { RecurringPaymentId = rp.Id });
-            _orderProcessingService.GetCyclesRemaining(rp).ShouldEqual(1);
-            //add one more history record
-            _orderService.InsertRecurringPaymentHistory(new RecurringPaymentHistory { RecurringPaymentId = rp.Id });
-            _orderProcessingService.GetCyclesRemaining(rp).ShouldEqual(0);
-            //add one more history record
-            _orderService.InsertRecurringPaymentHistory(new RecurringPaymentHistory { RecurringPaymentId = rp.Id });
-            _orderProcessingService.GetCyclesRemaining(rp).ShouldEqual(0);
-        }
-
-        //TODO write unit tests for the following methods:
-        //PlaceOrder
-        //CanCancelRecurringPayment, ProcessNextRecurringPayment, CancelRecurringPayment
-    }
-}
+﻿using System;
+using System.Collections.Generic;
+using FluentAssertions;
+using System.Linq;
+using Moq;
+using Nop.Core;
+using Nop.Data;
+using Nop.Core.Domain.Catalog;
+using Nop.Core.Domain.Common;
+using Nop.Core.Domain.Customers;
+using Nop.Core.Domain.Directory;
+using Nop.Core.Domain.Localization;
+using Nop.Core.Domain.Orders;
+using Nop.Core.Domain.Payments;
+using Nop.Core.Domain.Shipping;
+using Nop.Core.Domain.Stores;
+using Nop.Core.Domain.Tax;
+using Nop.Services.Affiliates;
+using Nop.Services.Catalog;
+using Nop.Services.Common;
+using Nop.Services.Customers;
+using Nop.Services.Directory;
+using Nop.Services.Discounts;
+using Nop.Services.Events;
+using Nop.Services.Localization;
+using Nop.Services.Logging;
+using Nop.Services.Messages;
+using Nop.Services.Orders;
+using Nop.Services.Payments;
+using Nop.Services.Security;
+using Nop.Services.Shipping;
+using Nop.Services.Shipping.Pickup;
+using Nop.Services.Tax;
+using Nop.Services.Tests.FakeServices;
+using Nop.Services.Vendors;
+using Nop.Tests;
+using NUnit.Framework;
+
+namespace Nop.Services.Tests.Orders
+{
+    [TestFixture]
+    public class OrderProcessingServiceTests : ServiceTest
+    {
+        private TaxSettings _taxSettings;
+        private RewardPointsSettings _rewardPointsSettings;
+        private ShippingSettings _shippingSettings;
+        private PaymentSettings _paymentSettings;
+        private OrderSettings _orderSettings;
+        private LocalizationSettings _localizationSettings;
+        private ShoppingCartSettings _shoppingCartSettings;
+        private CatalogSettings _catalogSettings;
+        private CurrencySettings _currencySettings;
+        private CustomerSettings _customerSettings;
+        private AddressSettings _addressSettings;
+        private IWorkContext _workContext;
+        private Store _store;
+        private Mock<IStoreContext> _storeContext;
+        private Mock<IProductService> _productService;
+        private Mock<IDiscountService> _discountService;
+        private Mock<ICategoryService> _categoryService;
+        private Mock<ICountryService> _countryService;
+        private Mock<IManufacturerService> _manufacturerService;
+        private Mock<IProductAttributeParser> _productAttributeParser;
+        private PriceCalculationService _priceCalcService;
+        private Mock<IEventPublisher> _eventPublisher;
+        private Mock<ILocalizationService> _localizationService;
+        private Mock<IRepository<ShippingMethod>> _shippingMethodRepository;
+        private Mock<IRepository<Warehouse>> _warehouseRepository;
+        private NullLogger _logger;
+        private ShippingService _shippingService;
+        private Mock<IShipmentService> _shipmentService;
+        private Mock<IPaymentService> _paymentService;
+        private Mock<ICheckoutAttributeParser> _checkoutAttributeParser;
+        private Mock<IGiftCardService> _giftCardService;
+        private Mock<IGenericAttributeService> _genericAttributeService;
+        private Mock<IGeoLookupService> _geoLookupService;
+        private Mock<IStateProvinceService> _stateProvinceService;
+        private Mock<IAddressService> _addressService;
+        private TaxService _taxService;
+        private Mock<IRewardPointService> _rewardPointService;
+        private OrderTotalCalculationService _orderTotalCalcService;
+
+        private IOrderService _orderService;
+        private Mock<IRepository<RecurringPayment>> _recurringPaymentRepository;
+        private Mock<IRepository<RecurringPaymentHistory>> _recurringPaymentHistoryRepository;
+
+        private Mock<IWebHelper> _webHelper;
+        private Mock<ILanguageService> _languageService;
+        private Mock<IPriceFormatter> _priceFormatter;
+        private Mock<IProductAttributeFormatter> _productAttributeFormatter;
+        private Mock<IShoppingCartService> _shoppingCartService;
+        private Mock<ICheckoutAttributeFormatter> _checkoutAttributeFormatter;
+        private Mock<ICustomerService> _customerService;
+        private Mock<IEncryptionService> _encryptionService;
+        private Mock<IWorkflowMessageService> _workflowMessageService;
+        private Mock<ICustomerActivityService> _customerActivityService;
+        private Mock<ICurrencyService> _currencyService;
+        private Mock<IAffiliateService> _affiliateService;
+        private Mock<IVendorService> _vendorService;
+        private Mock<IPdfService> _pdfService;
+        private Mock<ICustomNumberFormatter> _customNumberFormatter;
+        private OrderProcessingService _orderProcessingService;
+        private PaymentPluginManager _paymentPluginManager;
+        private IPickupPluginManager _pickupPluginManager;
+        private IShippingPluginManager _shippingPluginManager;
+        private ITaxPluginManager _taxPluginManager;
+
+        [SetUp]
+        public new void SetUp()
+        {
+            _productService = new Mock<IProductService>();
+            
+            _discountService = new Mock<IDiscountService>();
+            _categoryService = new Mock<ICategoryService>();
+            _manufacturerService = new Mock<IManufacturerService>();
+            _productAttributeParser = new Mock<IProductAttributeParser>();
+            _eventPublisher = new Mock<IEventPublisher>();
+            _localizationService = new Mock<ILocalizationService>();
+            _shippingMethodRepository = new Mock<IRepository<ShippingMethod>>();
+            _warehouseRepository = new Mock<IRepository<Warehouse>>();
+            _shipmentService = new Mock<IShipmentService>();
+            _paymentService = new Mock<IPaymentService>();
+            _checkoutAttributeParser = new Mock<ICheckoutAttributeParser>();
+            _giftCardService = new Mock<IGiftCardService>();
+            _genericAttributeService = new Mock<IGenericAttributeService>();
+            _geoLookupService = new Mock<IGeoLookupService>();
+            _countryService = new Mock<ICountryService>();
+            _stateProvinceService = new Mock<IStateProvinceService>();
+            _eventPublisher = new Mock<IEventPublisher>();
+            _addressService = new Mock<IAddressService>();
+            _rewardPointService = new Mock<IRewardPointService>();
+            _webHelper = new Mock<IWebHelper>();
+            _languageService = new Mock<ILanguageService>();
+            _priceFormatter = new Mock<IPriceFormatter>();
+            _productAttributeFormatter = new Mock<IProductAttributeFormatter>();
+            _shoppingCartService = new Mock<IShoppingCartService>();
+            _checkoutAttributeFormatter = new Mock<ICheckoutAttributeFormatter>();
+            _customerService = new Mock<ICustomerService>();
+            _encryptionService = new Mock<IEncryptionService>();
+            _workflowMessageService = new Mock<IWorkflowMessageService>();
+            _customerActivityService = new Mock<ICustomerActivityService>();
+            _currencyService = new Mock<ICurrencyService>();
+            _affiliateService = new Mock<IAffiliateService>();
+            _vendorService = new Mock<IVendorService>();
+            _pdfService = new Mock<IPdfService>();
+            _customNumberFormatter = new Mock<ICustomNumberFormatter>();
+            _rewardPointService = new Mock<IRewardPointService>();
+
+
+            _workContext = null;
+
+            //setup
+
+            _storeContext = new Mock<IStoreContext>();
+            _store = new Store { Id = 1 };
+            _storeContext.Setup(x => x.CurrentStore).Returns(_store);
+            
+            _catalogSettings = new CatalogSettings();
+            var cacheManager = new TestCacheManager();
+            _currencySettings = new CurrencySettings();
+
+            //price calculation service
+            _priceCalcService = new PriceCalculationService(_catalogSettings, _currencySettings, _categoryService.Object,
+                _currencyService.Object, _customerService.Object, _discountService.Object, _manufacturerService.Object, _productAttributeParser.Object,
+                _productService.Object, cacheManager, _storeContext.Object, _workContext);
+
+            _eventPublisher.Setup(x => x.Publish(It.IsAny<object>()));
+
+            var pluginService = new FakePluginService(_catalogSettings);
+            _paymentPluginManager = new PaymentPluginManager(pluginService, null, _paymentSettings);
+            _pickupPluginManager = new PickupPluginManager(pluginService, _shippingSettings);
+            _shippingPluginManager = new ShippingPluginManager(pluginService, _shippingSettings);
+            _taxPluginManager = new TaxPluginManager(pluginService, _taxSettings);
+
+            _shoppingCartSettings = new ShoppingCartSettings();
+            //shipping
+            _shippingSettings = new ShippingSettings
+            {
+                ActiveShippingRateComputationMethodSystemNames = new List<string>()
+            };
+            _shippingSettings.ActiveShippingRateComputationMethodSystemNames.Add("FixedRateTestShippingRateComputationMethod");
+
+            _logger = new NullLogger();
+            _customerSettings = new CustomerSettings();
+            _addressSettings = new AddressSettings();
+
+            var shippingMethodCountryMappingRepository = new Mock<IRepository<ShippingMethodCountryMapping>>();
+
+            _shippingService = new ShippingService(_addressService.Object,
+                _checkoutAttributeParser.Object,
+                _countryService.Object,
+                _customerService.Object,
+                _eventPublisher.Object,
+                _genericAttributeService.Object,
+                _localizationService.Object,
+                _logger,
+                _pickupPluginManager,
+                _priceCalcService,
+                _productAttributeParser.Object,
+                _productService.Object,
+                _shippingMethodRepository.Object,
+                shippingMethodCountryMappingRepository.Object,
+                _warehouseRepository.Object,
+                _shippingPluginManager,
+                _stateProvinceService.Object,
+                _storeContext.Object,
+                _shippingSettings,
+                _shoppingCartSettings);
+
+            //tax
+            _taxSettings = new TaxSettings
+            {
+                ShippingIsTaxable = true,
+                PaymentMethodAdditionalFeeIsTaxable = true,
+                DefaultTaxAddressId = 10
+            };
+
+            _addressService.Setup(x => x.GetAddressById(_taxSettings.DefaultTaxAddressId)).Returns(new Address { Id = _taxSettings.DefaultTaxAddressId });
+
+            _taxService = new TaxService(_addressSettings,
+                _customerSettings,
+                _addressService.Object,
+                _countryService.Object,
+                _customerService.Object,
+                _genericAttributeService.Object,
+                _geoLookupService.Object,
+                _logger,
+                _stateProvinceService.Object,
+                _storeContext.Object,
+                _taxPluginManager,
+                _webHelper.Object,
+                _workContext,
+                _shippingSettings,
+                _taxSettings);
+
+            _rewardPointsSettings = new RewardPointsSettings();
+
+            _recurringPaymentRepository = new Mock<IRepository<RecurringPayment>>();
+            var recurringPayments = new List<RecurringPayment>();
+            _recurringPaymentRepository.Setup(r => r.Insert(It.IsAny<RecurringPayment>())).Callback((RecurringPayment rph) => recurringPayments.Add(rph));
+            _recurringPaymentRepository.Setup(r => r.Table).Returns(recurringPayments.AsQueryable());
+
+            _recurringPaymentHistoryRepository = new Mock<IRepository<RecurringPaymentHistory>>();
+            var recurringPaymentHistory = new List<RecurringPaymentHistory>();
+            _recurringPaymentHistoryRepository.Setup(r => r.Insert(It.IsAny<RecurringPaymentHistory>())).Callback((RecurringPaymentHistory rph) => recurringPaymentHistory.Add(rph));
+            _recurringPaymentHistoryRepository.Setup(r => r.Table).Returns(recurringPaymentHistory.AsQueryable());
+
+            _orderService = new OrderService(_eventPublisher.Object, null, null, null, null,null, null, null, _recurringPaymentRepository.Object, _recurringPaymentHistoryRepository.Object, _shipmentService.Object);
+            
+
+            _orderTotalCalcService = new OrderTotalCalculationService(_catalogSettings,
+                _addressService.Object,
+                _checkoutAttributeParser.Object,
+                _customerService.Object,
+                _discountService.Object,
+                _genericAttributeService.Object,
+                _giftCardService.Object,
+                _orderService,
+                _paymentService.Object,
+                _priceCalcService,
+                _productService.Object,
+                _rewardPointService.Object,
+                _shippingPluginManager,
+                _shippingService,
+                _shoppingCartService.Object,
+                _storeContext.Object,
+                _taxService,
+                _workContext,
+                _rewardPointsSettings,
+                _shippingSettings,
+                _shoppingCartSettings,
+                _taxSettings);
+
+            _paymentSettings = new PaymentSettings
+            {
+                ActivePaymentMethodSystemNames = new List<string>
+                {
+                    "Payments.TestMethod"
+                }
+            };
+            _orderSettings = new OrderSettings();
+
+            _localizationSettings = new LocalizationSettings();
+
+            _eventPublisher.Setup(x => x.Publish(It.IsAny<object>()));
+
+            _orderProcessingService = new OrderProcessingService(_currencySettings,
+                _addressService.Object,
+                _affiliateService.Object,
+                _checkoutAttributeFormatter.Object,
+                _countryService.Object,
+                _currencyService.Object,
+                _customerActivityService.Object,
+                _customerService.Object,
+                _customNumberFormatter.Object,
+                _discountService.Object,
+                _encryptionService.Object,
+                _eventPublisher.Object,
+                _genericAttributeService.Object,
+                _giftCardService.Object,
+                _languageService.Object,
+                _localizationService.Object,
+                _logger,
+                _orderService,
+                _orderTotalCalcService,
+                _paymentPluginManager,
+                _paymentService.Object,
+                _pdfService.Object,
+                _priceCalcService,
+                _priceFormatter.Object,
+                _productAttributeFormatter.Object,
+                _productAttributeParser.Object,
+                _productService.Object,
+                _rewardPointService.Object,
+                _shipmentService.Object,
+                _shippingPluginManager,
+                _shippingService,
+                _shoppingCartService.Object,
+                _stateProvinceService.Object,
+                _storeContext.Object,
+                _taxService,
+                _vendorService.Object,
+                _webHelper.Object,
+                _workContext,
+                _workflowMessageService.Object,
+                _localizationSettings,
+                _orderSettings,
+                _paymentSettings,
+                _rewardPointsSettings,
+                _shippingSettings,
+                _taxSettings);
+        }
+
+        [Test]
+        public void Ensure_order_can_only_be_cancelled_when_orderStatus_is_not_cancelled_yet()
+        {
+            var order = new Order();
+            foreach (OrderStatus os in Enum.GetValues(typeof(OrderStatus)))
+                foreach (PaymentStatus ps in Enum.GetValues(typeof(PaymentStatus)))
+                    foreach (ShippingStatus ss in Enum.GetValues(typeof(ShippingStatus)))
+                    {
+                        order.OrderStatus = os;
+                        order.PaymentStatus = ps;
+                        order.ShippingStatus = ss;
+                        if (os != OrderStatus.Cancelled)
+                            _orderProcessingService.CanCancelOrder(order).Should().BeTrue();
+                        else
+                            _orderProcessingService.CanCancelOrder(order).Should().BeFalse();
+                    }
+        }
+
+        [Test]
+        public void Ensure_order_can_only_be_marked_as_authorized_when_orderStatus_is_not_cancelled_and_paymentStatus_is_pending()
+        {
+            var order = new Order();
+            foreach (OrderStatus os in Enum.GetValues(typeof(OrderStatus)))
+                foreach (PaymentStatus ps in Enum.GetValues(typeof(PaymentStatus)))
+                    foreach (ShippingStatus ss in Enum.GetValues(typeof(ShippingStatus)))
+                    {
+                        order.OrderStatus = os;
+                        order.PaymentStatus = ps;
+                        order.ShippingStatus = ss;
+                        if (os != OrderStatus.Cancelled && ps == PaymentStatus.Pending)
+                            _orderProcessingService.CanMarkOrderAsAuthorized(order).Should().BeTrue();
+                        else
+                            _orderProcessingService.CanMarkOrderAsAuthorized(order).Should().BeFalse();
+                    }
+        }
+
+        [Test]
+        public void Ensure_order_can_only_be_captured_when_orderStatus_is_not_cancelled_or_pending_and_paymentstatus_is_authorized_and_paymentModule_supports_capture()
+        {
+            _paymentService.Setup(ps => ps.SupportCapture("paymentMethodSystemName_that_supports_capture")).Returns(true);
+            _paymentService.Setup(ps => ps.SupportCapture("paymentMethodSystemName_that_doesn't_support_capture")).Returns(false);
+            var order = new Order
+            {
+                PaymentMethodSystemName = "paymentMethodSystemName_that_supports_capture"
+            };
+            foreach (OrderStatus os in Enum.GetValues(typeof(OrderStatus)))
+                foreach (PaymentStatus ps in Enum.GetValues(typeof(PaymentStatus)))
+                    foreach (ShippingStatus ss in Enum.GetValues(typeof(ShippingStatus)))
+                    {
+                        order.OrderStatus = os;
+                        order.PaymentStatus = ps;
+                        order.ShippingStatus = ss;
+
+                        if (os != OrderStatus.Cancelled && os != OrderStatus.Pending
+                            && ps == PaymentStatus.Authorized)
+                            _orderProcessingService.CanCapture(order).Should().BeTrue();
+                        else
+                            _orderProcessingService.CanCapture(order).Should().BeFalse();
+                    }
+
+
+            order.PaymentMethodSystemName = "paymentMethodSystemName_that_doesn't_support_capture";
+            foreach (OrderStatus os in Enum.GetValues(typeof(OrderStatus)))
+                foreach (PaymentStatus ps in Enum.GetValues(typeof(PaymentStatus)))
+                    foreach (ShippingStatus ss in Enum.GetValues(typeof(ShippingStatus)))
+                    {
+                        order.OrderStatus = os;
+                        order.PaymentStatus = ps;
+                        order.ShippingStatus = ss;
+
+                        _orderProcessingService.CanCapture(order).Should().BeFalse();
+                    }
+        }
+
+        [Test]
+        public void Ensure_order_cannot_be_marked_as_paid_when_orderStatus_is_cancelled_or_paymentStatus_is_paid_or_refunded_or_voided()
+        {
+            var order = new Order();
+            foreach (OrderStatus os in Enum.GetValues(typeof(OrderStatus)))
+                foreach (PaymentStatus ps in Enum.GetValues(typeof(PaymentStatus)))
+                    foreach (ShippingStatus ss in Enum.GetValues(typeof(ShippingStatus)))
+                    {
+                        order.OrderStatus = os;
+                        order.PaymentStatus = ps;
+                        order.ShippingStatus = ss;
+                        if (os == OrderStatus.Cancelled || ps == PaymentStatus.Paid || ps == PaymentStatus.Refunded || ps == PaymentStatus.Voided)
+                            _orderProcessingService.CanMarkOrderAsPaid(order).Should().BeFalse();
+                        else
+                            _orderProcessingService.CanMarkOrderAsPaid(order).Should().BeTrue();
+                    }
+        }
+
+        [Test]
+        public void Ensure_order_can_only_be_refunded_when_paymentstatus_is_paid_and_paymentModule_supports_refund()
+        {
+            _paymentService.Setup(ps => ps.SupportRefund("paymentMethodSystemName_that_supports_refund")).Returns(true);
+            _paymentService.Setup(ps => ps.SupportRefund("paymentMethodSystemName_that_doesn't_support_refund")).Returns(false);
+            var order = new Order
+            {
+                OrderTotal = 1,
+                PaymentMethodSystemName = "paymentMethodSystemName_that_supports_refund"
+            };
+
+            foreach (OrderStatus os in Enum.GetValues(typeof(OrderStatus)))
+                foreach (PaymentStatus ps in Enum.GetValues(typeof(PaymentStatus)))
+                    foreach (ShippingStatus ss in Enum.GetValues(typeof(ShippingStatus)))
+                    {
+                        order.OrderStatus = os;
+                        order.PaymentStatus = ps;
+                        order.ShippingStatus = ss;
+
+                        if (ps == PaymentStatus.Paid)
+                            _orderProcessingService.CanRefund(order).Should().BeTrue();
+                        else
+                            _orderProcessingService.CanRefund(order).Should().BeFalse();
+                    }
+
+
+
+            order.PaymentMethodSystemName = "paymentMethodSystemName_that_doesn't_support_refund";
+            foreach (OrderStatus os in Enum.GetValues(typeof(OrderStatus)))
+                foreach (PaymentStatus ps in Enum.GetValues(typeof(PaymentStatus)))
+                    foreach (ShippingStatus ss in Enum.GetValues(typeof(ShippingStatus)))
+                    {
+                        order.OrderStatus = os;
+                        order.PaymentStatus = ps;
+                        order.ShippingStatus = ss;
+
+                        _orderProcessingService.CanRefund(order).Should().BeFalse();
+                    }
+        }
+
+        [Test]
+        public void Ensure_order_cannot_be_refunded_when_orderTotal_is_zero()
+        {
+            _paymentService.Setup(ps => ps.SupportRefund("paymentMethodSystemName_that_supports_refund")).Returns(true);
+            var order = new Order
+            {
+                PaymentMethodSystemName = "paymentMethodSystemName_that_supports_refund"
+            };
+
+            foreach (OrderStatus os in Enum.GetValues(typeof(OrderStatus)))
+                foreach (PaymentStatus ps in Enum.GetValues(typeof(PaymentStatus)))
+                    foreach (ShippingStatus ss in Enum.GetValues(typeof(ShippingStatus)))
+                    {
+                        order.OrderStatus = os;
+                        order.PaymentStatus = ps;
+                        order.ShippingStatus = ss;
+
+                        _orderProcessingService.CanRefund(order).Should().BeFalse();
+                    }
+        }
+
+        [Test]
+        public void Ensure_order_can_only_be_refunded_offline_when_paymentstatus_is_paid()
+        {
+            var order = new Order
+            {
+                OrderTotal = 1
+            };
+            foreach (OrderStatus os in Enum.GetValues(typeof(OrderStatus)))
+                foreach (PaymentStatus ps in Enum.GetValues(typeof(PaymentStatus)))
+                    foreach (ShippingStatus ss in Enum.GetValues(typeof(ShippingStatus)))
+                    {
+                        order.OrderStatus = os;
+                        order.PaymentStatus = ps;
+                        order.ShippingStatus = ss;
+
+                        if (ps == PaymentStatus.Paid)
+                            _orderProcessingService.CanRefundOffline(order).Should().BeTrue();
+                        else
+                            _orderProcessingService.CanRefundOffline(order).Should().BeFalse();
+                    }
+        }
+
+        [Test]
+        public void Ensure_order_cannot_be_refunded_offline_when_orderTotal_is_zero()
+        {
+            var order = new Order();
+
+            foreach (OrderStatus os in Enum.GetValues(typeof(OrderStatus)))
+                foreach (PaymentStatus ps in Enum.GetValues(typeof(PaymentStatus)))
+                    foreach (ShippingStatus ss in Enum.GetValues(typeof(ShippingStatus)))
+                    {
+                        order.OrderStatus = os;
+                        order.PaymentStatus = ps;
+                        order.ShippingStatus = ss;
+
+                        _orderProcessingService.CanRefundOffline(order).Should().BeFalse();
+                    }
+        }
+
+        [Test]
+        public void Ensure_order_can_only_be_voided_when_paymentstatus_is_authorized_and_paymentModule_supports_void()
+        {
+            _paymentService.Setup(ps => ps.SupportVoid("paymentMethodSystemName_that_supports_void")).Returns(true);
+            _paymentService.Setup(ps => ps.SupportVoid("paymentMethodSystemName_that_doesn't_support_void")).Returns(false);
+            var order = new Order
+            {
+                OrderTotal = 1,
+                PaymentMethodSystemName = "paymentMethodSystemName_that_supports_void"
+            };
+
+            foreach (OrderStatus os in Enum.GetValues(typeof(OrderStatus)))
+                foreach (PaymentStatus ps in Enum.GetValues(typeof(PaymentStatus)))
+                    foreach (ShippingStatus ss in Enum.GetValues(typeof(ShippingStatus)))
+                    {
+                        order.OrderStatus = os;
+                        order.PaymentStatus = ps;
+                        order.ShippingStatus = ss;
+
+                        if (ps == PaymentStatus.Authorized)
+                            _orderProcessingService.CanVoid(order).Should().BeTrue();
+                        else
+                            _orderProcessingService.CanVoid(order).Should().BeFalse();
+                    }
+
+
+
+            order.PaymentMethodSystemName = "paymentMethodSystemName_that_doesn't_support_void";
+            foreach (OrderStatus os in Enum.GetValues(typeof(OrderStatus)))
+                foreach (PaymentStatus ps in Enum.GetValues(typeof(PaymentStatus)))
+                    foreach (ShippingStatus ss in Enum.GetValues(typeof(ShippingStatus)))
+                    {
+                        order.OrderStatus = os;
+                        order.PaymentStatus = ps;
+                        order.ShippingStatus = ss;
+
+                        _orderProcessingService.CanVoid(order).Should().BeFalse();
+                    }
+        }
+
+        [Test]
+        public void Ensure_order_cannot_be_voided_when_orderTotal_is_zero()
+        {
+            _paymentService.Setup(ps => ps.SupportVoid("paymentMethodSystemName_that_supports_void")).Returns(true);
+            var order = new Order
+            {
+                PaymentMethodSystemName = "paymentMethodSystemName_that_supports_void"
+            };
+
+            foreach (OrderStatus os in Enum.GetValues(typeof(OrderStatus)))
+                foreach (PaymentStatus ps in Enum.GetValues(typeof(PaymentStatus)))
+                    foreach (ShippingStatus ss in Enum.GetValues(typeof(ShippingStatus)))
+                    {
+                        order.OrderStatus = os;
+                        order.PaymentStatus = ps;
+                        order.ShippingStatus = ss;
+
+                        _orderProcessingService.CanVoid(order).Should().BeFalse();
+                    }
+        }
+
+        [Test]
+        public void Ensure_order_can_only_be_voided_offline_when_paymentstatus_is_authorized()
+        {
+            var order = new Order
+            {
+                OrderTotal = 1
+            };
+            foreach (OrderStatus os in Enum.GetValues(typeof(OrderStatus)))
+                foreach (PaymentStatus ps in Enum.GetValues(typeof(PaymentStatus)))
+                    foreach (ShippingStatus ss in Enum.GetValues(typeof(ShippingStatus)))
+                    {
+                        order.OrderStatus = os;
+                        order.PaymentStatus = ps;
+                        order.ShippingStatus = ss;
+
+                        if (ps == PaymentStatus.Authorized)
+                            _orderProcessingService.CanVoidOffline(order).Should().BeTrue();
+                        else
+                            _orderProcessingService.CanVoidOffline(order).Should().BeFalse();
+                    }
+        }
+
+        [Test]
+        public void Ensure_order_cannot_be_voided_offline_when_orderTotal_is_zero()
+        {
+            var order = new Order();
+
+            foreach (OrderStatus os in Enum.GetValues(typeof(OrderStatus)))
+                foreach (PaymentStatus ps in Enum.GetValues(typeof(PaymentStatus)))
+                    foreach (ShippingStatus ss in Enum.GetValues(typeof(ShippingStatus)))
+                    {
+                        order.OrderStatus = os;
+                        order.PaymentStatus = ps;
+                        order.ShippingStatus = ss;
+
+                        _orderProcessingService.CanVoidOffline(order).Should().BeFalse();
+                    }
+        }
+
+        [Test]
+        public void Ensure_order_can_only_be_partially_refunded_when_paymentstatus_is_paid_or_partiallyRefunded_and_paymentModule_supports_partialRefund()
+        {
+            _paymentService.Setup(ps => ps.SupportPartiallyRefund("paymentMethodSystemName_that_supports_partialrefund")).Returns(true);
+            _paymentService.Setup(ps => ps.SupportPartiallyRefund("paymentMethodSystemName_that_doesn't_support_partialrefund")).Returns(false);
+            var order = new Order
+            {
+                OrderTotal = 100,
+                PaymentMethodSystemName = "paymentMethodSystemName_that_supports_partialrefund"
+            };
+
+            foreach (OrderStatus os in Enum.GetValues(typeof(OrderStatus)))
+                foreach (PaymentStatus ps in Enum.GetValues(typeof(PaymentStatus)))
+                    foreach (ShippingStatus ss in Enum.GetValues(typeof(ShippingStatus)))
+                    {
+                        order.OrderStatus = os;
+                        order.PaymentStatus = ps;
+                        order.ShippingStatus = ss;
+
+                        if (ps == PaymentStatus.Paid || order.PaymentStatus == PaymentStatus.PartiallyRefunded)
+                            _orderProcessingService.CanPartiallyRefund(order, 10).Should().BeTrue();
+                        else
+                            _orderProcessingService.CanPartiallyRefund(order, 10).Should().BeFalse();
+                    }
+
+
+
+            order.PaymentMethodSystemName = "paymentMethodSystemName_that_doesn't_support_partialrefund";
+            foreach (OrderStatus os in Enum.GetValues(typeof(OrderStatus)))
+                foreach (PaymentStatus ps in Enum.GetValues(typeof(PaymentStatus)))
+                    foreach (ShippingStatus ss in Enum.GetValues(typeof(ShippingStatus)))
+                    {
+                        order.OrderStatus = os;
+                        order.PaymentStatus = ps;
+                        order.ShippingStatus = ss;
+
+                        _orderProcessingService.CanPartiallyRefund(order, 10).Should().BeFalse();
+                    }
+        }
+
+        [Test]
+        public void Ensure_order_cannot_be_partially_refunded_when_amountToRefund_is_greater_than_amount_that_can_be_refunded()
+        {
+            _paymentService.Setup(ps => ps.SupportPartiallyRefund("paymentMethodSystemName_that_supports_partialrefund")).Returns(true);
+            var order = new Order
+            {
+                OrderTotal = 100,
+                RefundedAmount = 30, //100-30=70 can be refunded
+                PaymentMethodSystemName = "paymentMethodSystemName_that_supports_partialrefund"
+
+            };
+
+            foreach (OrderStatus os in Enum.GetValues(typeof(OrderStatus)))
+                foreach (PaymentStatus ps in Enum.GetValues(typeof(PaymentStatus)))
+                    foreach (ShippingStatus ss in Enum.GetValues(typeof(ShippingStatus)))
+                    {
+                        order.OrderStatus = os;
+                        order.PaymentStatus = ps;
+                        order.ShippingStatus = ss;
+
+                        _orderProcessingService.CanPartiallyRefund(order, 80).Should().BeFalse();
+                    }
+        }
+
+        [Test]
+        public void Ensure_order_can_only_be_partially_refunded_offline_when_paymentstatus_is_paid_or_partiallyRefunded()
+        {
+            var order = new Order
+            {
+                OrderTotal = 100
+            };
+
+            foreach (OrderStatus os in Enum.GetValues(typeof(OrderStatus)))
+                foreach (PaymentStatus ps in Enum.GetValues(typeof(PaymentStatus)))
+                    foreach (ShippingStatus ss in Enum.GetValues(typeof(ShippingStatus)))
+                    {
+                        order.OrderStatus = os;
+                        order.PaymentStatus = ps;
+                        order.ShippingStatus = ss;
+
+                        {
+                            order.OrderStatus = os;
+                            order.PaymentStatus = ps;
+                            order.ShippingStatus = ss;
+
+                            if (ps == PaymentStatus.Paid || order.PaymentStatus == PaymentStatus.PartiallyRefunded)
+                                _orderProcessingService.CanPartiallyRefundOffline(order, 10).Should().BeTrue();
+                            else
+                                _orderProcessingService.CanPartiallyRefundOffline(order, 10).Should().BeFalse();
+                        }
+                    }
+        }
+
+        [Test]
+        public void Ensure_order_cannot_be_partially_refunded_offline_when_amountToRefund_is_greater_than_amount_that_can_be_refunded()
+        {
+            var order = new Order
+            {
+                OrderTotal = 100,
+                RefundedAmount = 30 //100-30=70 can be refunded
+            };
+
+            foreach (OrderStatus os in Enum.GetValues(typeof(OrderStatus)))
+                foreach (PaymentStatus ps in Enum.GetValues(typeof(PaymentStatus)))
+                    foreach (ShippingStatus ss in Enum.GetValues(typeof(ShippingStatus)))
+                    {
+                        order.OrderStatus = os;
+                        order.PaymentStatus = ps;
+                        order.ShippingStatus = ss;
+
+                        _orderProcessingService.CanPartiallyRefundOffline(order, 80).Should().BeFalse();
+                    }
+        }
+
+        //RecurringPaymentHistory
+        [Test]
+        public void Can_calculate_nextPaymentDate_with_days_as_cycle_period()
+        {
+            var rp = new RecurringPayment
+            {
+                Id = 1,
+                CycleLength = 7,
+                CyclePeriod = RecurringProductCyclePeriod.Days,
+                TotalCycles = 3,
+                StartDateUtc = new DateTime(2010, 3, 1),
+                CreatedOnUtc = new DateTime(2010, 1, 1),
+                IsActive = true,
+            };
+
+            _orderService.InsertRecurringPayment(rp);
+
+            _orderProcessingService.GetNextPaymentDate(rp).Should().Be(new DateTime(2010, 3, 1));
+
+            //add one history record
+            _orderService.InsertRecurringPaymentHistory(new RecurringPaymentHistory { RecurringPaymentId = rp.Id });
+            _orderProcessingService.GetNextPaymentDate(rp).Should().Be(new DateTime(2010, 3, 8));
+
+            //add one more history record
+            _orderService.InsertRecurringPaymentHistory(new RecurringPaymentHistory { RecurringPaymentId = rp.Id });
+            _orderProcessingService.GetNextPaymentDate(rp).Should().Be(new DateTime(2010, 3, 15));
+
+            //add one more history record
+            _orderService.InsertRecurringPaymentHistory(new RecurringPaymentHistory { RecurringPaymentId = rp.Id });
+            _orderProcessingService.GetNextPaymentDate(rp).Should().BeNull();
+        }
+
+        [Test]
+        public void Can_calculate_nextPaymentDate_with_weeks_as_cycle_period()
+        {
+            var rp = new RecurringPayment
+            {
+                Id = 2,
+                CycleLength = 2,
+                CyclePeriod = RecurringProductCyclePeriod.Weeks,
+                TotalCycles = 3,
+                StartDateUtc = new DateTime(2010, 3, 1),
+                CreatedOnUtc = new DateTime(2010, 1, 1),
+                IsActive = true,
+            };
+
+            _orderService.InsertRecurringPayment(rp);
+
+            _orderProcessingService.GetNextPaymentDate(rp).Should().Be(new DateTime(2010, 3, 1));
+
+            //add one history record
+            _orderService.InsertRecurringPaymentHistory(new RecurringPaymentHistory { RecurringPaymentId = rp.Id });
+            _orderProcessingService.GetNextPaymentDate(rp).Should().Be(new DateTime(2010, 3, 15));
+            //add one more history record
+            _orderService.InsertRecurringPaymentHistory(new RecurringPaymentHistory { RecurringPaymentId = rp.Id });
+            _orderProcessingService.GetNextPaymentDate(rp).Should().Be(new DateTime(2010, 3, 29));
+            //add one more history record
+            _orderService.InsertRecurringPaymentHistory(new RecurringPaymentHistory { RecurringPaymentId = rp.Id });
+            _orderProcessingService.GetNextPaymentDate(rp).Should().BeNull();
+        }
+
+        [Test]
+        public void Can_calculate_nextPaymentDate_with_months_as_cycle_period()
+        {
+            var rp = new RecurringPayment
+            {
+                Id = 3,
+                CycleLength = 2,
+                CyclePeriod = RecurringProductCyclePeriod.Months,
+                TotalCycles = 3,
+                StartDateUtc = new DateTime(2010, 3, 1),
+                CreatedOnUtc = new DateTime(2010, 1, 1),
+                IsActive = true,
+            };
+
+            _orderService.InsertRecurringPayment(rp);
+
+            _orderProcessingService.GetNextPaymentDate(rp).Should().Be(new DateTime(2010, 3, 1));
+
+            //add one history record
+            _orderService.InsertRecurringPaymentHistory(new RecurringPaymentHistory { RecurringPaymentId = rp.Id });
+            _orderProcessingService.GetNextPaymentDate(rp).Should().Be(new DateTime(2010, 5, 1));
+            //add one more history record
+            _orderService.InsertRecurringPaymentHistory(new RecurringPaymentHistory { RecurringPaymentId = rp.Id });
+            _orderProcessingService.GetNextPaymentDate(rp).Should().Be(new DateTime(2010, 7, 1));
+            //add one more history record
+            _orderService.InsertRecurringPaymentHistory(new RecurringPaymentHistory { RecurringPaymentId = rp.Id });
+            _orderProcessingService.GetNextPaymentDate(rp).Should().BeNull();
+        }
+
+        [Test]
+        public void Can_calculate_nextPaymentDate_with_years_as_cycle_period()
+        {
+            var rp = new RecurringPayment
+            {
+                Id = 4,
+                CycleLength = 2,
+                CyclePeriod = RecurringProductCyclePeriod.Years,
+                TotalCycles = 3,
+                StartDateUtc = new DateTime(2010, 3, 1),
+                CreatedOnUtc = new DateTime(2010, 1, 1),
+                IsActive = true,
+            };
+
+            _orderService.InsertRecurringPayment(rp);
+
+            _orderProcessingService.GetNextPaymentDate(rp).Should().Be(new DateTime(2010, 3, 1));
+
+            //add one history record
+            _orderService.InsertRecurringPaymentHistory(new RecurringPaymentHistory { RecurringPaymentId = rp.Id });
+            _orderProcessingService.GetNextPaymentDate(rp).Should().Be(new DateTime(2012, 3, 1));
+            //add one more history record
+            _orderService.InsertRecurringPaymentHistory(new RecurringPaymentHistory { RecurringPaymentId = rp.Id });
+            _orderProcessingService.GetNextPaymentDate(rp).Should().Be(new DateTime(2014, 3, 1));
+            //add one more history record
+            _orderService.InsertRecurringPaymentHistory(new RecurringPaymentHistory { RecurringPaymentId = rp.Id });
+            _orderProcessingService.GetNextPaymentDate(rp).Should().BeNull();
+        }
+
+        [Test]
+        public void Next_payment_date_is_null_when_recurring_payment_is_not_active()
+        {
+            var rp = new RecurringPayment
+            {
+                Id = 5,
+                CycleLength = 7,
+                CyclePeriod = RecurringProductCyclePeriod.Days,
+                TotalCycles = 3,
+                StartDateUtc = new DateTime(2010, 3, 1),
+                CreatedOnUtc = new DateTime(2010, 1, 1),
+                IsActive = false,
+            };
+
+            _orderProcessingService.GetNextPaymentDate(rp).Should().BeNull();
+
+            //add one history record
+            _orderService.InsertRecurringPaymentHistory(new RecurringPaymentHistory { RecurringPaymentId = rp.Id });
+            _orderProcessingService.GetNextPaymentDate(rp).Should().BeNull();
+            //add one more history record
+            _orderService.InsertRecurringPaymentHistory(new RecurringPaymentHistory { RecurringPaymentId = rp.Id });
+            _orderProcessingService.GetNextPaymentDate(rp).Should().BeNull();
+            //add one more history record
+            _orderService.InsertRecurringPaymentHistory(new RecurringPaymentHistory { RecurringPaymentId = rp.Id });
+            _orderProcessingService.GetNextPaymentDate(rp).Should().BeNull();
+        }
+
+        [Test]
+        public void Can_calculate_number_of_remaining_cycle()
+        {
+            var rp = new RecurringPayment
+            {
+                Id = 6,
+                CycleLength = 2,
+                CyclePeriod = RecurringProductCyclePeriod.Days,
+                TotalCycles = 3,
+                StartDateUtc = new DateTime(2010, 3, 1),
+                CreatedOnUtc = new DateTime(2010, 1, 1),
+                IsActive = true,
+            };
+
+            _orderService.InsertRecurringPayment(rp);
+
+            _orderProcessingService.GetCyclesRemaining(rp).Should().Be(3);
+
+            //add one history record
+            _orderService.InsertRecurringPaymentHistory(new RecurringPaymentHistory { RecurringPaymentId = rp.Id });
+            _orderProcessingService.GetCyclesRemaining(rp).Should().Be(2);
+            //add one more history record
+            _orderService.InsertRecurringPaymentHistory(new RecurringPaymentHistory { RecurringPaymentId = rp.Id });
+            _orderProcessingService.GetCyclesRemaining(rp).Should().Be(1);
+            //add one more history record
+            _orderService.InsertRecurringPaymentHistory(new RecurringPaymentHistory { RecurringPaymentId = rp.Id });
+            _orderProcessingService.GetCyclesRemaining(rp).Should().Be(0);
+            //add one more history record
+            _orderService.InsertRecurringPaymentHistory(new RecurringPaymentHistory { RecurringPaymentId = rp.Id });
+            _orderProcessingService.GetCyclesRemaining(rp).Should().Be(0);
+        }
+
+        //TODO write unit tests for the following methods:
+        //PlaceOrder
+        //CanCancelRecurringPayment, ProcessNextRecurringPayment, CancelRecurringPayment
+    }
+}