<<<<<<< HEAD
﻿<Project Sdk="Microsoft.NET.Sdk">

  <PropertyGroup>
    <TargetFramework>netcoreapp2.2</TargetFramework>
    <Copyright>Copyright © Nop Solutions, Ltd</Copyright>
    <Company>Nop Solutions, Ltd</Company>
    <Authors>Nop Solutions, Ltd</Authors>
    <Version>4.2.0.0</Version>
    <Description>The project contains a set of classes for testing of Nop.Core</Description>
    <PackageLicenseUrl>http://www.nopcommerce.com/licensev3.aspx</PackageLicenseUrl>
    <PackageProjectUrl>http://www.nopcommerce.com/</PackageProjectUrl>
    <RepositoryUrl>https://github.com/nopSolutions/nopCommerce</RepositoryUrl>
    <RepositoryType>Git</RepositoryType>
  </PropertyGroup>

  <ItemGroup>
    <PackageReference Include="Microsoft.NET.Test.Sdk" Version="16.2.0" />
    <PackageReference Include="NUnit" Version="3.12.0" />
    <PackageReference Include="NUnit3TestAdapter" Version="3.15.1" />
  </ItemGroup>

  <ItemGroup>
    <ProjectReference Include="..\Nop.Tests\Nop.Tests.csproj" />
  </ItemGroup>

=======
﻿<Project Sdk="Microsoft.NET.Sdk">

  <PropertyGroup>
    <TargetFramework>netcoreapp2.2</TargetFramework>
    <Copyright>Copyright © Nop Solutions, Ltd</Copyright>
    <Company>Nop Solutions, Ltd</Company>
    <Authors>Nop Solutions, Ltd</Authors>
    <Version>4.2.0.0</Version>
    <Description>The project contains a set of classes for testing of Nop.Core</Description>
    <PackageLicenseUrl>http://www.nopcommerce.com/licensev3.aspx</PackageLicenseUrl>
    <PackageProjectUrl>http://www.nopcommerce.com/</PackageProjectUrl>
    <RepositoryUrl>https://github.com/nopSolutions/nopCommerce</RepositoryUrl>
    <RepositoryType>Git</RepositoryType>
  </PropertyGroup>

  <ItemGroup>
    <PackageReference Include="Microsoft.NET.Test.Sdk" Version="16.2.0" />
    <PackageReference Include="NUnit" Version="3.12.0" />
    <PackageReference Include="NUnit3TestAdapter" Version="3.15.1" />
  </ItemGroup>

  <ItemGroup>
    <ProjectReference Include="..\Nop.Tests\Nop.Tests.csproj" />
  </ItemGroup>

  <ItemGroup>
    <Folder Include="Domain\Common\" />
  </ItemGroup>

>>>>>>> 743abdcd
</Project><|MERGE_RESOLUTION|>--- conflicted
+++ resolved
@@ -1,4 +1,3 @@
-<<<<<<< HEAD
 ﻿<Project Sdk="Microsoft.NET.Sdk">
 
   <PropertyGroup>
@@ -24,35 +23,4 @@
     <ProjectReference Include="..\Nop.Tests\Nop.Tests.csproj" />
   </ItemGroup>
 
-=======
-﻿<Project Sdk="Microsoft.NET.Sdk">
-
-  <PropertyGroup>
-    <TargetFramework>netcoreapp2.2</TargetFramework>
-    <Copyright>Copyright © Nop Solutions, Ltd</Copyright>
-    <Company>Nop Solutions, Ltd</Company>
-    <Authors>Nop Solutions, Ltd</Authors>
-    <Version>4.2.0.0</Version>
-    <Description>The project contains a set of classes for testing of Nop.Core</Description>
-    <PackageLicenseUrl>http://www.nopcommerce.com/licensev3.aspx</PackageLicenseUrl>
-    <PackageProjectUrl>http://www.nopcommerce.com/</PackageProjectUrl>
-    <RepositoryUrl>https://github.com/nopSolutions/nopCommerce</RepositoryUrl>
-    <RepositoryType>Git</RepositoryType>
-  </PropertyGroup>
-
-  <ItemGroup>
-    <PackageReference Include="Microsoft.NET.Test.Sdk" Version="16.2.0" />
-    <PackageReference Include="NUnit" Version="3.12.0" />
-    <PackageReference Include="NUnit3TestAdapter" Version="3.15.1" />
-  </ItemGroup>
-
-  <ItemGroup>
-    <ProjectReference Include="..\Nop.Tests\Nop.Tests.csproj" />
-  </ItemGroup>
-
-  <ItemGroup>
-    <Folder Include="Domain\Common\" />
-  </ItemGroup>
-
->>>>>>> 743abdcd
 </Project>