--- conflicted
+++ resolved
@@ -1,111 +1,76 @@
-﻿@using Nop.Core
-@using Nop.Core.Domain
-@using StackExchange.Profiling
-@using Nop.Core.Domain.Common
-@using Nop.Core.Domain.Seo
-@using Nop.Services.Events
-@using Nop.Services.Localization
-@using Nop.Services.Security
-@using Nop.Web.Framework.Events
-@using Nop.Core
-@inject CommonSettings commonSettings
-@inject IEventPublisher eventPublisher
-@inject IPermissionService permissionService
-@inject IWorkContext workContext
-@inject SeoSettings seoSettings
-@inject StoreInformationSettings storeInformationSettings
-@inject IWorkContext workContext
-@{
-    Html.AppendScriptParts(ResourceLocation.Footer, "~/js/public.ajaxcart.js");
-    Html.AppendScriptParts(ResourceLocation.Footer, "~/js/public.common.js");
-    Html.AppendScriptParts(ResourceLocation.Footer, "~/lib/jquery-migrate-1.2.1.min.js");
-    Html.AppendScriptParts(ResourceLocation.Footer, "~/lib/jquery-ui-1.10.3.custom.min.js");
-    Html.AppendScriptParts(ResourceLocation.Footer, "~/lib/jquery.validate.unobtrusive.min.js");
-    Html.AppendScriptParts(ResourceLocation.Footer, "~/lib/jquery.validate.min.js");
-    //jQuery is the only js file in the head. if we decide to move it to the footer, then ensure that all inline scripts (with jQuery usage) with are also moved to the footer
-    //the issue that it's not possible in some cases (e.g. "Edit address", when Ajax request is made on one-page checkout)
-    Html.AppendScriptParts(ResourceLocation.Head, "~/lib/jquery-1.10.2.min.js");
-    //X-UA-Compatible tag
-    if (commonSettings.RenderXuaCompatible)
-    {
-        Html.AppendHeadCustomParts($"<meta http-equiv=\"X-UA-Compatible\" content=\"{commonSettings.XuaCompatibleValue}\"/>");
-    }
-    //custom tag(s);
-    if (!string.IsNullOrEmpty(seoSettings.CustomHeadTags))
-    {
-        Html.AppendHeadCustomParts(seoSettings.CustomHeadTags);
-    }
-    var displayMiniProfiler = storeInformationSettings.DisplayMiniProfilerInPublicStore
-        && (!storeInformationSettings.DisplayMiniProfilerForAdminOnly || permissionService.Authorize(StandardPermissionProvider.AccessAdminPanel));
-    //event
-    eventPublisher.Publish(new PageRenderingEvent(this.Html));
-}
-<!DOCTYPE html>
-<<<<<<< HEAD
-<html lang="@workContext.WorkingLanguage.UniqueSeoCode" @(this.ShouldUseRtlTheme() ? Html.Raw(" dir=\"rtl\"") : null) @Html.NopPageCssClasses()>
-    <head>
-        <title>@Html.NopTitle()</title>
-        <meta http-equiv="Content-type" content="text/html;charset=UTF-8" />
-        <meta name="description" content="@(Html.NopMetaDescription())" />
-        <meta name="keywords" content="@(Html.NopMetaKeywords())" />
-        <meta name="generator" content="nopCommerce" />
-        <meta name="viewport" content="width=device-width, initial-scale=1" />
-        @Html.NopHeadCustom()
-        @*This is used so that themes can inject content into the header*@
-        @await Html.PartialAsync("Head")
-        @await Component.InvokeAsync("Widget", new { widgetZone = PublicWidgetZones.HeadHtmlTag })
-        @Html.NopCssFiles(this.Url, ResourceLocation.Head)
-        @Html.NopScripts(this.Url, ResourceLocation.Head)
-        @Html.NopCanonicalUrls()
-        @await Component.InvokeAsync("NewsRssHeaderLink")
-        @await Component.InvokeAsync("BlogRssHeaderLink")
-        @*Favicon - upload favicon.ico file to the root directory*@
-        @await Component.InvokeAsync("Favicon")
-        @if (displayMiniProfiler)
-        {
-            <mini-profiler />
-        }
-        @Html.NopInlineScripts(this.Url, ResourceLocation.Head)
-        <!--Powered by nopCommerce - https://www.nopCommerce.com-->
-    </head>
-    <body>
-        @RenderBody()
-        @Html.NopCssFiles(this.Url, ResourceLocation.Footer)
-        @Html.NopScripts(this.Url, ResourceLocation.Footer)
-        @Html.NopInlineScripts(this.Url, ResourceLocation.Footer)
-    </body>
-=======
-<html lang="@workContext.WorkingLanguage.GetTwoLetterIsoLanguageName()"@(this.ShouldUseRtlTheme() ? Html.Raw(" dir=\"rtl\"") : null) @Html.NopPageCssClasses()>
-<head>
-    <title>@Html.NopTitle()</title>
-    <meta http-equiv="Content-type" content="text/html;charset=UTF-8" />
-    <meta name="description" content="@(Html.NopMetaDescription())" />
-    <meta name="keywords" content="@(Html.NopMetaKeywords())" />
-    <meta name="generator" content="nopCommerce" />
-    <meta name="viewport" content="width=device-width, initial-scale=1" />
-    @Html.NopHeadCustom()
-    @*This is used so that themes can inject content into the header*@
-    @await Html.PartialAsync("Head")
-    @await Component.InvokeAsync("Widget", new { widgetZone = PublicWidgetZones.HeadHtmlTag })
-    @Html.NopCssFiles(this.Url, ResourceLocation.Head)
-    @Html.NopScripts(this.Url, ResourceLocation.Head)
-    @Html.NopCanonicalUrls()
-    @await Component.InvokeAsync("NewsRssHeaderLink")
-    @await Component.InvokeAsync("BlogRssHeaderLink")
-    @*Favicon - upload favicon.ico file to the root directory*@
-    @await Component.InvokeAsync("Favicon")
-    @if (displayMiniProfiler)
-    {
-        <mini-profiler />
-    }
-    @Html.NopInlineScripts(this.Url, ResourceLocation.Head)
-    <!--Powered by nopCommerce - https://www.nopCommerce.com-->
-</head>
-<body>
-    @RenderBody()
-    @Html.NopCssFiles(this.Url, ResourceLocation.Footer)
-    @Html.NopScripts(this.Url, ResourceLocation.Footer)
-    @Html.NopInlineScripts(this.Url, ResourceLocation.Footer)
-</body>
->>>>>>> 52e84f5b
+﻿@using Nop.Core
+@using Nop.Core.Domain
+@using StackExchange.Profiling
+@using Nop.Core.Domain.Common
+@using Nop.Core.Domain.Seo
+@using Nop.Services.Events
+@using Nop.Services.Localization
+@using Nop.Services.Security
+@using Nop.Web.Framework.Events
+@using Nop.Core
+@inject CommonSettings commonSettings
+@inject IEventPublisher eventPublisher
+@inject IPermissionService permissionService
+@inject IWorkContext workContext
+@inject SeoSettings seoSettings
+@inject StoreInformationSettings storeInformationSettings
+@inject IWorkContext workContext
+@{
+    Html.AppendScriptParts(ResourceLocation.Footer, "~/js/public.ajaxcart.js");
+    Html.AppendScriptParts(ResourceLocation.Footer, "~/js/public.common.js");
+    Html.AppendScriptParts(ResourceLocation.Footer, "~/lib/jquery-migrate-1.2.1.min.js");
+    Html.AppendScriptParts(ResourceLocation.Footer, "~/lib/jquery-ui-1.10.3.custom.min.js");
+    Html.AppendScriptParts(ResourceLocation.Footer, "~/lib/jquery.validate.unobtrusive.min.js");
+    Html.AppendScriptParts(ResourceLocation.Footer, "~/lib/jquery.validate.min.js");
+    //jQuery is the only js file in the head. if we decide to move it to the footer, then ensure that all inline scripts (with jQuery usage) with are also moved to the footer
+    //the issue that it's not possible in some cases (e.g. "Edit address", when Ajax request is made on one-page checkout)
+    Html.AppendScriptParts(ResourceLocation.Head, "~/lib/jquery-1.10.2.min.js");
+    //X-UA-Compatible tag
+    if (commonSettings.RenderXuaCompatible)
+    {
+        Html.AppendHeadCustomParts($"<meta http-equiv=\"X-UA-Compatible\" content=\"{commonSettings.XuaCompatibleValue}\"/>");
+    }
+    //custom tag(s);
+    if (!string.IsNullOrEmpty(seoSettings.CustomHeadTags))
+    {
+        Html.AppendHeadCustomParts(seoSettings.CustomHeadTags);
+    }
+    var displayMiniProfiler = storeInformationSettings.DisplayMiniProfilerInPublicStore
+        && (!storeInformationSettings.DisplayMiniProfilerForAdminOnly || permissionService.Authorize(StandardPermissionProvider.AccessAdminPanel));
+    //event
+    eventPublisher.Publish(new PageRenderingEvent(this.Html));
+}
+<!DOCTYPE html>
+<html lang="@workContext.WorkingLanguage.GetTwoLetterIsoLanguageName()"@(this.ShouldUseRtlTheme() ? Html.Raw(" dir=\"rtl\"") : null) @Html.NopPageCssClasses()>
+<head>
+    <title>@Html.NopTitle()</title>
+    <meta http-equiv="Content-type" content="text/html;charset=UTF-8" />
+    <meta name="description" content="@(Html.NopMetaDescription())" />
+    <meta name="keywords" content="@(Html.NopMetaKeywords())" />
+    <meta name="generator" content="nopCommerce" />
+    <meta name="viewport" content="width=device-width, initial-scale=1" />
+    @Html.NopHeadCustom()
+    @*This is used so that themes can inject content into the header*@
+    @await Html.PartialAsync("Head")
+    @await Component.InvokeAsync("Widget", new { widgetZone = PublicWidgetZones.HeadHtmlTag })
+    @Html.NopCssFiles(this.Url, ResourceLocation.Head)
+    @Html.NopScripts(this.Url, ResourceLocation.Head)
+    @Html.NopCanonicalUrls()
+    @await Component.InvokeAsync("NewsRssHeaderLink")
+    @await Component.InvokeAsync("BlogRssHeaderLink")
+    @*Favicon - upload favicon.ico file to the root directory*@
+    @await Component.InvokeAsync("Favicon")
+    @if (displayMiniProfiler)
+    {
+        <mini-profiler />
+    }
+    @Html.NopInlineScripts(this.Url, ResourceLocation.Head)
+    <!--Powered by nopCommerce - https://www.nopCommerce.com-->
+</head>
+<body>
+    @RenderBody()
+    @Html.NopCssFiles(this.Url, ResourceLocation.Footer)
+    @Html.NopScripts(this.Url, ResourceLocation.Footer)
+    @Html.NopInlineScripts(this.Url, ResourceLocation.Footer)
+</body>
 </html>