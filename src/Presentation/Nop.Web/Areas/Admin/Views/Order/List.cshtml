--- conflicted
+++ resolved
@@ -346,15 +346,6 @@
                                         }
                                     }
                                 });
-<<<<<<< HEAD
-                            }
-
-                            function updateMasterCheckbox() {
-                                var numChkBoxes = $('#orders-grid input[type=checkbox][id!=mastercheckbox][class=checkboxGroups]').length;
-                                var numChkBoxesChecked = $('#orders-grid input[type=checkbox][id!=mastercheckbox][class=checkboxGroups]:checked').length;
-                                $('#mastercheckbox').attr('checked', numChkBoxes == numChkBoxesChecked && numChkBoxes > 0);
-=======
->>>>>>> a8c2984d
                             }
                         </script>
                     </div>
