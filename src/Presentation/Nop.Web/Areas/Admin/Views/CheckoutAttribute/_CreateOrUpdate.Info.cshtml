--- conflicted
+++ resolved
@@ -268,220 +268,4 @@
             $('[data-tab-name=tab-values]').hide();
         }
     }
-<<<<<<< HEAD
-</script>
-
-<div class="panel-group">
-    @await Component.InvokeAsync("AdminWidget", new { widgetZone = AdminWidgetZones.CheckoutAttributeDetailsInfoTop, additionalData = Model })
-    <div class="panel panel-default">
-        <div class="panel-body">
-            @(Html.LocalizedEditor<CheckoutAttributeModel, CheckoutAttributeLocalizedModel>("checkoutattribute-localized",
-            @<div>
-                <div class="form-group">
-                    <div class="col-md-3">
-                        <nop-label asp-for="@Model.Locales[item].Name"/>
-                    </div>
-                    <div class="col-md-9">
-                        <nop-editor asp-for="@Model.Locales[item].Name"/>
-                        <span asp-validation-for="@Model.Locales[item].Name"></span>
-                    </div>
-                </div>
-                <div class="form-group advanced-setting">
-                    <div class="col-md-3">
-                        <nop-label asp-for="@Model.Locales[item].TextPrompt"/>
-                    </div>
-                    <div class="col-md-9">
-                        <nop-editor asp-for="@Model.Locales[item].TextPrompt"/>
-                        <span asp-validation-for="@Model.Locales[item].TextPrompt"></span>
-                    </div>
-                </div>
-                <input type="hidden" asp-for="@Model.Locales[item].LanguageId" />
-             </div>
-,
-            @<div>
-                <div class="form-group">
-                    <div class="col-md-3">
-                        <nop-label asp-for="Name"/>
-                    </div>
-                    <div class="col-md-9">
-                        <nop-editor asp-for="Name" asp-required="true"/>
-                        <span asp-validation-for="Name"></span>
-                    </div>
-                </div>
-                <div class="form-group advanced-setting">
-                    <div class="col-md-3">
-                        <nop-label asp-for="TextPrompt"/>
-                    </div>
-                    <div class="col-md-9">
-                        <nop-editor asp-for="TextPrompt"/>
-                        <span asp-validation-for="TextPrompt"></span>
-                    </div>
-                </div>
-            </div>
-))
-            <div class="form-group">
-                <div class="col-md-3">
-                    <nop-label asp-for="IsRequired"/>
-                </div>
-                <div class="col-md-9">
-                    <nop-editor asp-for="IsRequired"/>
-                    <span asp-validation-for="IsRequired"></span>
-                </div>
-            </div>
-            <div class="form-group advanced-setting">
-                <div class="col-md-3">
-                    <nop-label asp-for="ShippableProductRequired"/>
-                </div>
-                <div class="col-md-9">
-                    <nop-editor asp-for="ShippableProductRequired"/>
-                    <span asp-validation-for="ShippableProductRequired"></span>
-                </div>
-            </div>
-            <div class="form-group advanced-setting">
-                <div class="col-md-3">
-                    <nop-label asp-for="IsTaxExempt"/>
-                </div>
-                <div class="col-md-9">
-                    <nop-editor asp-for="IsTaxExempt"/>
-                    <span asp-validation-for="IsTaxExempt"></span>
-                </div>
-            </div>
-            <div class="form-group advanced-setting" id="pnlTaxCategory">
-                <div class="col-md-3">
-                    <nop-label asp-for="TaxCategoryId"/>
-                </div>
-                <div class="col-md-9">
-                    <nop-select asp-for="TaxCategoryId" asp-items="Model.AvailableTaxCategories"/>
-                    <span asp-validation-for="TaxCategoryId"></span>
-                </div>
-            </div>
-            <div class="form-group">
-                <div class="col-md-3">
-                    <nop-label asp-for="AttributeControlTypeId"/>
-                </div>
-                <div class="col-md-9">
-                    @{
-                        var attributeControlTypes = ((AttributeControlType)Model.AttributeControlTypeId)
-                            .ToSelectList(valuesToExclude:
-                                //these attributes don't support some control types
-                                new[] { (int)AttributeControlType.ImageSquares });
-                    }
-                    <nop-select asp-for="AttributeControlTypeId" asp-items="@attributeControlTypes"/>
-                    <span asp-validation-for="AttributeControlTypeId"></span>
-                </div>
-            </div>
-            @(Html.LocalizedEditor<CheckoutAttributeModel, CheckoutAttributeLocalizedModel>("pnlDefaultValueLocalized",
-            @<div>
-                <div class="form-group advanced-setting">
-                    <div class="col-md-3">
-                        <nop-label asp-for="@Model.Locales[item].DefaultValue"/>
-                    </div>
-                    <div class="col-md-9">
-                        <nop-editor asp-for="@Model.Locales[item].DefaultValue"/>
-                        <span asp-validation-for="@Model.Locales[item].DefaultValue"></span>
-                    </div>
-                </div>
-                <input type="hidden" asp-for="@Model.Locales[item].LanguageId" /> 
-            </div>
-,
-            @<div id="pnlDefaultValueLocalized">
-                <div class="form-group advanced-setting">
-                    <div class="col-md-3">
-                        <nop-label asp-for="DefaultValue"/>
-                    </div>
-                    <div class="col-md-9">
-                        <nop-editor asp-for="DefaultValue"/>
-                        <span asp-validation-for="DefaultValue"></span>
-                    </div>
-                </div>
-             </div>
-))
-            <div class="form-group">
-                <div class="col-md-3">
-                    <nop-label asp-for="DisplayOrder"/>
-                </div>
-                <div class="col-md-9">
-                    <nop-editor asp-for="DisplayOrder"/>
-                    <span asp-validation-for="DisplayOrder"></span>
-                </div>
-            </div>
-            <div class="form-group advanced-setting" id="pnlValidationMinLength">
-                <div class="col-md-3">
-                    <nop-label asp-for="ValidationMinLength"/>
-                </div>
-                <div class="col-md-9">
-                    <nop-editor asp-for="ValidationMinLength"/>
-                    <span asp-validation-for="ValidationMinLength"></span>
-                </div>
-            </div>
-            <div class="form-group advanced-setting" id="pnlValidationMaxLength">
-                <div class="col-md-3">
-                    <nop-label asp-for="ValidationMaxLength"/>
-                </div>
-                <div class="col-md-9">
-                    <nop-editor asp-for="ValidationMaxLength"/>
-                    <span asp-validation-for="ValidationMaxLength"></span>
-                </div>
-            </div>
-            <div class="form-group advanced-setting" id="pnlValidationFileAllowedExtensions">
-                <div class="col-md-3">
-                    <nop-label asp-for="ValidationFileAllowedExtensions"/>
-                </div>
-                <div class="col-md-9">
-                    <nop-editor asp-for="ValidationFileAllowedExtensions"/>
-                    <span asp-validation-for="ValidationFileAllowedExtensions"></span>
-                </div>
-            </div>
-            <div class="form-group advanced-setting" id="pnlValidationFileMaximumSize">
-                <div class="col-md-3">
-                    <nop-label asp-for="ValidationFileMaximumSize"/>
-                </div>
-                <div class="col-md-9">
-                    <nop-editor asp-for="ValidationFileMaximumSize"/>
-                    <span asp-validation-for="ValidationFileMaximumSize"></span>
-                </div>
-            </div>
-            <div class="form-group advanced-setting">
-                <div class="col-md-3">
-                    <nop-label asp-for="SelectedStoreIds"/>
-                </div>
-                <div class="col-md-9">
-                    <div class="row">
-                        <div class="col-md-4">
-                            <nop-select asp-for="SelectedStoreIds" asp-items="Model.AvailableStores" asp-multiple="true"/>
-                            <script>
-                                $(document).ready(function() {
-                                    var storesIdsInput = $('#@Html.IdFor(model => model.SelectedStoreIds)')
-                                        .data("kendoMultiSelect");
-                                    storesIdsInput.setOptions({
-                                        autoClose: false,
-                                        filter: "contains"
-                                    });
-
-                                    @if (Model.AvailableStores.Count == 0)
-                                    {
-                                        <text>
-                                            storesIdsInput.setOptions({
-                                                enable: false,
-                                                placeholder: 'No stores available'
-                                            });
-                                            storesIdsInput._placeholder();
-                                            storesIdsInput._enable();
-                                        </text>
-                                    }
-                                });
-                            </script>
-                        </div>
-                        <div class="col-md-8">
-                            @await Component.InvokeAsync("MultistoreDisabledWarning")
-                        </div>
-                    </div>
-                </div>
-            </div>
-        </div>
-    </div>
-    @await Component.InvokeAsync("AdminWidget", new { widgetZone = AdminWidgetZones.CheckoutAttributeDetailsInfoBottom, additionalData = Model })
-</div>
-=======
-</script>
->>>>>>> 71f5d665
+</script>