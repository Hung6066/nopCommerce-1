﻿using System;
using System.Collections.Generic;
using System.Linq;
using System.Net;
using Microsoft.AspNetCore.Mvc;
using Microsoft.AspNetCore.Mvc.Infrastructure;
using Microsoft.AspNetCore.Mvc.Rendering;
using Microsoft.AspNetCore.Mvc.Routing;
using Nop.Core;
using Nop.Core.Domain.Catalog;
using Nop.Core.Domain.Common;
using Nop.Core.Domain.Customers;
using Nop.Core.Domain.Directory;
using Nop.Core.Domain.Orders;
using Nop.Core.Domain.Payments;
using Nop.Core.Domain.Shipping;
using Nop.Core.Domain.Tax;
using Nop.Services.Affiliates;
using Nop.Services.Catalog;
using Nop.Services.Common;
using Nop.Services.Directory;
using Nop.Services.Discounts;
using Nop.Services.Helpers;
using Nop.Services.Localization;
using Nop.Services.Media;
using Nop.Services.Orders;
using Nop.Services.Payments;
using Nop.Services.Security;
using Nop.Services.Seo;
using Nop.Services.Shipping;
using Nop.Services.Stores;
using Nop.Services.Tax;
using Nop.Services.Vendors;
using Nop.Web.Areas.Admin.Infrastructure.Mapper.Extensions;
using Nop.Web.Areas.Admin.Models.Catalog;
using Nop.Web.Areas.Admin.Models.Common;
using Nop.Web.Areas.Admin.Models.Orders;
using Nop.Web.Areas.Admin.Models.Reports;
using Nop.Web.Framework.DataTables;
using Nop.Web.Framework.Extensions;

namespace Nop.Web.Areas.Admin.Factories
{
    /// <summary>
    /// Represents the order model factory implementation
    /// </summary>
    public partial class OrderModelFactory : IOrderModelFactory
    {
        #region Fields

        private readonly AddressSettings _addressSettings;
        private readonly CatalogSettings _catalogSettings;
        private readonly CurrencySettings _currencySettings;
        private readonly IActionContextAccessor _actionContextAccessor;
        private readonly IAddressAttributeFormatter _addressAttributeFormatter;
        private readonly IAddressAttributeModelFactory _addressAttributeModelFactory;
        private readonly IAffiliateService _affiliateService;
        private readonly IBaseAdminModelFactory _baseAdminModelFactory;
        private readonly ICountryService _countryService;
        private readonly ICurrencyService _currencyService;
        private readonly IDateTimeHelper _dateTimeHelper;
        private readonly IDiscountService _discountService;
        private readonly IDownloadService _downloadService;
        private readonly IEncryptionService _encryptionService;
        private readonly IGiftCardService _giftCardService;
        private readonly ILocalizationService _localizationService;
        private readonly IMeasureService _measureService;
        private readonly IOrderProcessingService _orderProcessingService;
        private readonly IOrderReportService _orderReportService;
        private readonly IOrderService _orderService;
        private readonly IPaymentService _paymentService;
        private readonly IPictureService _pictureService;
        private readonly IPriceCalculationService _priceCalculationService;
        private readonly IPriceFormatter _priceFormatter;
        private readonly IProductAttributeService _productAttributeService;
        private readonly IProductService _productService;
        private readonly IReturnRequestService _returnRequestService;
        private readonly IShipmentService _shipmentService;
        private readonly IShippingService _shippingService;
        private readonly IStoreService _storeService;
        private readonly ITaxService _taxService;
        private readonly IUrlHelperFactory _urlHelperFactory;
        private readonly IVendorService _vendorService;
        private readonly IWorkContext _workContext;
        private readonly MeasureSettings _measureSettings;
        private readonly OrderSettings _orderSettings;
        private readonly ShippingSettings _shippingSettings;
        private readonly IUrlRecordService _urlRecordService;
        private readonly TaxSettings _taxSettings;

        #endregion

        #region Ctor

        public OrderModelFactory(AddressSettings addressSettings,
            CatalogSettings catalogSettings,
            CurrencySettings currencySettings,
            IActionContextAccessor actionContextAccessor,
            IAddressAttributeFormatter addressAttributeFormatter,
            IAddressAttributeModelFactory addressAttributeModelFactory,
            IAffiliateService affiliateService,
            IBaseAdminModelFactory baseAdminModelFactory,
            ICountryService countryService,
            ICurrencyService currencyService,
            IDateTimeHelper dateTimeHelper,
            IDiscountService discountService,
            IDownloadService downloadService,
            IEncryptionService encryptionService,
            IGiftCardService giftCardService,
            ILocalizationService localizationService,
            IMeasureService measureService,
            IOrderProcessingService orderProcessingService,
            IOrderReportService orderReportService,
            IOrderService orderService,
            IPaymentService paymentService,
            IPictureService pictureService,
            IPriceCalculationService priceCalculationService,
            IPriceFormatter priceFormatter,
            IProductAttributeService productAttributeService,
            IProductService productService,
            IReturnRequestService returnRequestService,
            IShipmentService shipmentService,
            IShippingService shippingService,
            IStoreService storeService,
            ITaxService taxService,
            IUrlHelperFactory urlHelperFactory,
            IVendorService vendorService,
            IWorkContext workContext,
            MeasureSettings measureSettings,
            OrderSettings orderSettings,
            ShippingSettings shippingSettings,
            IUrlRecordService urlRecordService,
            TaxSettings taxSettings)
        {
            this._addressSettings = addressSettings;
            this._catalogSettings = catalogSettings;
            this._currencySettings = currencySettings;
            this._actionContextAccessor = actionContextAccessor;
            this._addressAttributeFormatter = addressAttributeFormatter;
            this._addressAttributeModelFactory = addressAttributeModelFactory;
            this._affiliateService = affiliateService;
            this._baseAdminModelFactory = baseAdminModelFactory;
            this._countryService = countryService;
            this._currencyService = currencyService;
            this._dateTimeHelper = dateTimeHelper;
            this._discountService = discountService;
            this._downloadService = downloadService;
            this._encryptionService = encryptionService;
            this._giftCardService = giftCardService;
            this._localizationService = localizationService;
            this._measureService = measureService;
            this._orderProcessingService = orderProcessingService;
            this._orderReportService = orderReportService;
            this._orderService = orderService;
            this._paymentService = paymentService;
            this._pictureService = pictureService;
            this._priceCalculationService = priceCalculationService;
            this._priceFormatter = priceFormatter;
            this._productAttributeService = productAttributeService;
            this._productService = productService;
            this._returnRequestService = returnRequestService;
            this._shipmentService = shipmentService;
            this._shippingService = shippingService;
            this._storeService = storeService;
            this._taxService = taxService;
            this._urlHelperFactory = urlHelperFactory;
            this._vendorService = vendorService;
            this._workContext = workContext;
            this._measureSettings = measureSettings;
            this._orderSettings = orderSettings;
            this._shippingSettings = shippingSettings;
            this._urlRecordService = urlRecordService;
            this._taxSettings = taxSettings;
        }

        #endregion

        #region Utilities

        /// <summary>
        /// Prepare address model
        /// </summary>
        /// <param name="model">Address model</param>
        /// <param name="address">Address</param>
        protected virtual void PrepareAddressModel(AddressModel model, Address address)
        {
            if (model == null)
                throw new ArgumentNullException(nameof(model));

            model.FormattedCustomAddressAttributes = _addressAttributeFormatter.FormatAttributes(address.CustomAttributes);

            //set some of address fields as enabled and required
            model.FirstNameEnabled = true;
            model.FirstNameRequired = true;
            model.LastNameEnabled = true;
            model.LastNameRequired = true;
            model.EmailEnabled = true;
            model.EmailRequired = true;
            model.CompanyEnabled = _addressSettings.CompanyEnabled;
            model.CompanyRequired = _addressSettings.CompanyRequired;
            model.CountryEnabled = _addressSettings.CountryEnabled;
            model.CountryRequired = _addressSettings.CountryEnabled;
            model.StateProvinceEnabled = _addressSettings.StateProvinceEnabled;
            model.CountyEnabled = _addressSettings.CountyEnabled;
            model.CountyRequired = _addressSettings.CountyRequired;
            model.CityEnabled = _addressSettings.CityEnabled;
            model.CityRequired = _addressSettings.CityRequired;
            model.StreetAddressEnabled = _addressSettings.StreetAddressEnabled;
            model.StreetAddressRequired = _addressSettings.StreetAddressRequired;
            model.StreetAddress2Enabled = _addressSettings.StreetAddress2Enabled;
            model.StreetAddress2Required = _addressSettings.StreetAddress2Required;
            model.ZipPostalCodeEnabled = _addressSettings.ZipPostalCodeEnabled;
            model.ZipPostalCodeRequired = _addressSettings.ZipPostalCodeRequired;
            model.PhoneEnabled = _addressSettings.PhoneEnabled;
            model.PhoneRequired = _addressSettings.PhoneRequired;
            model.FaxEnabled = _addressSettings.FaxEnabled;
            model.FaxRequired = _addressSettings.FaxRequired;
        }

        /// <summary>
        /// Prepare order item models
        /// </summary>
        /// <param name="models">List of order item models</param>
        /// <param name="order">Order</param>
        protected virtual void PrepareOrderItemModels(IList<OrderItemModel> models, Order order)
        {
            if (models == null)
                throw new ArgumentNullException(nameof(models));

            if (order == null)
                throw new ArgumentNullException(nameof(order));

            var primaryStoreCurrency = _currencyService.GetCurrencyById(_currencySettings.PrimaryStoreCurrencyId);

            //get order items
            var orderItems = order.OrderItems;
            if (_workContext.CurrentVendor != null)
                orderItems = orderItems.Where(orderItem => orderItem.Product.VendorId == _workContext.CurrentVendor.Id).ToList();

            foreach (var orderItem in orderItems)
            {
                //fill in model values from the entity
                var orderItemModel = new OrderItemModel
                {
                    Id = orderItem.Id,
                    ProductId = orderItem.ProductId,
                    ProductName = orderItem.Product.Name,
                    Quantity = orderItem.Quantity,
                    IsDownload = orderItem.Product.IsDownload,
                    DownloadCount = orderItem.DownloadCount,
                    DownloadActivationType = orderItem.Product.DownloadActivationType,
                    IsDownloadActivated = orderItem.IsDownloadActivated,
                    UnitPriceInclTaxValue = orderItem.UnitPriceInclTax,
                    UnitPriceExclTaxValue = orderItem.UnitPriceExclTax,
                    DiscountInclTaxValue = orderItem.DiscountAmountInclTax,
                    DiscountExclTaxValue = orderItem.DiscountAmountExclTax,
                    SubTotalInclTaxValue = orderItem.PriceInclTax,
                    SubTotalExclTaxValue = orderItem.PriceExclTax,
                    AttributeInfo = orderItem.AttributeDescription
                };

                //fill in additional values (not existing in the entity)
                orderItemModel.Sku = _productService.FormatSku(orderItem.Product, orderItem.AttributesXml);
                orderItemModel.VendorName = _vendorService.GetVendorById(orderItem.Product.VendorId)?.Name;

                //picture
                var orderItemPicture = _pictureService.GetProductPicture(orderItem.Product, orderItem.AttributesXml);
                orderItemModel.PictureThumbnailUrl = _pictureService.GetPictureUrl(orderItemPicture, 75);

                //license file
                if (orderItem.LicenseDownloadId.HasValue)
                {
                    orderItemModel.LicenseDownloadGuid = _downloadService
                        .GetDownloadById(orderItem.LicenseDownloadId.Value)?.DownloadGuid ?? Guid.Empty;
                }

                //unit price
                orderItemModel.UnitPriceInclTax = _priceFormatter
                    .FormatPrice(orderItem.UnitPriceInclTax, true, primaryStoreCurrency, _workContext.WorkingLanguage, true, true);
                orderItemModel.UnitPriceExclTax = _priceFormatter
                    .FormatPrice(orderItem.UnitPriceExclTax, true, primaryStoreCurrency, _workContext.WorkingLanguage, false, true);

                //discounts
                orderItemModel.DiscountInclTax = _priceFormatter.FormatPrice(orderItem.DiscountAmountInclTax, true,
                    primaryStoreCurrency, _workContext.WorkingLanguage, true, true);
                orderItemModel.DiscountExclTax = _priceFormatter.FormatPrice(orderItem.DiscountAmountExclTax, true,
                    primaryStoreCurrency, _workContext.WorkingLanguage, false, true);

                //subtotal
                orderItemModel.SubTotalInclTax = _priceFormatter.FormatPrice(orderItem.PriceInclTax, true, primaryStoreCurrency,
                    _workContext.WorkingLanguage, true, true);
                orderItemModel.SubTotalExclTax = _priceFormatter.FormatPrice(orderItem.PriceExclTax, true, primaryStoreCurrency,
                    _workContext.WorkingLanguage, false, true);

                //recurring info
                if (orderItem.Product.IsRecurring)
                {
                    orderItemModel.RecurringInfo = string.Format(_localizationService.GetResource("Admin.Orders.Products.RecurringPeriod"),
                        orderItem.Product.RecurringCycleLength, _localizationService.GetLocalizedEnum(orderItem.Product.RecurringCyclePeriod));
                }

                //rental info
                if (orderItem.Product.IsRental)
                {
                    var rentalStartDate = orderItem.RentalStartDateUtc.HasValue
                        ? _productService.FormatRentalDate(orderItem.Product, orderItem.RentalStartDateUtc.Value) : string.Empty;
                    var rentalEndDate = orderItem.RentalEndDateUtc.HasValue
                        ? _productService.FormatRentalDate(orderItem.Product, orderItem.RentalEndDateUtc.Value) : string.Empty;
                    orderItemModel.RentalInfo = string.Format(_localizationService.GetResource("Order.Rental.FormattedDate"),
                        rentalStartDate, rentalEndDate);
                }

                //prepare return request models
                PrepareReturnRequestBriefModels(orderItemModel.ReturnRequests, orderItem);

                //gift card identifiers
                orderItemModel.PurchasedGiftCardIds = _giftCardService
                    .GetGiftCardsByPurchasedWithOrderItemId(orderItem.Id).Select(card => card.Id).ToList();

                models.Add(orderItemModel);
            }
        }

        /// <summary>
        /// Prepare return request brief models
        /// </summary>
        /// <param name="models">List of return request brief models</param>
        /// <param name="orderItem">Order item</param>
        protected virtual void PrepareReturnRequestBriefModels(IList<OrderItemModel.ReturnRequestBriefModel> models, OrderItem orderItem)
        {
            if (models == null)
                throw new ArgumentNullException(nameof(models));

            if (orderItem == null)
                throw new ArgumentNullException(nameof(orderItem));

            var returnRequests = _returnRequestService.SearchReturnRequests(orderItemId: orderItem.Id);
            foreach (var returnRequest in returnRequests)
            {
                models.Add(new OrderItemModel.ReturnRequestBriefModel
                {
                    CustomNumber = returnRequest.CustomNumber,
                    Id = returnRequest.Id
                });
            }
        }

        /// <summary>
        /// Prepare order model totals
        /// </summary>
        /// <param name="model">Order model</param>
        /// <param name="order">Order</param>
        protected virtual void PrepareOrderModelTotals(OrderModel model, Order order)
        {
            if (model == null)
                throw new ArgumentNullException(nameof(model));

            if (order == null)
                throw new ArgumentNullException(nameof(order));

            var primaryStoreCurrency = _currencyService.GetCurrencyById(_currencySettings.PrimaryStoreCurrencyId);

            //subtotal
            model.OrderSubtotalInclTax = _priceFormatter.FormatPrice(order.OrderSubtotalInclTax, true, primaryStoreCurrency,
                _workContext.WorkingLanguage, true);
            model.OrderSubtotalExclTax = _priceFormatter.FormatPrice(order.OrderSubtotalExclTax, true, primaryStoreCurrency,
                _workContext.WorkingLanguage, false);
            model.OrderSubtotalInclTaxValue = order.OrderSubtotalInclTax;
            model.OrderSubtotalExclTaxValue = order.OrderSubtotalExclTax;

            //discount (applied to order subtotal)
            var orderSubtotalDiscountInclTaxStr = _priceFormatter.FormatPrice(order.OrderSubTotalDiscountInclTax, true,
                primaryStoreCurrency, _workContext.WorkingLanguage, true);
            var orderSubtotalDiscountExclTaxStr = _priceFormatter.FormatPrice(order.OrderSubTotalDiscountExclTax, true,
                primaryStoreCurrency, _workContext.WorkingLanguage, false);
            if (order.OrderSubTotalDiscountInclTax > decimal.Zero)
                model.OrderSubTotalDiscountInclTax = orderSubtotalDiscountInclTaxStr;
            if (order.OrderSubTotalDiscountExclTax > decimal.Zero)
                model.OrderSubTotalDiscountExclTax = orderSubtotalDiscountExclTaxStr;
            model.OrderSubTotalDiscountInclTaxValue = order.OrderSubTotalDiscountInclTax;
            model.OrderSubTotalDiscountExclTaxValue = order.OrderSubTotalDiscountExclTax;

            //shipping
            model.OrderShippingInclTax = _priceFormatter.FormatShippingPrice(order.OrderShippingInclTax, true,
                primaryStoreCurrency, _workContext.WorkingLanguage, true);
            model.OrderShippingExclTax = _priceFormatter.FormatShippingPrice(order.OrderShippingExclTax, true,
                primaryStoreCurrency, _workContext.WorkingLanguage, false);
            model.OrderShippingInclTaxValue = order.OrderShippingInclTax;
            model.OrderShippingExclTaxValue = order.OrderShippingExclTax;

            //payment method additional fee
            if (order.PaymentMethodAdditionalFeeInclTax > decimal.Zero)
            {
                model.PaymentMethodAdditionalFeeInclTax = _priceFormatter.FormatPaymentMethodAdditionalFee(
                    order.PaymentMethodAdditionalFeeInclTax, true, primaryStoreCurrency, _workContext.WorkingLanguage, true);
                model.PaymentMethodAdditionalFeeExclTax = _priceFormatter.FormatPaymentMethodAdditionalFee(
                    order.PaymentMethodAdditionalFeeExclTax, true, primaryStoreCurrency, _workContext.WorkingLanguage, false);
            }

            model.PaymentMethodAdditionalFeeInclTaxValue = order.PaymentMethodAdditionalFeeInclTax;
            model.PaymentMethodAdditionalFeeExclTaxValue = order.PaymentMethodAdditionalFeeExclTax;

            //tax
            model.Tax = _priceFormatter.FormatPrice(order.OrderTax, true, false);
            var taxRates = _orderService.ParseTaxRates(order, order.TaxRates);
            var displayTaxRates = _taxSettings.DisplayTaxRates && taxRates.Any();
            var displayTax = !displayTaxRates;
            foreach (var tr in taxRates)
            {
                model.TaxRates.Add(new OrderModel.TaxRate
                {
                    Rate = _priceFormatter.FormatTaxRate(tr.Key),
                    Value = _priceFormatter.FormatPrice(tr.Value, true, false)
                });
            }

            model.DisplayTaxRates = displayTaxRates;
            model.DisplayTax = displayTax;
            model.TaxValue = order.OrderTax;
            model.TaxRatesValue = order.TaxRates;

            //discount
            if (order.OrderDiscount > 0)
                model.OrderTotalDiscount = _priceFormatter.FormatPrice(-order.OrderDiscount, true, false);
            model.OrderTotalDiscountValue = order.OrderDiscount;

            //gift cards
            foreach (var gcuh in order.GiftCardUsageHistory)
            {
                model.GiftCards.Add(new OrderModel.GiftCard
                {
                    CouponCode = gcuh.GiftCard.GiftCardCouponCode,
                    Amount = _priceFormatter.FormatPrice(-gcuh.UsedValue, true, false)
                });
            }

            //reward points
            if (order.RedeemedRewardPointsEntry != null)
            {
                model.RedeemedRewardPoints = -order.RedeemedRewardPointsEntry.Points;
                model.RedeemedRewardPointsAmount =
                    _priceFormatter.FormatPrice(-order.RedeemedRewardPointsEntry.UsedAmount, true, false);
            }

            //total
            model.OrderTotal = _priceFormatter.FormatPrice(order.OrderTotal, true, false);
            model.OrderTotalValue = order.OrderTotal;

            //refunded amount
            if (order.RefundedAmount > decimal.Zero)
                model.RefundedAmount = _priceFormatter.FormatPrice(order.RefundedAmount, true, false);

            //used discounts
            var duh = _discountService.GetAllDiscountUsageHistory(orderId: order.Id);
            foreach (var d in duh)
            {
                model.UsedDiscounts.Add(new OrderModel.UsedDiscountModel
                {
                    DiscountId = d.DiscountId,
                    DiscountName = d.Discount.Name
                });
            }

            //profit (hide for vendors)
            if (_workContext.CurrentVendor != null)
                return;

            var profit = _orderReportService.ProfitReport(orderId: order.Id);
            model.Profit = _priceFormatter.FormatPrice(profit, true, false);
        }

        /// <summary>
        /// Prepare order model payment info
        /// </summary>
        /// <param name="model">Order model</param>
        /// <param name="order">Order</param>
        protected virtual void PrepareOrderModelPaymentInfo(OrderModel model, Order order)
        {
            if (model == null)
                throw new ArgumentNullException(nameof(model));

            if (order == null)
                throw new ArgumentNullException(nameof(order));

            //prepare billing address
            model.BillingAddress = order.BillingAddress.ToModel(model.BillingAddress);
            PrepareAddressModel(model.BillingAddress, order.BillingAddress);

            if (order.AllowStoringCreditCardNumber)
            {
                //card type
                model.CardType = _encryptionService.DecryptText(order.CardType);
                //cardholder name
                model.CardName = _encryptionService.DecryptText(order.CardName);
                //card number
                model.CardNumber = _encryptionService.DecryptText(order.CardNumber);
                //cvv
                model.CardCvv2 = _encryptionService.DecryptText(order.CardCvv2);
                //expiry date
                var cardExpirationMonthDecrypted = _encryptionService.DecryptText(order.CardExpirationMonth);
                if (!string.IsNullOrEmpty(cardExpirationMonthDecrypted) && cardExpirationMonthDecrypted != "0")
                    model.CardExpirationMonth = cardExpirationMonthDecrypted;
                var cardExpirationYearDecrypted = _encryptionService.DecryptText(order.CardExpirationYear);
                if (!string.IsNullOrEmpty(cardExpirationYearDecrypted) && cardExpirationYearDecrypted != "0")
                    model.CardExpirationYear = cardExpirationYearDecrypted;

                model.AllowStoringCreditCardNumber = true;
            }
            else
            {
                var maskedCreditCardNumberDecrypted = _encryptionService.DecryptText(order.MaskedCreditCardNumber);
                if (!string.IsNullOrEmpty(maskedCreditCardNumberDecrypted))
                    model.CardNumber = maskedCreditCardNumberDecrypted;
            }

            //payment transaction info
            model.AuthorizationTransactionId = order.AuthorizationTransactionId;
            model.CaptureTransactionId = order.CaptureTransactionId;
            model.SubscriptionTransactionId = order.SubscriptionTransactionId;

            //payment method info
            var pm = _paymentService.LoadPaymentMethodBySystemName(order.PaymentMethodSystemName);
            model.PaymentMethod = pm != null ? pm.PluginDescriptor.FriendlyName : order.PaymentMethodSystemName;
            model.PaymentStatus = _localizationService.GetLocalizedEnum(order.PaymentStatus);

            //payment method buttons
            model.CanCancelOrder = _orderProcessingService.CanCancelOrder(order);
            model.CanCapture = _orderProcessingService.CanCapture(order);
            model.CanMarkOrderAsPaid = _orderProcessingService.CanMarkOrderAsPaid(order);
            model.CanRefund = _orderProcessingService.CanRefund(order);
            model.CanRefundOffline = _orderProcessingService.CanRefundOffline(order);
            model.CanPartiallyRefund = _orderProcessingService.CanPartiallyRefund(order, decimal.Zero);
            model.CanPartiallyRefundOffline = _orderProcessingService.CanPartiallyRefundOffline(order, decimal.Zero);
            model.CanVoid = _orderProcessingService.CanVoid(order);
            model.CanVoidOffline = _orderProcessingService.CanVoidOffline(order);

            model.PrimaryStoreCurrencyCode = _currencyService.GetCurrencyById(_currencySettings.PrimaryStoreCurrencyId)?.CurrencyCode;
            model.MaxAmountToRefund = order.OrderTotal - order.RefundedAmount;

            //recurring payment record
            model.RecurringPaymentId = _orderService.SearchRecurringPayments(initialOrderId: order.Id, showHidden: true).FirstOrDefault()?.Id ?? 0;
        }

        /// <summary>
        /// Prepare order model shipping info
        /// </summary>
        /// <param name="model">Order model</param>
        /// <param name="order">Order</param>
        protected virtual void PrepareOrderModelShippingInfo(OrderModel model, Order order)
        {
            if (model == null)
                throw new ArgumentNullException(nameof(model));

            if (order == null)
                throw new ArgumentNullException(nameof(order));

            model.ShippingStatus = _localizationService.GetLocalizedEnum(order.ShippingStatus);
            if (order.ShippingStatus == ShippingStatus.ShippingNotRequired)
                return;

            model.IsShippable = true;
            model.ShippingMethod = order.ShippingMethod;
            model.CanAddNewShipments = _orderService.HasItemsToAddToShipment(order);
            model.PickUpInStore = order.PickUpInStore;
            if (!order.PickUpInStore)
            {
                model.ShippingAddress = order.ShippingAddress.ToModel(model.ShippingAddress);
                PrepareAddressModel(model.ShippingAddress, order.ShippingAddress);
                model.ShippingAddressGoogleMapsUrl = $"https://maps.google.com/maps?f=q&hl=en&ie=UTF8&oe=UTF8&geocode=&q={WebUtility.UrlEncode(order.ShippingAddress.Address1 + " " + order.ShippingAddress.ZipPostalCode + " " + order.ShippingAddress.City + " " + (order.ShippingAddress.Country != null ? order.ShippingAddress.Country.Name : ""))}";
            }
            else
            {
                if (order.PickupAddress == null)
                    return;

                model.PickupAddress = order.PickupAddress.ToModel(model.PickupAddress);
                model.PickupAddressGoogleMapsUrl = $"https://maps.google.com/maps?f=q&hl=en&ie=UTF8&oe=UTF8&geocode=&q={WebUtility.UrlEncode($"{order.PickupAddress.Address1} {order.PickupAddress.ZipPostalCode} {order.PickupAddress.City} {(order.PickupAddress.Country != null ? order.PickupAddress.Country.Name : string.Empty)}")}";
            }
        }

        /// <summary>
        /// Prepare product attribute models
        /// </summary>
        /// <param name="models">List of product attribute models</param>
        /// <param name="order">Order</param>
        /// <param name="product">Product</param>
        protected virtual void PrepareProductAttributeModels(IList<AddProductToOrderModel.ProductAttributeModel> models, Order order, Product product)
        {
            if (models == null)
                throw new ArgumentNullException(nameof(models));

            if (order == null)
                throw new ArgumentNullException(nameof(order));

            if (product == null)
                throw new ArgumentNullException(nameof(product));

            var attributes = _productAttributeService.GetProductAttributeMappingsByProductId(product.Id);
            foreach (var attribute in attributes)
            {
                var attributeModel = new AddProductToOrderModel.ProductAttributeModel
                {
                    Id = attribute.Id,
                    ProductAttributeId = attribute.ProductAttributeId,
                    Name = attribute.ProductAttribute.Name,
                    TextPrompt = attribute.TextPrompt,
                    IsRequired = attribute.IsRequired,
                    AttributeControlType = attribute.AttributeControlType,
                    HasCondition = !string.IsNullOrEmpty(attribute.ConditionAttributeXml)
                };
                if (!string.IsNullOrEmpty(attribute.ValidationFileAllowedExtensions))
                {
                    attributeModel.AllowedFileExtensions = attribute.ValidationFileAllowedExtensions
                        .Split(new[] { ',' }, StringSplitOptions.RemoveEmptyEntries)
                        .ToList();
                }

                if (attribute.ShouldHaveValues())
                {
                    //values
                    var attributeValues = _productAttributeService.GetProductAttributeValues(attribute.Id);
                    foreach (var attributeValue in attributeValues)
                    {
                        //price adjustment
                        var priceAdjustment = _taxService.GetProductPrice(product,
                            _priceCalculationService.GetProductAttributeValuePriceAdjustment(attributeValue, order.Customer), out _);

                        var priceAdjustmentStr = string.Empty;
                        if (priceAdjustment != 0)
                        {
                            if (attributeValue.PriceAdjustmentUsePercentage)
                            {
                                priceAdjustmentStr = attributeValue.PriceAdjustment.ToString("G29");
                                priceAdjustmentStr = priceAdjustment > 0 ? $"+{priceAdjustmentStr}%" : $"{priceAdjustmentStr}%";
                            }
                            else
                            {
                                priceAdjustmentStr = priceAdjustment > 0 ? $"+{_priceFormatter.FormatPrice(priceAdjustment, false, false)}" : $"-{_priceFormatter.FormatPrice(-priceAdjustment, false, false)}";
                            }
                        }

                        attributeModel.Values.Add(new AddProductToOrderModel.ProductAttributeValueModel
                        {
                            Id = attributeValue.Id,
                            Name = attributeValue.Name,
                            IsPreSelected = attributeValue.IsPreSelected,
                            CustomerEntersQty = attributeValue.CustomerEntersQty,
                            Quantity = attributeValue.Quantity,
                            PriceAdjustment = priceAdjustmentStr,
                            PriceAdjustmentValue = priceAdjustment
                        });
                    }
                }

                models.Add(attributeModel);
            }
        }

        /// <summary>
        /// Prepare shipment item model
        /// </summary>
        /// <param name="model">Shipment item model</param>
        /// <param name="orderItem">Order item</param>
        protected virtual void PrepareShipmentItemModel(ShipmentItemModel model, OrderItem orderItem)
        {
            if (model == null)
                throw new ArgumentNullException(nameof(model));

            //fill in additional values (not existing in the entity)
            model.OrderItemId = orderItem.Id;
            model.ProductId = orderItem.ProductId;
            model.ProductName = orderItem.Product.Name;
            model.Sku = _productService.FormatSku(orderItem.Product, orderItem.AttributesXml);
            model.AttributeInfo = orderItem.AttributeDescription;
            model.ShipSeparately = orderItem.Product.ShipSeparately;
            model.QuantityOrdered = orderItem.Quantity;
            model.QuantityInAllShipments = _orderService.GetTotalNumberOfItemsInAllShipment(orderItem);
            model.QuantityToAdd = _orderService.GetTotalNumberOfItemsCanBeAddedToShipment(orderItem);

            var baseWeight = _measureService.GetMeasureWeightById(_measureSettings.BaseWeightId)?.Name;
            var baseDimension = _measureService.GetMeasureDimensionById(_measureSettings.BaseDimensionId)?.Name;
            if (orderItem.ItemWeight.HasValue)
                model.ItemWeight = $"{orderItem.ItemWeight:F2} [{baseWeight}]";
            model.ItemDimensions =
                $"{orderItem.Product.Length:F2} x {orderItem.Product.Width:F2} x {orderItem.Product.Height:F2} [{baseDimension}]";

            if (!orderItem.Product.IsRental)
                return;

            var rentalStartDate = orderItem.RentalStartDateUtc.HasValue
                ? _productService.FormatRentalDate(orderItem.Product, orderItem.RentalStartDateUtc.Value) : string.Empty;
            var rentalEndDate = orderItem.RentalEndDateUtc.HasValue
                ? _productService.FormatRentalDate(orderItem.Product, orderItem.RentalEndDateUtc.Value) : string.Empty;
            model.RentalInfo = string.Format(_localizationService.GetResource("Order.Rental.FormattedDate"), rentalStartDate, rentalEndDate);
        }

        /// <summary>
        /// Prepare shipment status event models
        /// </summary>
        /// <param name="models">List of shipment status event models</param>
        /// <param name="shipment">Shipment</param>
        protected virtual void PrepareShipmentStatusEventModels(IList<ShipmentStatusEventModel> models, Shipment shipment)
        {
            if (models == null)
                throw new ArgumentNullException(nameof(models));

            var shipmentTracker = _shipmentService.GetShipmentTracker(shipment);
            var shipmentEvents = shipmentTracker.GetShipmentEvents(shipment.TrackingNumber);
            if (shipmentEvents == null)
                return;

            foreach (var shipmentEvent in shipmentEvents)
            {
                var shipmentStatusEventModel = new ShipmentStatusEventModel
                {
                    Date = shipmentEvent.Date,
                    EventName = shipmentEvent.EventName,
                    Location = shipmentEvent.Location
                };
                var shipmentEventCountry = _countryService.GetCountryByTwoLetterIsoCode(shipmentEvent.CountryCode);
                shipmentStatusEventModel.Country = shipmentEventCountry != null
                    ? _localizationService.GetLocalized(shipmentEventCountry, x => x.Name) : shipmentEvent.CountryCode;
                models.Add(shipmentStatusEventModel);
            }
        }

        /// <summary>
        /// Prepare order shipment search model
        /// </summary>
        /// <param name="searchModel">Order shipment search model</param>
        /// <param name="order">Order</param>
        /// <returns>Order shipment search model</returns>
        protected virtual OrderShipmentSearchModel PrepareOrderShipmentSearchModel(OrderShipmentSearchModel searchModel, Order order)
        {
            if (searchModel == null)
                throw new ArgumentNullException(nameof(searchModel));

            if (order == null)
                throw new ArgumentNullException(nameof(order));

            searchModel.OrderId = order.Id;

            //prepare nested search model
            PrepareShipmentItemSearchModel(searchModel.ShipmentItemSearchModel);

            //prepare page parameters
            searchModel.SetGridPageSize();

            return searchModel;
        }

        /// <summary>
        /// Prepare shipment item search model
        /// </summary>
        /// <param name="searchModel">Shipment item search model</param>
        /// <returns>Shipment item search model</returns>
        protected virtual ShipmentItemSearchModel PrepareShipmentItemSearchModel(ShipmentItemSearchModel searchModel)
        {
            if (searchModel == null)
                throw new ArgumentNullException(nameof(searchModel));

            //prepare page parameters
            searchModel.SetGridPageSize();

            return searchModel;
        }

        /// <summary>
        /// Prepare order note search model
        /// </summary>
        /// <param name="searchModel">Order note search model</param>
        /// <param name="order">Order</param>
        /// <returns>Order note search model</returns>
        protected virtual OrderNoteSearchModel PrepareOrderNoteSearchModel(OrderNoteSearchModel searchModel, Order order)
        {
            if (searchModel == null)
                throw new ArgumentNullException(nameof(searchModel));

            if (order == null)
                throw new ArgumentNullException(nameof(order));

            searchModel.OrderId = order.Id;

            //prepare page parameters
            searchModel.SetGridPageSize();

            return searchModel;
        }

        #endregion

        #region Methods

        /// <summary>
        /// Prepare oreder datatables model
        /// </summary>
        /// <param name="searchModel">Order search model</param>
        /// <returns>Order datatables model</returns>
        public virtual DataTablesModel PrepareOrderGridModel(OrderSearchModel searchModel)
        {
            //prepare page parameters
            searchModel.SetGridPageSize();

            List<string> Filters = new List<string>()
            {
                nameof(searchModel.StartDate),
                nameof(searchModel.EndDate),
                nameof(searchModel.OrderStatusIds),
                nameof(searchModel.PaymentStatusIds),
                nameof(searchModel.ShippingStatusIds),
                nameof(searchModel.StoreId),
                nameof(searchModel.VendorId),
                nameof(searchModel.WarehouseId),
                nameof(searchModel.BillingEmail),
                nameof(searchModel.BillingPhone),
                nameof(searchModel.BillingLastName),
                nameof(searchModel.BillingCountryId),
                nameof(searchModel.PaymentMethodSystemName),
                nameof(searchModel.ProductId),
                nameof(searchModel.OrderNotes)
            };

            var dataModel = new OrderModel();

            
            List<ColumnProperty> columns = new List<ColumnProperty>();
            columns.Add(new ColumnProperty()
            {
                Data = nameof(dataModel.CustomerId)
            });
            columns.Add(new ColumnProperty()
            {
                Data = nameof(dataModel.OrderStatusId)
            });
            columns.Add(new ColumnProperty()
            {
                Data = nameof(dataModel.Id),
                IsMasterCheckBox = true,
                Render = new RenderCheckBox("checkbox_orders"),
                Width = "50",
            });
            columns.Add(new ColumnProperty()
            {
                Data = nameof(dataModel.CustomOrderNumber),
                Title = _localizationService.GetResource("Admin.Orders.Fields.CustomOrderNumber"),
                Width = "80"
            });
            //a vendor does not have access to this functionality
            if (!searchModel.IsLoggedInAsVendor)
            {
                columns.Add(new ColumnProperty()
                {
                    Data = nameof(dataModel.OrderStatus),
                    Title = _localizationService.GetResource("Admin.Orders.Fields.OrderStatus"),
                    Width = "100",
                    Render = new RenderCustom("renderColumnOrderStatus")
                });
            }                
            columns.Add(new ColumnProperty()
            {
                Data = nameof(dataModel.PaymentStatus),
                Title = _localizationService.GetResource("Admin.Orders.Fields.PaymentStatus"),
                Width = "150"
            });
            //a vendor does not have access to this functionality
            if (!searchModel.IsLoggedInAsVendor)
            {
                columns.Add(new ColumnProperty()
                {
                    Data = nameof(dataModel.ShippingStatus),
                    Title = _localizationService.GetResource("Admin.Orders.Fields.ShippingStatus"),
                    Width = "150"
                });
            }
            columns.Add(new ColumnProperty()
            {
                Data = nameof(dataModel.CustomerEmail),
                Title = _localizationService.GetResource("Admin.Orders.Fields.Customer"),
                Width = "250",
                Render = new RenderLink(new DataUrl("~/Admin/Customer/Edit", "CustomerId"), "data")
            });
            columns.Add(new ColumnProperty()
            {
                Data = nameof(dataModel.StoreName),
                Title = _localizationService.GetResource("Admin.Orders.Fields.Store"),
                Width = "100"
            });
            columns.Add(new ColumnProperty()
            {
                Data = nameof(dataModel.CreatedOn),
                Title = _localizationService.GetResource("Admin.Orders.Fields.CreatedOn"),
                Width = "100",
                Render = new RenderDate("MM-DD-YYYY HH:mm:ss")
            });
            //a vendor does not have access to this functionality
            if (!searchModel.IsLoggedInAsVendor)
            {
                columns.Add(new ColumnProperty()
                {
                    Data = nameof(dataModel.OrderTotal),
                    Title = _localizationService.GetResource("Admin.Orders.Fields.OrderTotal"),
                    Width = "100",
                });
            }                
            columns.Add(new ColumnProperty()
            {
                Data = nameof(dataModel.Id),
                Title = _localizationService.GetResource("Admin.Common.View"),
                Width = "50",
                Render = new RenderButtonEdit(new DataUrl("Edit"))
            });            

            List<ColumnDefinition> ColDef = new List<ColumnDefinition>
            {
                new ColumnDefinition()
                {
                    Targets = "[0,1]",
                    Visible = false
                },
                new ColumnDefinition()
                {
                    Targets = "2",
                    ClassName =  StyleColumn.centerAll,
                    Width = "50"
                },
                new ColumnDefinition()
                {
                    Targets = "-1",
                    ClassName =  StyleColumn.centerAll
                }
            };

            return new DataTablesModel
            {
                Name = "orders-grid",
                ServerSide = true,
                Processing = true,
                UrlRead = new DataUrl("OrderList", "Order"),
                LengthMenu = searchModel.AvailablePageSizes,
                SearchButtonId = "search-orders",
                Filters = Filters,
                ColumnCollection = columns,
                ColumnDefs = ColDef
            };
        }

        /// <summary>
        /// Prepare order search model
        /// </summary>
        /// <param name="searchModel">Order search model</param>
        /// <returns>Order search model</returns>
        public virtual OrderSearchModel PrepareOrderSearchModel(OrderSearchModel searchModel)
        {
            if (searchModel == null)
                throw new ArgumentNullException(nameof(searchModel));

            searchModel.IsLoggedInAsVendor = _workContext.CurrentVendor != null;
            searchModel.BillingPhoneEnabled = _addressSettings.PhoneEnabled;

            //prepare available order, payment and shipping statuses
            _baseAdminModelFactory.PrepareOrderStatuses(searchModel.AvailableOrderStatuses);
            if (searchModel.AvailableOrderStatuses.Any())
            {
                if (searchModel.OrderStatusIds?.Any() ?? false)
                {
                    var ids = searchModel.OrderStatusIds.Select(id => id.ToString());
                    searchModel.AvailableOrderStatuses.Where(statusItem => ids.Contains(statusItem.Value)).ToList()
                        .ForEach(statusItem => statusItem.Selected = true);
                }
                else
                    searchModel.AvailableOrderStatuses.FirstOrDefault().Selected = true;
            }

            _baseAdminModelFactory.PreparePaymentStatuses(searchModel.AvailablePaymentStatuses);
            if (searchModel.AvailablePaymentStatuses.Any())
            {
                if (searchModel.PaymentStatusIds?.Any() ?? false)
                {
                    var ids = searchModel.PaymentStatusIds.Select(id => id.ToString());
                    searchModel.AvailablePaymentStatuses.Where(statusItem => ids.Contains(statusItem.Value)).ToList()
                        .ForEach(statusItem => statusItem.Selected = true);
                }
                else
                    searchModel.AvailablePaymentStatuses.FirstOrDefault().Selected = true;
            }

            _baseAdminModelFactory.PrepareShippingStatuses(searchModel.AvailableShippingStatuses);
            if (searchModel.AvailableShippingStatuses.Any())
            {
                if (searchModel.ShippingStatusIds?.Any() ?? false)
                {
                    var ids = searchModel.ShippingStatusIds.Select(id => id.ToString());
                    searchModel.AvailableShippingStatuses.Where(statusItem => ids.Contains(statusItem.Value)).ToList()
                        .ForEach(statusItem => statusItem.Selected = true);
                }
                else
                    searchModel.AvailableShippingStatuses.FirstOrDefault().Selected = true;
            }

            //prepare available stores
            _baseAdminModelFactory.PrepareStores(searchModel.AvailableStores);

            //prepare available vendors
            _baseAdminModelFactory.PrepareVendors(searchModel.AvailableVendors);

            //prepare available warehouses
            _baseAdminModelFactory.PrepareWarehouses(searchModel.AvailableWarehouses);

            //prepare available payment methods
            searchModel.AvailablePaymentMethods = _paymentService.LoadAllPaymentMethods().Select(method =>
                new SelectListItem { Text = method.PluginDescriptor.FriendlyName, Value = method.PluginDescriptor.SystemName }).ToList();
            searchModel.AvailablePaymentMethods.Insert(0, new SelectListItem { Text = _localizationService.GetResource("Admin.Common.All"), Value = string.Empty });

            //prepare available billing countries
            searchModel.AvailableCountries = _countryService.GetAllCountriesForBilling(showHidden: true)
                .Select(country => new SelectListItem { Text = country.Name, Value = country.Id.ToString() }).ToList();
            searchModel.AvailableCountries.Insert(0, new SelectListItem { Text = _localizationService.GetResource("Admin.Common.All"), Value = "0" });

<<<<<<< HEAD
            searchModel.HideStoresList = _catalogSettings.IgnoreStoreLimitations || searchModel.AvailableStores.SelectionIsNotPossible();

            //prepare page parameters
            searchModel.SetGridPageSize();
=======
            searchModel.Grid = PrepareOrderGridModel(searchModel);
>>>>>>> d78454e0

            return searchModel;
        }

        /// <summary>
        /// Prepare paged order list model
        /// </summary>
        /// <param name="searchModel">Order search model</param>
        /// <returns>Order list model</returns>
        public virtual OrderListModel PrepareOrderListModel(OrderSearchModel searchModel)
        {
            if (searchModel == null)
                throw new ArgumentNullException(nameof(searchModel));

            //get parameters to filter orders
            var orderStatusIds = (searchModel.OrderStatusIds?.Contains(0) ?? true) ? null : searchModel.OrderStatusIds.ToList();
            var paymentStatusIds = (searchModel.PaymentStatusIds?.Contains(0) ?? true) ? null : searchModel.PaymentStatusIds.ToList();
            var shippingStatusIds = (searchModel.ShippingStatusIds?.Contains(0) ?? true) ? null : searchModel.ShippingStatusIds.ToList();
            if (_workContext.CurrentVendor != null)
                searchModel.VendorId = _workContext.CurrentVendor.Id;
            var startDateValue = !searchModel.StartDate.HasValue ? null
                : (DateTime?)_dateTimeHelper.ConvertToUtcTime(searchModel.StartDate.Value, _dateTimeHelper.CurrentTimeZone);
            var endDateValue = !searchModel.EndDate.HasValue ? null
                : (DateTime?)_dateTimeHelper.ConvertToUtcTime(searchModel.EndDate.Value, _dateTimeHelper.CurrentTimeZone).AddDays(1);
            var product = _productService.GetProductById(searchModel.ProductId);
            var filterByProductId = product != null && (_workContext.CurrentVendor == null || product.VendorId == _workContext.CurrentVendor.Id)
                ? searchModel.ProductId : 0;

            //get orders
            var orders = _orderService.SearchOrders(storeId: searchModel.StoreId,
                vendorId: searchModel.VendorId,
                productId: filterByProductId,
                warehouseId: searchModel.WarehouseId,
                paymentMethodSystemName: searchModel.PaymentMethodSystemName,
                createdFromUtc: startDateValue,
                createdToUtc: endDateValue,
                osIds: orderStatusIds,
                psIds: paymentStatusIds,
                ssIds: shippingStatusIds,
                billingPhone: searchModel.BillingPhone,
                billingEmail: searchModel.BillingEmail,
                billingLastName: searchModel.BillingLastName,
                billingCountryId: searchModel.BillingCountryId,
                orderNotes: searchModel.OrderNotes,
                pageIndex: searchModel.Page - 1, pageSize: searchModel.PageSize);

            //prepare list model
            var model = new OrderListModel
            {
                //fill in model values from the entity
                Data = orders.Select(order =>
                {
                    //fill in model values from the entity
                    var orderModel = new OrderModel
                    {
                        Id = order.Id,
                        OrderStatusId = order.OrderStatusId,
                        PaymentStatusId = order.PaymentStatusId,
                        ShippingStatusId = order.ShippingStatusId,
                        CustomerEmail = order.BillingAddress.Email,
                        CustomerFullName = $"{order.BillingAddress.FirstName} {order.BillingAddress.LastName}",
                        CustomerId = order.CustomerId,
                        CustomOrderNumber = order.CustomOrderNumber
                    };

                    //convert dates to the user time
                    orderModel.CreatedOn = _dateTimeHelper.ConvertToUserTime(order.CreatedOnUtc, DateTimeKind.Utc);

                    //fill in additional values (not existing in the entity)
                    orderModel.StoreName = _storeService.GetStoreById(order.StoreId)?.Name ?? "Deleted";
                    orderModel.OrderStatus = _localizationService.GetLocalizedEnum(order.OrderStatus);
                    orderModel.PaymentStatus = _localizationService.GetLocalizedEnum(order.PaymentStatus);
                    orderModel.ShippingStatus = _localizationService.GetLocalizedEnum(order.ShippingStatus);
                    orderModel.OrderTotal = _priceFormatter.FormatPrice(order.OrderTotal, true, false);

                    return orderModel;
                }),
                Draw = searchModel.Draw,
                RecordsTotal = orders.TotalCount,
                RecordsFiltered = orders.TotalCount
            };

            return model;
        }

        /// <summary>
        /// Prepare order aggregator model
        /// </summary>
        /// <param name="searchModel">Order search model</param>
        /// <returns>Order aggregator model</returns>
        public virtual OrderAggreratorModel PrepareOrderAggregatorModel(OrderSearchModel searchModel)
        {
            if (searchModel == null)
                throw new ArgumentNullException(nameof(searchModel));

            //get parameters to filter orders
            var orderStatusIds = (searchModel.OrderStatusIds?.Contains(0) ?? true) ? null : searchModel.OrderStatusIds.ToList();
            var paymentStatusIds = (searchModel.PaymentStatusIds?.Contains(0) ?? true) ? null : searchModel.PaymentStatusIds.ToList();
            var shippingStatusIds = (searchModel.ShippingStatusIds?.Contains(0) ?? true) ? null : searchModel.ShippingStatusIds.ToList();
            if (_workContext.CurrentVendor != null)
                searchModel.VendorId = _workContext.CurrentVendor.Id;
            var startDateValue = !searchModel.StartDate.HasValue ? null
                : (DateTime?)_dateTimeHelper.ConvertToUtcTime(searchModel.StartDate.Value, _dateTimeHelper.CurrentTimeZone);
            var endDateValue = !searchModel.EndDate.HasValue ? null
                : (DateTime?)_dateTimeHelper.ConvertToUtcTime(searchModel.EndDate.Value, _dateTimeHelper.CurrentTimeZone).AddDays(1);
            var product = _productService.GetProductById(searchModel.ProductId);
            var filterByProductId = product != null && (_workContext.CurrentVendor == null || product.VendorId == _workContext.CurrentVendor.Id)
                ? searchModel.ProductId : 0;

            //prepare additional model data
            var reportSummary = _orderReportService.GetOrderAverageReportLine(storeId: searchModel.StoreId,
                vendorId: searchModel.VendorId,
                productId: filterByProductId,
                warehouseId: searchModel.WarehouseId,
                paymentMethodSystemName: searchModel.PaymentMethodSystemName,
                osIds: orderStatusIds,
                psIds: paymentStatusIds,
                ssIds: shippingStatusIds,
                startTimeUtc: startDateValue,
                endTimeUtc: endDateValue,
                billingPhone: searchModel.BillingPhone,
                billingEmail: searchModel.BillingEmail,
                billingLastName: searchModel.BillingLastName,
                billingCountryId: searchModel.BillingCountryId,
                orderNotes: searchModel.OrderNotes);

            var profit = _orderReportService.ProfitReport(storeId: searchModel.StoreId,
                vendorId: searchModel.VendorId,
                productId: filterByProductId,
                warehouseId: searchModel.WarehouseId,
                paymentMethodSystemName: searchModel.PaymentMethodSystemName,
                osIds: orderStatusIds,
                psIds: paymentStatusIds,
                ssIds: shippingStatusIds,
                startTimeUtc: startDateValue,
                endTimeUtc: endDateValue,
                billingPhone: searchModel.BillingPhone,
                billingEmail: searchModel.BillingEmail,
                billingLastName: searchModel.BillingLastName,
                billingCountryId: searchModel.BillingCountryId,
                orderNotes: searchModel.OrderNotes);

            var primaryStoreCurrency = _currencyService.GetCurrencyById(_currencySettings.PrimaryStoreCurrencyId);
            var shippingSum = _priceFormatter
                .FormatShippingPrice(reportSummary.SumShippingExclTax, true, primaryStoreCurrency, _workContext.WorkingLanguage, false);
            var taxSum = _priceFormatter.FormatPrice(reportSummary.SumTax, true, false);
            var totalSum = _priceFormatter.FormatPrice(reportSummary.SumOrders, true, false);
            var profitSum = _priceFormatter.FormatPrice(profit, true, false);

            var model = new OrderAggreratorModel
            {
                aggregatorprofit = profitSum,
                aggregatorshipping = shippingSum,
                aggregatortax = taxSum,
                aggregatortotal = totalSum
            };

            return model;
        }

        /// <summary>
        /// Prepare order model
        /// </summary>
        /// <param name="model">Order model</param>
        /// <param name="order">Order</param>
        /// <param name="excludeProperties">Whether to exclude populating of some properties of model</param>
        /// <returns>Order model</returns>
        public virtual OrderModel PrepareOrderModel(OrderModel model, Order order, bool excludeProperties = false)
        {
            if (order != null)
            {
                //fill in model values from the entity
                model = model ?? new OrderModel
                {
                    Id = order.Id,
                    OrderStatusId = order.OrderStatusId,
                    CustomerId = order.CustomerId,
                    VatNumber = order.VatNumber,
                    CheckoutAttributeInfo = order.CheckoutAttributeDescription
                };

                model.OrderGuid = order.OrderGuid;
                model.CustomOrderNumber = order.CustomOrderNumber;
                model.CustomerIp = order.CustomerIp;
                model.OrderStatus = _localizationService.GetLocalizedEnum(order.OrderStatus);
                model.StoreName = _storeService.GetStoreById(order.StoreId)?.Name ?? "Deleted";
                model.CustomerInfo = order.Customer.IsRegistered() ? order.Customer.Email : _localizationService.GetResource("Admin.Customers.Guest");
                model.CreatedOn = _dateTimeHelper.ConvertToUserTime(order.CreatedOnUtc, DateTimeKind.Utc);
                model.CustomValues = _paymentService.DeserializeCustomValues(order);

                var affiliate = _affiliateService.GetAffiliateById(order.AffiliateId);
                if (affiliate != null)
                {
                    model.AffiliateId = affiliate.Id;
                    model.AffiliateName = _affiliateService.GetAffiliateFullName(affiliate);
                }

                //prepare order totals
                PrepareOrderModelTotals(model, order);

                //prepare order items
                PrepareOrderItemModels(model.Items, order);
                model.HasDownloadableProducts = model.Items.Any(item => item.IsDownload);

                //prepare payment info
                PrepareOrderModelPaymentInfo(model, order);

                //prepare shipping info
                PrepareOrderModelShippingInfo(model, order);

                //prepare nested search model
                PrepareOrderShipmentSearchModel(model.OrderShipmentSearchModel, order);
                PrepareOrderNoteSearchModel(model.OrderNoteSearchModel, order);
            }

            model.IsLoggedInAsVendor = _workContext.CurrentVendor != null;
            model.AllowCustomersToSelectTaxDisplayType = _taxSettings.AllowCustomersToSelectTaxDisplayType;
            model.TaxDisplayType = _taxSettings.TaxDisplayType;

            return model;
        }

        /// <summary>
        /// Prepare upload license model
        /// </summary>
        /// <param name="model">Upload license model</param>
        /// <param name="order">Order</param>
        /// <param name="orderItem">Order item</param>
        /// <returns>Upload license model</returns>
        public virtual UploadLicenseModel PrepareUploadLicenseModel(UploadLicenseModel model, Order order, OrderItem orderItem)
        {
            if (model == null)
                throw new ArgumentNullException(nameof(model));

            if (order == null)
                throw new ArgumentNullException(nameof(order));

            if (orderItem == null)
                throw new ArgumentNullException(nameof(orderItem));

            model.LicenseDownloadId = orderItem.LicenseDownloadId ?? 0;
            model.OrderId = order.Id;
            model.OrderItemId = orderItem.Id;

            return model;
        }

        /// <summary>
        /// Prepare product search model to add to the order
        /// </summary>
        /// <param name="searchModel">Product search model to add to the order</param>
        /// <param name="order">Order</param>
        /// <returns>Product search model to add to the order</returns>
        public virtual AddProductToOrderSearchModel PrepareAddProductToOrderSearchModel(AddProductToOrderSearchModel searchModel, Order order)
        {
            if (searchModel == null)
                throw new ArgumentNullException(nameof(searchModel));

            if (order == null)
                throw new ArgumentNullException(nameof(order));

            searchModel.OrderId = order.Id;

            //prepare available categories
            _baseAdminModelFactory.PrepareCategories(searchModel.AvailableCategories);

            //prepare available manufacturers
            _baseAdminModelFactory.PrepareManufacturers(searchModel.AvailableManufacturers);

            //prepare available product types
            _baseAdminModelFactory.PrepareProductTypes(searchModel.AvailableProductTypes);

            //prepare page parameters
            searchModel.SetGridPageSize();

            return searchModel;
        }

        /// <summary>
        /// Prepare paged product list model to add to the order
        /// </summary>
        /// <param name="searchModel">Product search model to add to the order</param>
        /// <param name="order">Order</param>
        /// <returns>Product search model to add to the order</returns>
        public virtual AddProductToOrderListModel PrepareAddProductToOrderListModel(AddProductToOrderSearchModel searchModel, Order order)
        {
            if (searchModel == null)
                throw new ArgumentNullException(nameof(searchModel));

            //get products
            var products = _productService.SearchProducts(showHidden: true,
                categoryIds: new List<int> { searchModel.SearchCategoryId },
                manufacturerId: searchModel.SearchManufacturerId,
                productType: searchModel.SearchProductTypeId > 0 ? (ProductType?)searchModel.SearchProductTypeId : null,
                keywords: searchModel.SearchProductName,
                pageIndex: searchModel.Page - 1, pageSize: searchModel.PageSize);

            //prepare grid model
            var model = new AddProductToOrderListModel
            {
                //fill in model values from the entity
                Data = products.Select(product =>
                {
                    var productModel = product.ToModel<ProductModel>();
                    productModel.SeName = _urlRecordService.GetSeName(product, 0, true, false);

                    return productModel;
                }),
                Total = products.TotalCount
            };

            return model;
        }

        /// <summary>
        /// Prepare product model to add to the order
        /// </summary>
        /// <param name="model">Product model to add to the order</param>
        /// <param name="order">Order</param>
        /// <param name="product">Product</param>
        /// <returns>Product model to add to the order</returns>
        public virtual AddProductToOrderModel PrepareAddProductToOrderModel(AddProductToOrderModel model, Order order, Product product)
        {
            if (model == null)
                throw new ArgumentNullException(nameof(model));

            if (order == null)
                throw new ArgumentNullException(nameof(order));

            if (product == null)
                throw new ArgumentNullException(nameof(product));

            model.ProductId = product.Id;
            model.OrderId = order.Id;
            model.Name = product.Name;
            model.IsRental = product.IsRental;
            model.ProductType = product.ProductType;
            model.AutoUpdateOrderTotals = _orderSettings.AutoUpdateOrderTotalsOnEditingOrder;

            var presetQty = 1;
            var presetPrice = _priceCalculationService.GetFinalPrice(product, order.Customer, decimal.Zero, true, presetQty);
            var presetPriceInclTax = _taxService.GetProductPrice(product, presetPrice, true, order.Customer, out _);
            var presetPriceExclTax = _taxService.GetProductPrice(product, presetPrice, false, order.Customer, out _);
            model.UnitPriceExclTax = presetPriceExclTax;
            model.UnitPriceInclTax = presetPriceInclTax;
            model.Quantity = presetQty;
            model.SubTotalExclTax = presetPriceExclTax;
            model.SubTotalInclTax = presetPriceInclTax;

            //attributes
            PrepareProductAttributeModels(model.ProductAttributes, order, product);
            model.HasCondition = model.ProductAttributes.Any(attribute => attribute.HasCondition);

            //gift card
            model.GiftCard.IsGiftCard = product.IsGiftCard;
            if (model.GiftCard.IsGiftCard)
                model.GiftCard.GiftCardType = product.GiftCardType;

            return model;
        }

        /// <summary>
        /// Prepare order address model
        /// </summary>
        /// <param name="model">Order address model</param>
        /// <param name="order">Order</param>
        /// <param name="address">Address</param>
        /// <returns>Order address model</returns>
        public virtual OrderAddressModel PrepareOrderAddressModel(OrderAddressModel model, Order order, Address address)
        {
            if (model == null)
                throw new ArgumentNullException(nameof(model));

            if (order == null)
                throw new ArgumentNullException(nameof(order));

            if (address == null)
                throw new ArgumentNullException(nameof(address));

            model.OrderId = order.Id;

            //prepare address model
            model.Address = address.ToModel(model.Address);
            PrepareAddressModel(model.Address, address);

            //prepare available countries
            _baseAdminModelFactory.PrepareCountries(model.Address.AvailableCountries);

            //prepare available states
            _baseAdminModelFactory.PrepareStatesAndProvinces(model.Address.AvailableStates, model.Address.CountryId);

            //prepare custom address attributes
            _addressAttributeModelFactory.PrepareCustomAddressAttributes(model.Address.CustomAddressAttributes, address);

            return model;
        }

        /// <summary>
        /// Prepare shipment search model
        /// </summary>
        /// <param name="searchModel">Shipment search model</param>
        /// <returns>Shipment search model</returns>
        public virtual ShipmentSearchModel PrepareShipmentSearchModel(ShipmentSearchModel searchModel)
        {
            if (searchModel == null)
                throw new ArgumentNullException(nameof(searchModel));

            //prepare available countries
            _baseAdminModelFactory.PrepareCountries(searchModel.AvailableCountries);

            //prepare available states and provinces
            _baseAdminModelFactory.PrepareStatesAndProvinces(searchModel.AvailableStates, searchModel.CountryId);

            //prepare available warehouses
            _baseAdminModelFactory.PrepareWarehouses(searchModel.AvailableWarehouses);

            //prepare nested search model
            PrepareShipmentItemSearchModel(searchModel.ShipmentItemSearchModel);

            //prepare page parameters
            searchModel.SetGridPageSize();

            return searchModel;
        }

        /// <summary>
        /// Prepare paged shipment list model
        /// </summary>
        /// <param name="searchModel">Shipment search model</param>
        /// <returns>Shipment list model</returns>
        public virtual ShipmentListModel PrepareShipmentListModel(ShipmentSearchModel searchModel)
        {
            if (searchModel == null)
                throw new ArgumentNullException(nameof(searchModel));

            //get parameters to filter shipments
            var vendorId = _workContext.CurrentVendor?.Id ?? 0;
            var startDateValue = !searchModel.StartDate.HasValue ? null
                : (DateTime?)_dateTimeHelper.ConvertToUtcTime(searchModel.StartDate.Value, _dateTimeHelper.CurrentTimeZone);
            var endDateValue = !searchModel.EndDate.HasValue ? null
                : (DateTime?)_dateTimeHelper.ConvertToUtcTime(searchModel.EndDate.Value, _dateTimeHelper.CurrentTimeZone).AddDays(1);

            //get shipments
            var shipments = _shipmentService.GetAllShipments(vendorId,
                searchModel.WarehouseId,
                searchModel.CountryId,
                searchModel.StateProvinceId,
                searchModel.County,
                searchModel.City,
                searchModel.TrackingNumber,
                searchModel.LoadNotShipped,
                startDateValue,
                endDateValue,
                searchModel.Page - 1,
                searchModel.PageSize);

            //prepare list model
            var model = new ShipmentListModel
            {
                //fill in model values from the entity
                Data = shipments.Select(shipment =>
                {
                    //fill in model values from the entity
                    var shipmentModel = shipment.ToModel<ShipmentModel>();

                    //convert dates to the user time
                    shipmentModel.ShippedDate = shipment.ShippedDateUtc.HasValue
                        ? _dateTimeHelper.ConvertToUserTime(shipment.ShippedDateUtc.Value, DateTimeKind.Utc).ToString()
                        : _localizationService.GetResource("Admin.Orders.Shipments.ShippedDate.NotYet");
                    shipmentModel.DeliveryDate = shipment.DeliveryDateUtc.HasValue
                        ? _dateTimeHelper.ConvertToUserTime(shipment.DeliveryDateUtc.Value, DateTimeKind.Utc).ToString()
                        : _localizationService.GetResource("Admin.Orders.Shipments.DeliveryDate.NotYet");

                    //fill in additional values (not existing in the entity)
                    shipmentModel.CanShip = !shipment.ShippedDateUtc.HasValue;
                    shipmentModel.CanDeliver = shipment.ShippedDateUtc.HasValue && !shipment.DeliveryDateUtc.HasValue;
                    shipmentModel.CustomOrderNumber = shipment.Order.CustomOrderNumber;

                    if (shipment.TotalWeight.HasValue)
                        shipmentModel.TotalWeight = $"{shipment.TotalWeight:F2} [{_measureService.GetMeasureWeightById(_measureSettings.BaseWeightId)?.Name}]";

                    return shipmentModel;
                }),
                Draw  = searchModel.Draw,
                RecordsFiltered = shipments.TotalCount,
                RecordsTotal = shipments.TotalCount
            };

            return model;
        }

        /// <summary>
        /// Prepare shipment model
        /// </summary>
        /// <param name="model">Shipment model</param>
        /// <param name="shipment">Shipment</param>
        /// <param name="order">Order</param>
        /// <param name="excludeProperties">Whether to exclude populating of some properties of model</param>
        /// <returns>Shipment model</returns>
        public virtual ShipmentModel PrepareShipmentModel(ShipmentModel model, Shipment shipment, Order order,
            bool excludeProperties = false)
        {
            if (shipment != null)
            {
                //fill in model values from the entity
                model = model ?? shipment.ToModel<ShipmentModel>();

                model.CanShip = !shipment.ShippedDateUtc.HasValue;
                model.CanDeliver = shipment.ShippedDateUtc.HasValue && !shipment.DeliveryDateUtc.HasValue;
                model.CustomOrderNumber = shipment.Order.CustomOrderNumber;

                model.ShippedDate = shipment.ShippedDateUtc.HasValue
                    ? _dateTimeHelper.ConvertToUserTime(shipment.ShippedDateUtc.Value, DateTimeKind.Utc).ToString()
                    : _localizationService.GetResource("Admin.Orders.Shipments.ShippedDate.NotYet");
                model.DeliveryDate = shipment.DeliveryDateUtc.HasValue
                    ? _dateTimeHelper.ConvertToUserTime(shipment.DeliveryDateUtc.Value, DateTimeKind.Utc).ToString()
                    : _localizationService.GetResource("Admin.Orders.Shipments.DeliveryDate.NotYet");

                if (shipment.TotalWeight.HasValue)
                    model.TotalWeight =
                        $"{shipment.TotalWeight:F2} [{_measureService.GetMeasureWeightById(_measureSettings.BaseWeightId)?.Name}]";

                //prepare shipment items
                foreach (var item in shipment.ShipmentItems)
                {
                    var orderItem = _orderService.GetOrderItemById(item.OrderItemId);
                    if (orderItem == null)
                        continue;

                    //fill in model values from the entity
                    var shipmentItemModel = new ShipmentItemModel
                    {
                        Id = item.Id,
                        QuantityInThisShipment = item.Quantity,
                        ShippedFromWarehouse = _shippingService.GetWarehouseById(item.WarehouseId)?.Name
                    };

                    PrepareShipmentItemModel(shipmentItemModel, orderItem);

                    model.Items.Add(shipmentItemModel);
                }

                //prepare shipment events
                if (!string.IsNullOrEmpty(shipment.TrackingNumber))
                {
                    var shipmentTracker = _shipmentService.GetShipmentTracker(shipment);
                    if (shipmentTracker != null)
                    {
                        model.TrackingNumberUrl = shipmentTracker.GetUrl(shipment.TrackingNumber);
                        if (_shippingSettings.DisplayShipmentEventsToStoreOwner)
                            PrepareShipmentStatusEventModels(model.ShipmentStatusEvents, shipment);
                    }
                }
            }

            if (shipment != null)
                return model;

            model.OrderId = order.Id;
            model.CustomOrderNumber = order.CustomOrderNumber;
            var orderItems = order.OrderItems.Where(item => item.Product.IsShipEnabled).ToList();
            if (_workContext.CurrentVendor != null)
                orderItems = orderItems.Where(item => item.Product.VendorId == _workContext.CurrentVendor.Id).ToList();

            foreach (var orderItem in orderItems)
            {
                var shipmentItemModel = new ShipmentItemModel();
                PrepareShipmentItemModel(shipmentItemModel, orderItem);

                //ensure that this product can be added to a shipment
                if (shipmentItemModel.QuantityToAdd <= 0)
                    continue;

                if (orderItem.Product.ManageInventoryMethod == ManageInventoryMethod.ManageStock &&
                    orderItem.Product.UseMultipleWarehouses)
                {
                    //multiple warehouses supported
                    shipmentItemModel.AllowToChooseWarehouse = true;
                    foreach (var pwi in orderItem.Product.ProductWarehouseInventory.OrderBy(w => w.WarehouseId)
                        .ToList())
                    {
                        var warehouse = pwi.Warehouse;
                        if (warehouse != null)
                        {
                            shipmentItemModel.AvailableWarehouses.Add(new ShipmentItemModel.WarehouseInfo
                            {
                                WarehouseId = warehouse.Id,
                                WarehouseName = warehouse.Name,
                                StockQuantity = pwi.StockQuantity,
                                ReservedQuantity = pwi.ReservedQuantity,
                                PlannedQuantity =
                                    _shipmentService.GetQuantityInShipments(orderItem.Product, warehouse.Id, true, true)
                            });
                        }
                    }
                }
                else
                {
                    //multiple warehouses are not supported
                    var warehouse = _shippingService.GetWarehouseById(orderItem.Product.WarehouseId);
                    if (warehouse != null)
                    {
                        shipmentItemModel.AvailableWarehouses.Add(new ShipmentItemModel.WarehouseInfo
                        {
                            WarehouseId = warehouse.Id,
                            WarehouseName = warehouse.Name,
                            StockQuantity = orderItem.Product.StockQuantity
                        });
                    }
                }

                model.Items.Add(shipmentItemModel);
            }

            return model;
        }

        /// <summary>
        /// Prepare paged order shipment list model
        /// </summary>
        /// <param name="searchModel">Order shipment search model</param>
        /// <param name="order">Order</param>
        /// <returns>Order shipment list model</returns>
        public virtual OrderShipmentListModel PrepareOrderShipmentListModel(OrderShipmentSearchModel searchModel, Order order)
        {
            if (searchModel == null)
                throw new ArgumentNullException(nameof(searchModel));

            if (order == null)
                throw new ArgumentNullException(nameof(order));

            //get shipments
            var shipments = order.Shipments.ToList();

            //a vendor should have access only to his products
            if (_workContext.CurrentVendor != null)
            {
                shipments = shipments.Where(shipment => shipment.ShipmentItems.Any(item =>
                    _orderService.GetOrderItemById(item.OrderItemId)?.Product?.VendorId == _workContext.CurrentVendor.Id)).ToList();
            }

            shipments = shipments.OrderBy(shipment => shipment.CreatedOnUtc).ToList();

            //prepare list model
            var model = new OrderShipmentListModel
            {
                //fill in model values from the entity
                Data = shipments.PaginationByRequestModel(searchModel).Select(shipment =>
                {
                    //fill in model values from the entity
                    var shipmentModel = shipment.ToModel<ShipmentModel>();

                    //convert dates to the user time
                    shipmentModel.ShippedDate = shipment.ShippedDateUtc.HasValue
                        ? _dateTimeHelper.ConvertToUserTime(shipment.ShippedDateUtc.Value, DateTimeKind.Utc).ToString()
                        : _localizationService.GetResource("Admin.Orders.Shipments.ShippedDate.NotYet");
                    shipmentModel.DeliveryDate = shipment.DeliveryDateUtc.HasValue
                        ? _dateTimeHelper.ConvertToUserTime(shipment.DeliveryDateUtc.Value, DateTimeKind.Utc).ToString()
                        : _localizationService.GetResource("Admin.Orders.Shipments.DeliveryDate.NotYet");

                    //fill in additional values (not existing in the entity)
                    shipmentModel.CanShip = !shipment.ShippedDateUtc.HasValue;
                    shipmentModel.CanDeliver = shipment.ShippedDateUtc.HasValue && !shipment.DeliveryDateUtc.HasValue;
                    shipmentModel.CustomOrderNumber = shipment.Order.CustomOrderNumber;

                    var baseWeight = _measureService.GetMeasureWeightById(_measureSettings.BaseWeightId)?.Name;
                    if (shipment.TotalWeight.HasValue)
                        shipmentModel.TotalWeight = $"{shipment.TotalWeight:F2} [{baseWeight}]";

                    return shipmentModel;
                }),
                Total = shipments.Count
            };

            return model;
        }

        /// <summary>
        /// Prepare paged shipment item list model
        /// </summary>
        /// <param name="searchModel">Shipment item search model</param>
        /// <param name="shipment">Shipment</param>
        /// <returns>Shipment item list model</returns>
        public virtual ShipmentItemListModel PrepareShipmentItemListModel(ShipmentItemSearchModel searchModel, Shipment shipment)
        {
            if (searchModel == null)
                throw new ArgumentNullException(nameof(searchModel));

            if (shipment == null)
                throw new ArgumentNullException(nameof(shipment));

            //get shipments
            var shipmentItems = shipment.ShipmentItems.ToList();

            //prepare list model
            var model = new ShipmentItemListModel
            {
                //fill in model values from the entity
                Data = shipmentItems.PaginationByRequestModel(searchModel).Select(item =>
                {
                    //fill in model values from the entity
                    var shipmentItemModel = new ShipmentItemModel
                    {
                        Id = item.Id,
                        QuantityInThisShipment = item.Quantity
                    };

                    //fill in additional values (not existing in the entity)
                    var orderItem = _orderService.GetOrderItemById(item.OrderItemId);
                    if (orderItem == null)
                        return shipmentItemModel;

                    shipmentItemModel.OrderItemId = orderItem.Id;
                    shipmentItemModel.ProductId = orderItem.ProductId;
                    shipmentItemModel.ProductName = orderItem.Product.Name;
                    shipmentItemModel.ShippedFromWarehouse = _shippingService.GetWarehouseById(item.WarehouseId)?.Name;

                    var baseWeight = _measureService.GetMeasureWeightById(_measureSettings.BaseWeightId)?.Name;
                    var baseDimension = _measureService.GetMeasureDimensionById(_measureSettings.BaseDimensionId)?.Name;
                    if (orderItem.ItemWeight.HasValue)
                        shipmentItemModel.ItemWeight = $"{orderItem.ItemWeight:F2} [{baseWeight}]";

                    shipmentItemModel.ItemDimensions =
                        $"{orderItem.Product.Length:F2} x {orderItem.Product.Width:F2} x {orderItem.Product.Height:F2} [{baseDimension}]";

                    return shipmentItemModel;
                }),
                RecordsTotal = shipmentItems.Count,
                RecordsFiltered = shipmentItems.Count,
                Draw = searchModel.Draw
            };

            return model;
        }

        /// <summary>
        /// Prepare paged order note list model
        /// </summary>
        /// <param name="searchModel">Order note search model</param>
        /// <param name="order">Order</param>
        /// <returns>Order note list model</returns>
        public virtual OrderNoteListModel PrepareOrderNoteListModel(OrderNoteSearchModel searchModel, Order order)
        {
            if (searchModel == null)
                throw new ArgumentNullException(nameof(searchModel));

            if (order == null)
                throw new ArgumentNullException(nameof(order));

            //get notes
            var orderNotes = order.OrderNotes.OrderByDescending(on => on.CreatedOnUtc).ToList();

            //prepare list model
            var model = new OrderNoteListModel
            {
                //fill in model values from the entity
                Data = orderNotes.PaginationByRequestModel(searchModel).Select(orderNote =>
                {
                    //fill in model values from the entity
                    var orderNoteModel = orderNote.ToModel<OrderNoteModel>(); 

                    //convert dates to the user time
                    orderNoteModel.CreatedOn = _dateTimeHelper.ConvertToUserTime(orderNote.CreatedOnUtc, DateTimeKind.Utc);

                    //fill in additional values (not existing in the entity)
                    orderNoteModel.Note = _orderService.FormatOrderNoteText(orderNote);
                    orderNoteModel.DownloadGuid = _downloadService.GetDownloadById(orderNote.DownloadId)?.DownloadGuid ?? Guid.Empty;

                    return orderNoteModel;
                }),
                Total = orderNotes.Count
            };

            return model;
        }

        /// <summary>
        /// Prepare bestseller brief search model
        /// </summary>
        /// <param name="searchModel">Bestseller brief search model</param>
        /// <returns>Bestseller brief search model</returns>
        public virtual BestsellerBriefSearchModel PrepareBestsellerBriefSearchModel(BestsellerBriefSearchModel searchModel)
        {
            if (searchModel == null)
                throw new ArgumentNullException(nameof(searchModel));

            //prepare page parameters
            searchModel.PageSize = 5;
            searchModel.AvailablePageSizes = "5";

            return searchModel;
        }

        /// <summary>
        /// Prepare paged bestseller brief list model
        /// </summary>
        /// <param name="searchModel">Bestseller brief search model</param>
        /// <returns>Bestseller brief list model</returns>
        public virtual BestsellerBriefListModel PrepareBestsellerBriefListModel(BestsellerBriefSearchModel searchModel)
        {
            if (searchModel == null)
                throw new ArgumentNullException(nameof(searchModel));

            //get bestsellers
            var bestsellers = _orderReportService.BestSellersReport(showHidden: true,
                vendorId: _workContext.CurrentVendor?.Id ?? 0,
                orderBy: searchModel.OrderBy,
                pageIndex: searchModel.Page - 1, pageSize: searchModel.PageSize);

            //prepare list model
            var model = new BestsellerBriefListModel
            {
                Data = bestsellers.Select(bestseller =>
                {
                    //fill in model values from the entity
                    var bestsellerModel = new BestsellerModel
                    {
                        ProductId = bestseller.ProductId,
                        TotalQuantity = bestseller.TotalQuantity
                    };

                    //fill in additional values (not existing in the entity)
                    bestsellerModel.ProductName = _productService.GetProductById(bestseller.ProductId)?.Name;
                    bestsellerModel.TotalAmount = _priceFormatter.FormatPrice(bestseller.TotalAmount, true, false);

                    return bestsellerModel;
                }),
                Total = bestsellers.TotalCount
            };

            return model;
        }

        /// <summary>
        /// Prepare order average line summary report list model
        /// </summary>
        /// <returns>Order average line summary report list model</returns>
        public virtual OrderAverageReportListModel PrepareOrderAverageReportListModel()
        {
            //get report
            var report = new List<OrderAverageReportLineSummary>
            {
                _orderReportService.OrderAverageReport(0, OrderStatus.Pending),
                _orderReportService.OrderAverageReport(0, OrderStatus.Processing),
                _orderReportService.OrderAverageReport(0, OrderStatus.Complete),
                _orderReportService.OrderAverageReport(0, OrderStatus.Cancelled)
            };

            //prepare list model
            var model = new OrderAverageReportListModel
            {
                Data = report.Select(reportItem => new OrderAverageReportModel
                {
                    OrderStatus = _localizationService.GetLocalizedEnum(reportItem.OrderStatus),
                    SumTodayOrders = _priceFormatter.FormatPrice(reportItem.SumTodayOrders, true, false),
                    SumThisWeekOrders = _priceFormatter.FormatPrice(reportItem.SumThisWeekOrders, true, false),
                    SumThisMonthOrders = _priceFormatter.FormatPrice(reportItem.SumThisMonthOrders, true, false),
                    SumThisYearOrders = _priceFormatter.FormatPrice(reportItem.SumThisYearOrders, true, false),
                    SumAllTimeOrders = _priceFormatter.FormatPrice(reportItem.SumAllTimeOrders, true, false)
                }),
                Total = report.Count
            };

            return model;
        }

        /// <summary>
        /// Prepare incomplete order report list model
        /// </summary>
        /// <returns>Incomplete order report list model</returns>
        public virtual OrderIncompleteReportListModel PrepareOrderIncompleteReportListModel()
        {
            var orderIncompleteReportModels = new List<OrderIncompleteReportModel>();

            //get URL helper
            var urlHelper = _urlHelperFactory.GetUrlHelper(_actionContextAccessor.ActionContext);

            //not paid
            var orderStatuses = Enum.GetValues(typeof(OrderStatus)).Cast<int>().Where(os => os != (int)OrderStatus.Cancelled).ToList();
            var paymentStatuses = new List<int> { (int)PaymentStatus.Pending };
            var psPending = _orderReportService.GetOrderAverageReportLine(psIds: paymentStatuses, osIds: orderStatuses);
            orderIncompleteReportModels.Add(new OrderIncompleteReportModel
            {
                Item = _localizationService.GetResource("Admin.SalesReport.Incomplete.TotalUnpaidOrders"),
                Count = psPending.CountOrders,
                Total = _priceFormatter.FormatPrice(psPending.SumOrders, true, false),
                ViewLink = urlHelper.Action("List", "Order", new
                {
                    orderStatuses = string.Join(",", orderStatuses),
                    paymentStatuses = string.Join(",", paymentStatuses)
                })
            });

            //not shipped
            var shippingStatuses = new List<int> { (int)ShippingStatus.NotYetShipped };
            var ssPending = _orderReportService.GetOrderAverageReportLine(osIds: orderStatuses, ssIds: shippingStatuses);
            orderIncompleteReportModels.Add(new OrderIncompleteReportModel
            {
                Item = _localizationService.GetResource("Admin.SalesReport.Incomplete.TotalNotShippedOrders"),
                Count = ssPending.CountOrders,
                Total = _priceFormatter.FormatPrice(ssPending.SumOrders, true, false),
                ViewLink = urlHelper.Action("List", "Order", new
                {
                    orderStatuses = string.Join(",", orderStatuses),
                    shippingStatuses = string.Join(",", shippingStatuses)
                })
            });

            //pending
            orderStatuses = new List<int> { (int)OrderStatus.Pending };
            var osPending = _orderReportService.GetOrderAverageReportLine(osIds: orderStatuses);
            orderIncompleteReportModels.Add(new OrderIncompleteReportModel
            {
                Item = _localizationService.GetResource("Admin.SalesReport.Incomplete.TotalIncompleteOrders"),
                Count = osPending.CountOrders,
                Total = _priceFormatter.FormatPrice(osPending.SumOrders, true, false),
                ViewLink = urlHelper.Action("List", "Order", new { orderStatuses = string.Join(",", orderStatuses) })
            });

            //prepare list model
            var model = new OrderIncompleteReportListModel
            {
                Data = orderIncompleteReportModels,
                Total = orderIncompleteReportModels.Count
            };

            return model;
        }

        #endregion
    }
}<|MERGE_RESOLUTION|>--- conflicted
+++ resolved
@@ -1016,14 +1016,10 @@
                 .Select(country => new SelectListItem { Text = country.Name, Value = country.Id.ToString() }).ToList();
             searchModel.AvailableCountries.Insert(0, new SelectListItem { Text = _localizationService.GetResource("Admin.Common.All"), Value = "0" });
 
-<<<<<<< HEAD
+            searchModel.Grid = PrepareOrderGridModel(searchModel);
             searchModel.HideStoresList = _catalogSettings.IgnoreStoreLimitations || searchModel.AvailableStores.SelectionIsNotPossible();
 
-            //prepare page parameters
-            searchModel.SetGridPageSize();
-=======
-            searchModel.Grid = PrepareOrderGridModel(searchModel);
->>>>>>> d78454e0
+            
 
             return searchModel;
         }
