﻿using System;
using System.Collections.Generic;
using System.Linq;
using Microsoft.AspNetCore.Routing;
using Nop.Core;
using Nop.Services.Cms;
using Nop.Web.Areas.Admin.Infrastructure.Mapper.Extensions;
using Nop.Web.Areas.Admin.Models.Cms;
using Nop.Web.Framework.Models.Extensions;

namespace Nop.Web.Areas.Admin.Factories
{
    /// <summary>
    /// Represents the widget model factory implementation
    /// </summary>
    public partial class WidgetModelFactory : IWidgetModelFactory
    {
        #region Fields

        private readonly IWidgetPluginManager _widgetPluginManager;
        private readonly IWorkContext _workContext;

        #endregion

        #region Ctor

        public WidgetModelFactory(IWidgetPluginManager widgetPluginManager,
            IWorkContext workContext)
        {
            _widgetPluginManager = widgetPluginManager;
            _workContext = workContext;
        }

        #endregion

        #region Methods

        /// <summary>
        /// Prepare widget search model
        /// </summary>
        /// <param name="searchModel">Widget search model</param>
        /// <returns>Widget search model</returns>
        public virtual WidgetSearchModel PrepareWidgetSearchModel(WidgetSearchModel searchModel)
        {
            if (searchModel == null)
                throw new ArgumentNullException(nameof(searchModel));

            //prepare page parameters
            searchModel.SetGridPageSize();

            return searchModel;
        }

        /// <summary>
        /// Prepare paged widget list model
        /// </summary>
        /// <param name="searchModel">Widget search model</param>
        /// <returns>Widget list model</returns>
        public virtual WidgetListModel PrepareWidgetListModel(WidgetSearchModel searchModel)
        {
            if (searchModel == null)
                throw new ArgumentNullException(nameof(searchModel));

            //get widgets
<<<<<<< HEAD
            var widgets = _widgetPluginManager.LoadAllPlugins();
=======
            var widgets = _widgetService.LoadAllWidgets().ToPagedList(searchModel);
>>>>>>> a8c2984d

            //prepare grid model
            var model = new WidgetListModel
            {
                Data = widgets.Select(widget =>
                {
                    //fill in model values from the entity
                    var widgetMethodModel = widget.ToPluginModel<WidgetModel>();

                    //fill in additional values (not existing in the entity)
                    widgetMethodModel.IsActive = _widgetPluginManager.IsPluginActive(widget);
                    widgetMethodModel.ConfigurationUrl = widget.GetConfigurationPageUrl();

                    return widgetMethodModel;
                }),
                Total = widgets.TotalCount
            };

            return model;
        }

        /// <summary>
        /// Prepare render widget models
        /// </summary>
        /// <param name="widgetZone">Widget zone name</param>
        /// <param name="additionalData">Additional data</param>
        /// <returns>List of render widget models</returns>
        public virtual IList<RenderWidgetModel> PrepareRenderWidgetModels(string widgetZone, object additionalData = null)
        {
            //get active widgets by widget zone
            var widgets = _widgetPluginManager.LoadActivePlugins(_workContext.CurrentCustomer, widgetZone: widgetZone);

            //prepare models
            var models = widgets.Select(widget => new RenderWidgetModel
            {
                WidgetViewComponentName = widget.GetWidgetViewComponentName(widgetZone),
                WidgetViewComponentArguments = new RouteValueDictionary { ["widgetZone"] = widgetZone, ["additionalData"] = additionalData }
            }).ToList();

            return models;
        }

        #endregion
    }
}<|MERGE_RESOLUTION|>--- conflicted
+++ resolved
@@ -62,11 +62,7 @@
                 throw new ArgumentNullException(nameof(searchModel));
 
             //get widgets
-<<<<<<< HEAD
-            var widgets = _widgetPluginManager.LoadAllPlugins();
-=======
-            var widgets = _widgetService.LoadAllWidgets().ToPagedList(searchModel);
->>>>>>> a8c2984d
+            var widgets = _widgetPluginManager.LoadAllPlugins().ToPagedList(searchModel);
 
             //prepare grid model
             var model = new WidgetListModel
