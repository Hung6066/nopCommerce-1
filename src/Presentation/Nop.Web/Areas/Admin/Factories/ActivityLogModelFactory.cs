--- conflicted
+++ resolved
@@ -33,16 +33,10 @@
             ICustomerActivityService customerActivityService,
             IDateTimeHelper dateTimeHelper)
         {
-<<<<<<< HEAD
             _baseAdminModelFactory = baseAdminModelFactory;
+            _localizationService = localizationService;
             _customerActivityService = customerActivityService;
             _dateTimeHelper = dateTimeHelper;
-=======
-            this._baseAdminModelFactory = baseAdminModelFactory;
-            this._localizationService = localizationService;
-            this._customerActivityService = customerActivityService;
-            this._dateTimeHelper = dateTimeHelper;
->>>>>>> a8c2984d
         }
 
         #endregion
