﻿using System;
using System.Linq;
using Microsoft.AspNetCore.Http;
using Microsoft.AspNetCore.Mvc;
using Nop.Services.Localization;
using Nop.Services.Logging;
using Nop.Services.Security;
using Nop.Services.Messages;
using Nop.Web.Areas.Admin.Factories;
using Nop.Web.Areas.Admin.Models.Logging;
using Nop.Web.Framework.Mvc;

namespace Nop.Web.Areas.Admin.Controllers
{
    public partial class ActivityLogController : BaseAdminController
    {
        #region Fields

        private readonly IActivityLogModelFactory _activityLogModelFactory;
        private readonly ICustomerActivityService _customerActivityService;
        private readonly ILocalizationService _localizationService;
        private readonly IPermissionService _permissionService;
        private readonly INotificationService _notificationService;

        #endregion

        #region Ctor

        public ActivityLogController(IActivityLogModelFactory activityLogModelFactory,
            ICustomerActivityService customerActivityService,
            ILocalizationService localizationService,
            INotificationService notificationService,
            IPermissionService permissionService)
        {
            this._activityLogModelFactory = activityLogModelFactory;
            this._customerActivityService = customerActivityService;
            this._localizationService = localizationService;
            this._notificationService = notificationService;
            this._permissionService = permissionService;
        }

        #endregion

        #region Methods

<<<<<<< HEAD
        public virtual IActionResult ActivityTypes()
=======
        public virtual  IActionResult List()
>>>>>>> d78454e0
        {
            if (!_permissionService.Authorize(StandardPermissionProvider.ManageActivityLog))
                return AccessDeniedView();

            //prepare model
<<<<<<< HEAD
            var model = _activityLogModelFactory.PrepareActivityLogTypeModels();

            return View(model);
        }
=======
            var model = new ActivityLogContainerModel();
            _activityLogModelFactory.PrepareActivityLogSearchModel(model.ListLogs);
            _activityLogModelFactory.PrepareActivityLogTypeSearchModel(model.ListTypes);

            return View(model);
        }        
>>>>>>> d78454e0

        [HttpPost, ActionName("SaveTypes")]
        public virtual IActionResult SaveTypes(IFormCollection form)
        {
            if (!_permissionService.Authorize(StandardPermissionProvider.ManageActivityLog))
                return AccessDeniedView();

            //activity log
            _customerActivityService.InsertActivity("EditActivityLogTypes", _localizationService.GetResource("ActivityLog.EditActivityLogTypes"));

            //get identifiers of selected activity types
            var selectedActivityTypesIds = form["checkbox_activity_types"]
                .SelectMany(value => value.Split(new[] { ',' }, StringSplitOptions.RemoveEmptyEntries))
                .Select(idString => int.TryParse(idString, out var id) ? id : 0)
                .Distinct().ToList();

            //update activity types
            var activityTypes = _customerActivityService.GetAllActivityTypes();
            foreach (var activityType in activityTypes)
            {
                activityType.Enabled = selectedActivityTypesIds.Contains(activityType.Id);
                _customerActivityService.UpdateActivityType(activityType);
            }

            _notificationService.SuccessNotification(_localizationService.GetResource("Admin.Configuration.ActivityLog.ActivityLogType.Updated"));

            //selected tab
            SaveSelectedTabName();

            return RedirectToAction("ActivityTypes");
        }

        public virtual IActionResult ActivityLogs()
        {
            if (!_permissionService.Authorize(StandardPermissionProvider.ManageActivityLog))
                return AccessDeniedView();

            //prepare model
            var model = _activityLogModelFactory.PrepareActivityLogSearchModel(new ActivityLogSearchModel());

            return View(model);
        }

        [HttpPost]
        public virtual IActionResult ListLogs(ActivityLogSearchModel searchModel)
        {
            if (!_permissionService.Authorize(StandardPermissionProvider.ManageActivityLog))
                return AccessDeniedKendoGridJson();

            //prepare model
            var model = _activityLogModelFactory.PrepareActivityLogListModel(searchModel);

            return JsonDataTable(model);
        }

<<<<<<< HEAD
        public virtual IActionResult ActivityLogDelete(int id)
=======
        [HttpPost]
        public virtual IActionResult AcivityLogDelete(int id)
>>>>>>> d78454e0
        {
            if (!_permissionService.Authorize(StandardPermissionProvider.ManageActivityLog))
                return AccessDeniedView();

            //try to get a log item with the specified id
            var logItem = _customerActivityService.GetActivityById(id)
                ?? throw new ArgumentException("No activity log found with the specified id", nameof(id));

            _customerActivityService.DeleteActivity(logItem);

            //activity log
            _customerActivityService.InsertActivity("DeleteActivityLog",
                _localizationService.GetResource("ActivityLog.DeleteActivityLog"), logItem);

            return new NullJsonResult();
        }

        public virtual IActionResult ClearAll()
        {
            if (!_permissionService.Authorize(StandardPermissionProvider.ManageActivityLog))
                return AccessDeniedView();

            _customerActivityService.ClearAllActivities();

            //activity log
            _customerActivityService.InsertActivity("DeleteActivityLog", _localizationService.GetResource("ActivityLog.DeleteActivityLog"));

            return RedirectToAction("ActivityLogs");
        }

        #endregion
    }
}<|MERGE_RESOLUTION|>--- conflicted
+++ resolved
@@ -43,29 +43,24 @@
 
         #region Methods
 
-<<<<<<< HEAD
         public virtual IActionResult ActivityTypes()
-=======
-        public virtual  IActionResult List()
->>>>>>> d78454e0
         {
             if (!_permissionService.Authorize(StandardPermissionProvider.ManageActivityLog))
                 return AccessDeniedView();
 
             //prepare model
-<<<<<<< HEAD
+            
+
+            //DT - TODO
+            //var model = new ActivityLogContainerModel();
+            //_activityLogModelFactory.PrepareActivityLogSearchModel(model.ListLogs);
+            //_activityLogModelFactory.PrepareActivityLogTypeSearchModel(model.ListTypes);
+            //DT - TODO
+
             var model = _activityLogModelFactory.PrepareActivityLogTypeModels();
 
             return View(model);
-        }
-=======
-            var model = new ActivityLogContainerModel();
-            _activityLogModelFactory.PrepareActivityLogSearchModel(model.ListLogs);
-            _activityLogModelFactory.PrepareActivityLogTypeSearchModel(model.ListTypes);
-
-            return View(model);
         }        
->>>>>>> d78454e0
 
         [HttpPost, ActionName("SaveTypes")]
         public virtual IActionResult SaveTypes(IFormCollection form)
@@ -121,12 +116,8 @@
             return JsonDataTable(model);
         }
 
-<<<<<<< HEAD
-        public virtual IActionResult ActivityLogDelete(int id)
-=======
         [HttpPost]
         public virtual IActionResult AcivityLogDelete(int id)
->>>>>>> d78454e0
         {
             if (!_permissionService.Authorize(StandardPermissionProvider.ManageActivityLog))
                 return AccessDeniedView();
