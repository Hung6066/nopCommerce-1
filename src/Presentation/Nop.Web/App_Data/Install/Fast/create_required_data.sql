﻿SET IDENTITY_INSERT [Store] ON 
INSERT [Store] ([Id], [Name], [Url], [SslEnabled], [Hosts], [DefaultLanguageId], [DisplayOrder], [CompanyName], [CompanyAddress], [CompanyPhoneNumber], [CompanyVat]) VALUES (1, N'Your store name', N'http://www.yourstore.com/', 0, N'yourstore.com,www.yourstore.com', 0, 1, N'Your company name', N'your company country, state, zip, street, etc', N'(123) 456-78901', NULL)
SET IDENTITY_INSERT [Store] OFF
GO

SET IDENTITY_INSERT [ProductAvailabilityRange] ON 
INSERT [ProductAvailabilityRange] ([Id], [Name], [DisplayOrder]) VALUES (1, N'2-4 days', 1)
INSERT [ProductAvailabilityRange] ([Id], [Name], [DisplayOrder]) VALUES (2, N'7-10 days', 2)
INSERT [ProductAvailabilityRange] ([Id], [Name], [DisplayOrder]) VALUES (3, N'2 week', 3)
SET IDENTITY_INSERT [ProductAvailabilityRange] OFF
GO

SET IDENTITY_INSERT [MessageTemplate] ON 

INSERT [MessageTemplate] ([Id], [Name], [BccEmailAddresses], [Subject], [Body], [IsActive], [DelayBeforeSend], [DelayPeriodId], [AttachedDownloadId], [EmailAccountId], [LimitedToStores]) VALUES (1, N'Blog.BlogComment', NULL, N'%Store.Name%. New blog comment.', N'<p>
<a href="%Store.URL%">%Store.Name%</a>
<br />
<br />
A new blog comment has been created for blog post "%BlogComment.BlogPostTitle%".
</p>
', 1, NULL, 0, 0, 1, 0)
INSERT [MessageTemplate] ([Id], [Name], [BccEmailAddresses], [Subject], [Body], [IsActive], [DelayBeforeSend], [DelayPeriodId], [AttachedDownloadId], [EmailAccountId], [LimitedToStores]) VALUES (2, N'QuantityBelow.StoreOwnerNotification', NULL, N'%Store.Name%. Quantity below notification. %Product.Name%', N'<p>
<a href="%Store.URL%">%Store.Name%</a>
<br />
<br />
%Product.Name% (ID: %Product.ID%) low quantity.
<br />
<br />
Quantity: %Product.StockQuantity%
<br />
</p>
', 1, NULL, 0, 0, 1, 0)
INSERT [MessageTemplate] ([Id], [Name], [BccEmailAddresses], [Subject], [Body], [IsActive], [DelayBeforeSend], [DelayPeriodId], [AttachedDownloadId], [EmailAccountId], [LimitedToStores]) VALUES (3, N'QuantityBelow.AttributeCombination.StoreOwnerNotification', NULL, N'%Store.Name%. Quantity below notification. %Product.Name%', N'<p>
<a href="%Store.URL%">%Store.Name%</a>
<br />
<br />
%Product.Name% (ID: %Product.ID%) low quantity.
<br />
%AttributeCombination.Formatted%
<br />
Quantity: %AttributeCombination.StockQuantity%
<br />
</p>
', 1, NULL, 0, 0, 1, 0)
INSERT [MessageTemplate] ([Id], [Name], [BccEmailAddresses], [Subject], [Body], [IsActive], [DelayBeforeSend], [DelayPeriodId], [AttachedDownloadId], [EmailAccountId], [LimitedToStores]) VALUES (4, N'ReturnRequestStatusChanged.CustomerNotification', NULL, N'%Store.Name%. Return request status was changed.', N'<p>
<a href="%Store.URL%">%Store.Name%</a>
<br />
<br />
Hello %Customer.FullName%,
<br />
Your return request #%ReturnRequest.CustomNumber% status has been changed.
</p>
', 1, NULL, 0, 0, 1, 0)
INSERT [MessageTemplate] ([Id], [Name], [BccEmailAddresses], [Subject], [Body], [IsActive], [DelayBeforeSend], [DelayPeriodId], [AttachedDownloadId], [EmailAccountId], [LimitedToStores]) VALUES (5, N'Service.EmailAFriend', NULL, N'%Store.Name%. Referred Item', N'<p>
<a href="%Store.URL%"> %Store.Name%</a>
<br />
<br />
%EmailAFriend.Email% was shopping on %Store.Name% and wanted to share the following item with you.
<br />
<br />
<b><a target="_blank" href="%Product.ProductURLForCustomer%">%Product.Name%</a></b>
<br />
%Product.ShortDescription%
<br />
<br />
For more info click <a target="_blank" href="%Product.ProductURLForCustomer%">here</a>
<br />
<br />
<br />
%EmailAFriend.PersonalMessage%
<br />
<br />
%Store.Name%
</p>
', 1, NULL, 0, 0, 1, 0)
INSERT [MessageTemplate] ([Id], [Name], [BccEmailAddresses], [Subject], [Body], [IsActive], [DelayBeforeSend], [DelayPeriodId], [AttachedDownloadId], [EmailAccountId], [LimitedToStores]) VALUES (6, N'Wishlist.EmailAFriend', NULL, N'%Store.Name%. Wishlist', N'<p>
<a href="%Store.URL%"> %Store.Name%</a>
<br />
<br />
%Wishlist.Email% was shopping on %Store.Name% and wanted to share a wishlist with you.
<br />
<br />
<br />
For more info click <a target="_blank" href="%Wishlist.URLForCustomer%">here</a>
<br />
<br />
<br />
%Wishlist.PersonalMessage%
<br />
<br />
%Store.Name%
</p>
', 1, NULL, 0, 0, 1, 0)
INSERT [MessageTemplate] ([Id], [Name], [BccEmailAddresses], [Subject], [Body], [IsActive], [DelayBeforeSend], [DelayPeriodId], [AttachedDownloadId], [EmailAccountId], [LimitedToStores]) VALUES (7, N'Customer.NewOrderNote', NULL, N'%Store.Name%. New order note has been added', N'<p>
<a href="%Store.URL%">%Store.Name%</a>
<br />
<br />
Hello %Customer.FullName%,
<br />
New order note has been added to your account:
<br />
"%Order.NewNoteText%".
<br />
<a target="_blank" href="%Order.OrderURLForCustomer%">%Order.OrderURLForCustomer%</a>
</p>
', 1, NULL, 0, 0, 1, 0)
INSERT [MessageTemplate] ([Id], [Name], [BccEmailAddresses], [Subject], [Body], [IsActive], [DelayBeforeSend], [DelayPeriodId], [AttachedDownloadId], [EmailAccountId], [LimitedToStores]) VALUES (8, N'RecurringPaymentCancelled.StoreOwnerNotification', NULL, N'%Store.Name%. Recurring payment cancelled', N'<p>
<a href="%Store.URL%">%Store.Name%</a>
<br />
<br />
%if (%RecurringPayment.CancelAfterFailedPayment%) The last payment for the recurring payment ID=%RecurringPayment.ID% failed, so it was cancelled. endif% %if (!%RecurringPayment.CancelAfterFailedPayment%) %Customer.FullName% (%Customer.Email%) has just cancelled a recurring payment ID=%RecurringPayment.ID%. endif%
</p>
', 1, NULL, 0, 0, 1, 0)
INSERT [MessageTemplate] ([Id], [Name], [BccEmailAddresses], [Subject], [Body], [IsActive], [DelayBeforeSend], [DelayPeriodId], [AttachedDownloadId], [EmailAccountId], [LimitedToStores]) VALUES (9, N'RecurringPaymentCancelled.CustomerNotification', NULL, N'%Store.Name%. Recurring payment cancelled', N'<p>
<a href="%Store.URL%">%Store.Name%</a>
<br />
<br />
Hello %Customer.FullName%,
<br />
%if (%RecurringPayment.CancelAfterFailedPayment%) It appears your credit card didn''t go through for this recurring payment (<a href="%Order.OrderURLForCustomer%" target="_blank">%Order.OrderURLForCustomer%</a>)
<br />
So your subscription has been cancelled. endif% %if (!%RecurringPayment.CancelAfterFailedPayment%) The recurring payment ID=%RecurringPayment.ID% was cancelled. endif%
</p>
', 1, NULL, 0, 0, 1, 0)
INSERT [MessageTemplate] ([Id], [Name], [BccEmailAddresses], [Subject], [Body], [IsActive], [DelayBeforeSend], [DelayPeriodId], [AttachedDownloadId], [EmailAccountId], [LimitedToStores]) VALUES (10, N'RecurringPaymentFailed.CustomerNotification', NULL, N'%Store.Name%. Last recurring payment failed', N'<p>
<a href="%Store.URL%">%Store.Name%</a>
<br />
<br />
Hello %Customer.FullName%,
<br />
It appears your credit card didn''t go through for this recurring payment (<a href="%Order.OrderURLForCustomer%" target="_blank">%Order.OrderURLForCustomer%</a>)
<br /> %if (%RecurringPayment.RecurringPaymentType% == "Manual") 
You can recharge balance and manually retry payment or cancel it on the order history page. endif% %if (%RecurringPayment.RecurringPaymentType% == "Automatic") 
You can recharge balance and wait, we will try to make the payment again, or you can cancel it on the order history page. endif%
</p>
', 1, NULL, 0, 0, 1, 0)
INSERT [MessageTemplate] ([Id], [Name], [BccEmailAddresses], [Subject], [Body], [IsActive], [DelayBeforeSend], [DelayPeriodId], [AttachedDownloadId], [EmailAccountId], [LimitedToStores]) VALUES (11, N'OrderPlaced.VendorNotification', NULL, N'%Store.Name%. Order placed', N'<p>
<a href="%Store.URL%">%Store.Name%</a>
<br />
<br />
%Customer.FullName% (%Customer.Email%) has just placed an order.
<br />
<br />
Order Number: %Order.OrderNumber%
<br />
Date Ordered: %Order.CreatedOn%
<br />
<br />
%Order.Product(s)%
</p>
', 0, NULL, 0, 0, 1, 0)
INSERT [MessageTemplate] ([Id], [Name], [BccEmailAddresses], [Subject], [Body], [IsActive], [DelayBeforeSend], [DelayPeriodId], [AttachedDownloadId], [EmailAccountId], [LimitedToStores]) VALUES (12, N'OrderPlaced.AffiliateNotification', NULL, N'%Store.Name%. Order placed', N'<p>
<a href="%Store.URL%">%Store.Name%</a>
<br />
<br />
%Customer.FullName% (%Customer.Email%) has just placed an order.
<br />
<br />
Order Number: %Order.OrderNumber%
<br />
Date Ordered: %Order.CreatedOn%
<br />
<br />
%Order.Product(s)%
</p>
', 0, NULL, 0, 0, 1, 0)
INSERT [MessageTemplate] ([Id], [Name], [BccEmailAddresses], [Subject], [Body], [IsActive], [DelayBeforeSend], [DelayPeriodId], [AttachedDownloadId], [EmailAccountId], [LimitedToStores]) VALUES (13, N'OrderRefunded.CustomerNotification', NULL, N'%Store.Name%. Order #%Order.OrderNumber% refunded', N'<p>
<a href="%Store.URL%">%Store.Name%</a>
<br />
<br />
Hello %Order.CustomerFullName%,
<br />
Thanks for buying from <a href="%Store.URL%">%Store.Name%</a>. Order #%Order.OrderNumber% has been has been refunded. Please allow 7-14 days for the refund to be reflected in your account.
<br />
<br />
Amount refunded: %Order.AmountRefunded%
<br />
<br />
Below is the summary of the order.
<br />
<br />
Order Number: %Order.OrderNumber%
<br />
Order Details: <a href="%Order.OrderURLForCustomer%" target="_blank">%Order.OrderURLForCustomer%</a>
<br />
Date Ordered: %Order.CreatedOn%
<br />
<br />
<br />
<br />
Billing Address
<br />
%Order.BillingFirstName% %Order.BillingLastName%
<br />
%Order.BillingAddress1%
<br />
%Order.BillingCity% %Order.BillingZipPostalCode%
<br />
%Order.BillingStateProvince% %Order.BillingCountry%
<br />
<br />
<br />
<br />
%if (%Order.Shippable%) Shipping Address
<br />
%Order.ShippingFirstName% %Order.ShippingLastName%
<br />
%Order.ShippingAddress1%
<br />
%Order.ShippingCity% %Order.ShippingZipPostalCode%
<br />
%Order.ShippingStateProvince% %Order.ShippingCountry%
<br />
<br /
>Shipping Method: %Order.ShippingMethod%
<br />
<br />
 endif% %Order.Product(s)%
</p>
', 0, NULL, 0, 0, 1, 0)
INSERT [MessageTemplate] ([Id], [Name], [BccEmailAddresses], [Subject], [Body], [IsActive], [DelayBeforeSend], [DelayPeriodId], [AttachedDownloadId], [EmailAccountId], [LimitedToStores]) VALUES (14, N'OrderRefunded.StoreOwnerNotification', NULL, N'%Store.Name%. Order #%Order.OrderNumber% refunded', N'%Store.Name%. Order #%Order.OrderNumber% refunded'', N''
<p>
<a href="%Store.URL%">%Store.Name%</a>
<br />
<br />
Order #%Order.OrderNumber% has been just refunded
<br />
<br />
Amount refunded: %Order.AmountRefunded%
<br />
<br />
Date Ordered: %Order.CreatedOn%
</p>
', 0, NULL, 0, 0, 1, 0)
INSERT [MessageTemplate] ([Id], [Name], [BccEmailAddresses], [Subject], [Body], [IsActive], [DelayBeforeSend], [DelayPeriodId], [AttachedDownloadId], [EmailAccountId], [LimitedToStores]) VALUES (15, N'OrderPaid.StoreOwnerNotification', NULL, N'%Store.Name%. Order #%Order.OrderNumber% paid', N'<p>
<a href="%Store.URL%">%Store.Name%</a>
<br />
<br />
Order #%Order.OrderNumber% has been just paid
<br />
Date Ordered: %Order.CreatedOn%
</p>
', 0, NULL, 0, 0, 1, 0)
INSERT [MessageTemplate] ([Id], [Name], [BccEmailAddresses], [Subject], [Body], [IsActive], [DelayBeforeSend], [DelayPeriodId], [AttachedDownloadId], [EmailAccountId], [LimitedToStores]) VALUES (16, N'OrderPaid.CustomerNotification', NULL, N'%Store.Name%. Order #%Order.OrderNumber% paid', N'<p>
<a href="%Store.URL%">%Store.Name%</a>
<br />
<br />
Hello %Order.CustomerFullName%,
<br />
Thanks for buying from <a href="%Store.URL%">%Store.Name%</a>. Order #%Order.OrderNumber% has been just paid. Below is the summary of the order.
<br />
<br />
Order Number: %Order.OrderNumber%
<br />
Order Details: <a href="%Order.OrderURLForCustomer%" target="_blank">%Order.OrderURLForCustomer%</a>
<br />
Date Ordered: %Order.CreatedOn%
<br />
<br />
<br />
<br />
Billing Address
<br />
%Order.BillingFirstName% %Order.BillingLastName%
<br />
%Order.BillingAddress1%
<br />
%Order.BillingCity% %Order.BillingZipPostalCode%
<br />
%Order.BillingStateProvince% %Order.BillingCountry%
<br />
<br />
<br />
<br />
%if (%Order.Shippable%) Shipping Address
<br />
%Order.ShippingFirstName% %Order.ShippingLastName%
<br />
%Order.ShippingAddress1%
<br />
%Order.ShippingCity% %Order.ShippingZipPostalCode%
<br />
%Order.ShippingStateProvince% %Order.ShippingCountry%
<br />
<br />
Shipping Method: %Order.ShippingMethod%
<br />
<br />
 endif% %Order.Product(s)%
</p>
', 0, NULL, 0, 0, 1, 0)
INSERT [MessageTemplate] ([Id], [Name], [BccEmailAddresses], [Subject], [Body], [IsActive], [DelayBeforeSend], [DelayPeriodId], [AttachedDownloadId], [EmailAccountId], [LimitedToStores]) VALUES (17, N'OrderPaid.VendorNotification', NULL, N'%Store.Name%. Order #%Order.OrderNumber% paid', N'<p>
<a href="%Store.URL%">%Store.Name%</a>
<br />
<br />
Order #%Order.OrderNumber% has been just paid.
<br />
<br />
Order Number: %Order.OrderNumber%
<br />
Date Ordered: %Order.CreatedOn%
<br />
<br />
%Order.Product(s)%
</p>
', 0, NULL, 0, 0, 1, 0)
INSERT [MessageTemplate] ([Id], [Name], [BccEmailAddresses], [Subject], [Body], [IsActive], [DelayBeforeSend], [DelayPeriodId], [AttachedDownloadId], [EmailAccountId], [LimitedToStores]) VALUES (18, N'OrderPaid.AffiliateNotification', NULL, N'%Store.Name%. Order #%Order.OrderNumber% paid', N'<p>
<a href="%Store.URL%">%Store.Name%</a>
<br />
<br />
Order #%Order.OrderNumber% has been just paid.
<br />
<br />
Order Number: %Order.OrderNumber%
<br />
Date Ordered: %Order.CreatedOn%
<br />
<br />
%Order.Product(s)%
</p>
', 0, NULL, 0, 0, 1, 0)
INSERT [MessageTemplate] ([Id], [Name], [BccEmailAddresses], [Subject], [Body], [IsActive], [DelayBeforeSend], [DelayPeriodId], [AttachedDownloadId], [EmailAccountId], [LimitedToStores]) VALUES (19, N'VendorAccountApply.StoreOwnerNotification', NULL, N'%Store.Name%. New vendor account submitted.', N'<p>
<a href="%Store.URL%">%Store.Name%</a>
<br />
<br />
%Customer.FullName% (%Customer.Email%) has just submitted for a vendor account. Details are below:
<br />
Vendor name: %Vendor.Name%
<br />
Vendor email: %Vendor.Email%
<br />
<br />
You can activate it in admin area.
</p>
', 1, NULL, 0, 0, 1, 0)
INSERT [MessageTemplate] ([Id], [Name], [BccEmailAddresses], [Subject], [Body], [IsActive], [DelayBeforeSend], [DelayPeriodId], [AttachedDownloadId], [EmailAccountId], [LimitedToStores]) VALUES (20, N'VendorInformationChange.StoreOwnerNotification', NULL, N'%Store.Name%. Vendor information change.', N'<p>
<a href="%Store.URL%">%Store.Name%</a>
<br />
<br />
Vendor %Vendor.Name% (%Vendor.Email%) has just changed information about itself.
</p>
', 1, NULL, 0, 0, 1, 0)
INSERT [MessageTemplate] ([Id], [Name], [BccEmailAddresses], [Subject], [Body], [IsActive], [DelayBeforeSend], [DelayPeriodId], [AttachedDownloadId], [EmailAccountId], [LimitedToStores]) VALUES (21, N'ProductReview.Reply.CustomerNotification', NULL, N'%Store.Name%. Product review reply.', N'<p>
<a href="%Store.URL%">%Store.Name%</a>
<br />
<br />
Hello %Customer.FullName%,
<br />
You received a reply from the store administration to your review for product "%ProductReview.ProductName%".
</p>
', 0, NULL, 0, 0, 1, 0)
INSERT [MessageTemplate] ([Id], [Name], [BccEmailAddresses], [Subject], [Body], [IsActive], [DelayBeforeSend], [DelayPeriodId], [AttachedDownloadId], [EmailAccountId], [LimitedToStores]) VALUES (22, N'Product.ProductReview', NULL, N'%Store.Name%. New product review.', N'<p>
<a href="%Store.URL%">%Store.Name%</a>
<br />
<br />
A new product review has been written for product "%ProductReview.ProductName%".
</p>
', 1, NULL, 0, 0, 1, 0)
INSERT [MessageTemplate] ([Id], [Name], [BccEmailAddresses], [Subject], [Body], [IsActive], [DelayBeforeSend], [DelayPeriodId], [AttachedDownloadId], [EmailAccountId], [LimitedToStores]) VALUES (23, N'ShipmentSent.CustomerNotification', NULL, N'Your order from %Store.Name% has been shipped.', N'<p>
<a href="%Store.URL%"> %Store.Name%</a>
<br />
<br />
Hello %Order.CustomerFullName%!,
<br />
Good news! You order has been shipped.
<br />
Order Number: %Order.OrderNumber%
<br />
Order Details: <a href="%Order.OrderURLForCustomer%" target="_blank">%Order.OrderURLForCustomer%</a>
<br />
Date Ordered: %Order.CreatedOn%
<br />
<br />
<br />
<br />
Billing Address
<br />
%Order.BillingFirstName% %Order.BillingLastName%
<br />
%Order.BillingAddress1%
<br />
%Order.BillingCity% %Order.BillingZipPostalCode%
<br />
%Order.BillingStateProvince% %Order.BillingCountry%
<br />
<br />
<br />
<br />
%if (%Order.Shippable%) Shipping Address
<br />
%Order.ShippingFirstName% %Order.ShippingLastName%
<br />
%Order.ShippingAddress1%
<br />
%Order.ShippingCity% %Order.ShippingZipPostalCode%
<br />
%Order.ShippingStateProvince% %Order.ShippingCountry%
<br />
<br />
Shipping Method: %Order.ShippingMethod%
<br />
<br />
 endif% Shipped Products:
<br />
<br />
%Shipment.Product(s)%
</p>
', 1, NULL, 0, 0, 1, 0)
INSERT [MessageTemplate] ([Id], [Name], [BccEmailAddresses], [Subject], [Body], [IsActive], [DelayBeforeSend], [DelayPeriodId], [AttachedDownloadId], [EmailAccountId], [LimitedToStores]) VALUES (24, N'OrderPlaced.StoreOwnerNotification', NULL, N'%Store.Name%. Purchase Receipt for Order #%Order.OrderNumber%', N'<p>
<a href="%Store.URL%">%Store.Name%</a>
<br />
<br />
%Order.CustomerFullName% (%Order.CustomerEmail%) has just placed an order from your store. Below is the summary of the order.
<br />
<br />
Order Number: %Order.OrderNumber%
<br />
Date Ordered: %Order.CreatedOn%
<br />
<br />
<br />
<br />
Billing Address
<br />
%Order.BillingFirstName% %Order.BillingLastName%
<br />
%Order.BillingAddress1%
<br />
%Order.BillingCity% %Order.BillingZipPostalCode%
<br />
%Order.BillingStateProvince% %Order.BillingCountry%
<br />
<br />
<br />
<br />
%if (%Order.Shippable%) Shipping Address
<br />
%Order.ShippingFirstName% %Order.ShippingLastName%
<br />
%Order.ShippingAddress1%
<br />
%Order.ShippingCity% %Order.ShippingZipPostalCode%
<br />
%Order.ShippingStateProvince% %Order.ShippingCountry%
<br />
<br />
Shipping Method: %Order.ShippingMethod%
<br />
<br />
 endif% %Order.Product(s)%
</p>
', 1, NULL, 0, 0, 1, 0)
INSERT [MessageTemplate] ([Id], [Name], [BccEmailAddresses], [Subject], [Body], [IsActive], [DelayBeforeSend], [DelayPeriodId], [AttachedDownloadId], [EmailAccountId], [LimitedToStores]) VALUES (25, N'Customer.BackInStock', NULL, N'%Store.Name%. Back in stock notification', N'<p>
<a href="%Store.URL%">%Store.Name%</a>
<br />
<br />
Hello %Customer.FullName%,
<br />
Product <a target="_blank" href="%BackInStockSubscription.ProductUrl%">%BackInStockSubscription.ProductName%</a> is in stock.
</p>
', 1, NULL, 0, 0, 1, 0)
INSERT [MessageTemplate] ([Id], [Name], [BccEmailAddresses], [Subject], [Body], [IsActive], [DelayBeforeSend], [DelayPeriodId], [AttachedDownloadId], [EmailAccountId], [LimitedToStores]) VALUES (26, N'Customer.EmailValidationMessage', NULL, N'%Store.Name%. Email validation', N'<a href="%Store.URL%">%Store.Name%</a>
<br />
<br />
To activate your account <a href="%Customer.AccountActivationURL%">click here</a>.
<br />
<br />
%Store.Name%
', 1, NULL, 0, 0, 1, 0)
INSERT [MessageTemplate] ([Id], [Name], [BccEmailAddresses], [Subject], [Body], [IsActive], [DelayBeforeSend], [DelayPeriodId], [AttachedDownloadId], [EmailAccountId], [LimitedToStores]) VALUES (27, N'Customer.EmailRevalidationMessage', NULL, N'%Store.Name%. Email validation', N'<p>
<a href="%Store.URL%">%Store.Name%</a>
<br />
<br />
Hello %Customer.FullName%!
<br />
To validate your new email address <a href="%Customer.EmailRevalidationURL%">click here</a>.
<br />
<br />
%Store.Name%
</p>
', 1, NULL, 0, 0, 1, 0)
INSERT [MessageTemplate] ([Id], [Name], [BccEmailAddresses], [Subject], [Body], [IsActive], [DelayBeforeSend], [DelayPeriodId], [AttachedDownloadId], [EmailAccountId], [LimitedToStores]) VALUES (28, N'Customer.NewPM', NULL, N'%Store.Name%. You have received a new private message', N'<p>
<a href="%Store.URL%">%Store.Name%</a>
<br />
<br />
You have received a new private message.
</p>
', 1, NULL, 0, 0, 1, 0)
INSERT [MessageTemplate] ([Id], [Name], [BccEmailAddresses], [Subject], [Body], [IsActive], [DelayBeforeSend], [DelayPeriodId], [AttachedDownloadId], [EmailAccountId], [LimitedToStores]) VALUES (29, N'Customer.PasswordRecovery', NULL, N'%Store.Name%. Password recovery', N'<a href="%Store.URL%">%Store.Name%</a>
<br />
<br />
To change your password <a href="%Customer.PasswordRecoveryURL%">click here</a>.
<br />
<br />
%Store.Name%
', 1, NULL, 0, 0, 1, 0)
INSERT [MessageTemplate] ([Id], [Name], [BccEmailAddresses], [Subject], [Body], [IsActive], [DelayBeforeSend], [DelayPeriodId], [AttachedDownloadId], [EmailAccountId], [LimitedToStores]) VALUES (30, N'Customer.WelcomeMessage', NULL, N'Welcome to %Store.Name%', N'We welcome you to <a href="%Store.URL%"> %Store.Name%</a>.
<br />
<br />
You can now take part in the various services we have to offer you. Some of these services include:
<br />
<br />
Permanent Cart - Any products added to your online cart remain there until you remove them, or check them out.
<br />
Address Book - We can now deliver your products to another address other than yours! This is perfect to send birthday gifts direct to the birthday-person themselves.
<br />
Order History - View your history of purchases that you have made with us.
<br />
Products Reviews - Share your opinions on products with our other customers.
<br />
<br />
For help with any of our online services, please email the store-owner: <a href="mailto:%Store.Email%">%Store.Email%</a>.
<br />
<br />
Note: This email address was provided on our registration page. If you own the email and did not register on our site, please send an email to <a href="mailto:%Store.Email%">%Store.Email%</a>.
', 1, NULL, 0, 0, 1, 0)
INSERT [MessageTemplate] ([Id], [Name], [BccEmailAddresses], [Subject], [Body], [IsActive], [DelayBeforeSend], [DelayPeriodId], [AttachedDownloadId], [EmailAccountId], [LimitedToStores]) VALUES (31, N'Forums.NewForumPost', NULL, N'%Store.Name%. New Post Notification.', N'<p>
<a href="%Store.URL%">%Store.Name%</a>
<br />
<br />
A new post has been created in the topic <a href="%Forums.TopicURL%">"%Forums.TopicName%"</a> at <a href="%Forums.ForumURL%">"%Forums.ForumName%"</a> forum.
<br />
<br />
Click <a href="%Forums.TopicURL%">here</a> for more info.
<br />
<br />
Post author: %Forums.PostAuthor%
<br />
Post body: %Forums.PostBody%
</p>
', 1, NULL, 0, 0, 1, 0)
INSERT [MessageTemplate] ([Id], [Name], [BccEmailAddresses], [Subject], [Body], [IsActive], [DelayBeforeSend], [DelayPeriodId], [AttachedDownloadId], [EmailAccountId], [LimitedToStores]) VALUES (32, N'Forums.NewForumTopic', NULL, N'%Store.Name%. New Topic Notification.', N'<p>
<a href="%Store.URL%">%Store.Name%</a>
<br />
<br />
A new topic <a href="%Forums.TopicURL%">"%Forums.TopicName%"</a> has been created at <a href="%Forums.ForumURL%">"%Forums.ForumName%"</a> forum.
<br />
<br />
Click <a href="%Forums.TopicURL%">here</a> for more info.
</p>
', 1, NULL, 0, 0, 1, 0)
INSERT [MessageTemplate] ([Id], [Name], [BccEmailAddresses], [Subject], [Body], [IsActive], [DelayBeforeSend], [DelayPeriodId], [AttachedDownloadId], [EmailAccountId], [LimitedToStores]) VALUES (33, N'GiftCard.Notification', NULL, N'%GiftCard.SenderName% has sent you a gift card for %Store.Name%', N'<p>
You have received a gift card for %Store.Name%
</p>
<p>
Dear %GiftCard.RecipientName%,
<br />
<br />
%GiftCard.SenderName% (%GiftCard.SenderEmail%) has sent you a %GiftCard.Amount% gift cart for <a href="%Store.URL%"> %Store.Name%</a>
</p>
<p>
You gift card code is %GiftCard.CouponCode%
</p>
<p>
%GiftCard.Message%
</p>
', 1, NULL, 0, 0, 1, 0)
INSERT [MessageTemplate] ([Id], [Name], [BccEmailAddresses], [Subject], [Body], [IsActive], [DelayBeforeSend], [DelayPeriodId], [AttachedDownloadId], [EmailAccountId], [LimitedToStores]) VALUES (34, N'Service.ContactUs', NULL, N'%Store.Name%. Contact us', N'<p>
%ContactUs.Body%
</p>
', 1, NULL, 0, 0, 1, 0)
INSERT [MessageTemplate] ([Id], [Name], [BccEmailAddresses], [Subject], [Body], [IsActive], [DelayBeforeSend], [DelayPeriodId], [AttachedDownloadId], [EmailAccountId], [LimitedToStores]) VALUES (35, N'NewCustomer.Notification', NULL, N'%Store.Name%. New customer registration', N'<p>
<a href="%Store.URL%">%Store.Name%</a>
<br />
<br />
A new customer registered with your store. Below are the customer''s details:
<br />
Full name: %Customer.FullName%
<br />
Email: %Customer.Email%
</p>
', 1, NULL, 0, 0, 1, 0)
INSERT [MessageTemplate] ([Id], [Name], [BccEmailAddresses], [Subject], [Body], [IsActive], [DelayBeforeSend], [DelayPeriodId], [AttachedDownloadId], [EmailAccountId], [LimitedToStores]) VALUES (36, N'NewReturnRequest.CustomerNotification', NULL, N'%Store.Name%. New return request.', N'<p>
<a href="%Store.URL%">%Store.Name%</a>
<br />
<br />
Hello %Customer.FullName%!
<br />
You have just submitted a new return request. Details are below:
<br />
Request ID: %ReturnRequest.CustomNumber%
<br />
Product: %ReturnRequest.Product.Quantity% x Product: %ReturnRequest.Product.Name%
<br />
Reason for return: %ReturnRequest.Reason%
<br />
Requested action: %ReturnRequest.RequestedAction%
<br />
Customer comments:
<br />
%ReturnRequest.CustomerComment%
</p>
', 1, NULL, 0, 0, 1, 0)
INSERT [MessageTemplate] ([Id], [Name], [BccEmailAddresses], [Subject], [Body], [IsActive], [DelayBeforeSend], [DelayPeriodId], [AttachedDownloadId], [EmailAccountId], [LimitedToStores]) VALUES (37, N'News.NewsComment', NULL, N'%Store.Name%. New news comment.', N'<p>
<a href="%Store.URL%">%Store.Name%</a>
<br />
<br />
A new news comment has been created for news "%NewsComment.NewsTitle%".
</p>
', 1, NULL, 0, 0, 1, 0)
INSERT [MessageTemplate] ([Id], [Name], [BccEmailAddresses], [Subject], [Body], [IsActive], [DelayBeforeSend], [DelayPeriodId], [AttachedDownloadId], [EmailAccountId], [LimitedToStores]) VALUES (38, N'NewsLetterSubscription.ActivationMessage', NULL, N'%Store.Name%. Subscription activation message.', N'<p>
<a href="%NewsLetterSubscription.ActivationUrl%">Click here to confirm your subscription to our list.</a>
</p>
<p>
If you received this email by mistake, simply delete it.
</p>
', 1, NULL, 0, 0, 1, 0)
INSERT [MessageTemplate] ([Id], [Name], [BccEmailAddresses], [Subject], [Body], [IsActive], [DelayBeforeSend], [DelayPeriodId], [AttachedDownloadId], [EmailAccountId], [LimitedToStores]) VALUES (39, N'NewsLetterSubscription.DeactivationMessage', NULL, N'%Store.Name%. Subscription deactivation message.', N'<p>
<a href="%NewsLetterSubscription.DeactivationUrl%">Click here to unsubscribe from our newsletter.</a>
</p>
<p>
If you received this email by mistake, simply delete it.
</p>
', 1, NULL, 0, 0, 1, 0)
INSERT [MessageTemplate] ([Id], [Name], [BccEmailAddresses], [Subject], [Body], [IsActive], [DelayBeforeSend], [DelayPeriodId], [AttachedDownloadId], [EmailAccountId], [LimitedToStores]) VALUES (40, N'NewVATSubmitted.StoreOwnerNotification', NULL, N'%Store.Name%. New VAT number is submitted.', N'<p>
<a href="%Store.URL%">%Store.Name%</a>
<br />
<br />
%Customer.FullName% (%Customer.Email%) has just submitted a new VAT number. Details are below:
<br />
VAT number: %Customer.VatNumber%
<br />
VAT number status: %Customer.VatNumberStatus%
<br />
Received name: %VatValidationResult.Name%
<br />
Received address: %VatValidationResult.Address%
</p>
', 1, NULL, 0, 0, 1, 0)
INSERT [MessageTemplate] ([Id], [Name], [BccEmailAddresses], [Subject], [Body], [IsActive], [DelayBeforeSend], [DelayPeriodId], [AttachedDownloadId], [EmailAccountId], [LimitedToStores]) VALUES (41, N'OrderCancelled.CustomerNotification', NULL, N'%Store.Name%. Your order cancelled', N'<p>
<a href="%Store.URL%">%Store.Name%</a>
<br />
<br />
Hello %Order.CustomerFullName%,
<br />
Your order has been cancelled. Below is the summary of the order.
<br />
<br />
Order Number: %Order.OrderNumber%
<br />
Order Details: <a target="_blank" href="%Order.OrderURLForCustomer%">%Order.OrderURLForCustomer%</a>
<br />
Date Ordered: %Order.CreatedOn%
<br />
<br />
<br />
<br />
Billing Address
<br />
%Order.BillingFirstName% %Order.BillingLastName%
<br />
%Order.BillingAddress1%
<br />
%Order.BillingCity% %Order.BillingZipPostalCode%
<br />
%Order.BillingStateProvince% %Order.BillingCountry%
<br />
<br />
<br />
<br />
%if (%Order.Shippable%) Shipping Address
<br />
%Order.ShippingFirstName% %Order.ShippingLastName%
<br />
%Order.ShippingAddress1%
<br />
%Order.ShippingCity% %Order.ShippingZipPostalCode%
<br />
%Order.ShippingStateProvince% %Order.ShippingCountry%
<br />
<br />
Shipping Method: %Order.ShippingMethod%
<br />
<br />
 endif% %Order.Product(s)%
</p>
', 1, NULL, 0, 0, 1, 0)
INSERT [MessageTemplate] ([Id], [Name], [BccEmailAddresses], [Subject], [Body], [IsActive], [DelayBeforeSend], [DelayPeriodId], [AttachedDownloadId], [EmailAccountId], [LimitedToStores]) VALUES (42, N'OrderCompleted.CustomerNotification', NULL, N'%Store.Name%. Your order completed', N'<p>
<a href="%Store.URL%">%Store.Name%</a>
<br />
<br />
Hello %Order.CustomerFullName%,
<br />
Your order has been completed. Below is the summary of the order.
<br />
<br />
Order Number: %Order.OrderNumber%
<br />
Order Details: <a target="_blank" href="%Order.OrderURLForCustomer%">%Order.OrderURLForCustomer%</a>
<br />
Date Ordered: %Order.CreatedOn%
<br />
<br />
<br />
<br />
Billing Address
<br />
%Order.BillingFirstName% %Order.BillingLastName%
<br />
%Order.BillingAddress1%
<br />
%Order.BillingCity% %Order.BillingZipPostalCode%
<br />
%Order.BillingStateProvince% %Order.BillingCountry%
<br />
<br />
<br />
<br />
%if (%Order.Shippable%) Shipping Address
<br />
%Order.ShippingFirstName% %Order.ShippingLastName%
<br />
%Order.ShippingAddress1%
<br />
%Order.ShippingCity% %Order.ShippingZipPostalCode%
<br />
%Order.ShippingStateProvince% %Order.ShippingCountry%
<br />
<br />
Shipping Method: %Order.ShippingMethod%
<br />
<br />
 endif% %Order.Product(s)%
</p>
', 1, NULL, 0, 0, 1, 0)
INSERT [MessageTemplate] ([Id], [Name], [BccEmailAddresses], [Subject], [Body], [IsActive], [DelayBeforeSend], [DelayPeriodId], [AttachedDownloadId], [EmailAccountId], [LimitedToStores]) VALUES (43, N'ShipmentDelivered.CustomerNotification', NULL, N'Your order from %Store.Name% has been delivered.', N'<p>
<a href="%Store.URL%"> %Store.Name%</a>
<br />
<br />
Hello %Order.CustomerFullName%,
<br />
Good news! You order has been delivered.
<br />
Order Number: %Order.OrderNumber%
<br />
Order Details: <a href="%Order.OrderURLForCustomer%" target="_blank">%Order.OrderURLForCustomer%</a>
<br />
Date Ordered: %Order.CreatedOn%
<br />
<br />
<br />
<br />
Billing Address
<br />
%Order.BillingFirstName% %Order.BillingLastName%
<br />
%Order.BillingAddress1%
<br />
%Order.BillingCity% %Order.BillingZipPostalCode%
<br />
%Order.BillingStateProvince% %Order.BillingCountry%
<br />
<br />
<br />
<br />
%if (%Order.Shippable%) Shipping Address
<br />
%Order.ShippingFirstName% %Order.ShippingLastName%
<br />
%Order.ShippingAddress1%
<br />
%Order.ShippingCity% %Order.ShippingZipPostalCode%
<br />
%Order.ShippingStateProvince% %Order.ShippingCountry%
<br />
<br />
Shipping Method: %Order.ShippingMethod%
<br />
<br />
 endif% Delivered Products:
<br />
<br />
%Shipment.Product(s)%
</p>
', 1, NULL, 0, 0, 1, 0)
INSERT [MessageTemplate] ([Id], [Name], [BccEmailAddresses], [Subject], [Body], [IsActive], [DelayBeforeSend], [DelayPeriodId], [AttachedDownloadId], [EmailAccountId], [LimitedToStores]) VALUES (44, N'OrderPlaced.CustomerNotification', NULL, N'Order receipt from %Store.Name%.', N'<p>
<a href="%Store.URL%">%Store.Name%</a>
<br />
<br />
Hello %Order.CustomerFullName%,
<br />
Thanks for buying from <a href="%Store.URL%">%Store.Name%</a>. Below is the summary of the order.
<br />
<br />
Order Number: %Order.OrderNumber%
<br />
Order Details: <a target="_blank" href="%Order.OrderURLForCustomer%">%Order.OrderURLForCustomer%</a>
<br />
Date Ordered: %Order.CreatedOn%
<br />
<br />
<br />
<br />
Billing Address
<br />
%Order.BillingFirstName% %Order.BillingLastName%
<br />
%Order.BillingAddress1%
<br />
%Order.BillingCity% %Order.BillingZipPostalCode%
<br />
%Order.BillingStateProvince% %Order.BillingCountry%
<br />
<br />
<br />
<br />
%if (%Order.Shippable%) Shipping Address
<br />
%Order.ShippingFirstName% %Order.ShippingLastName%
<br />
%Order.ShippingAddress1%
<br />
%Order.ShippingCity% %Order.ShippingZipPostalCode%
<br />
%Order.ShippingStateProvince% %Order.ShippingCountry%
<br />
<br />
Shipping Method: %Order.ShippingMethod%
<br />
<br />
 endif% %Order.Product(s)%
</p>
', 1, NULL, 0, 0, 1, 0)
INSERT [MessageTemplate] ([Id], [Name], [BccEmailAddresses], [Subject], [Body], [IsActive], [DelayBeforeSend], [DelayPeriodId], [AttachedDownloadId], [EmailAccountId], [LimitedToStores]) VALUES (45, N'NewReturnRequest.StoreOwnerNotification', NULL, N'%Store.Name%. New return request.', N'<p>
<a href="%Store.URL%">%Store.Name%</a>
<br />
<br />
%Customer.FullName% has just submitted a new return request. Details are below:
<br />
Request ID: %ReturnRequest.CustomNumber%
<br />
Product: %ReturnRequest.Product.Quantity% x Product: %ReturnRequest.Product.Name%
<br />
Reason for return: %ReturnRequest.Reason%
<br />
Requested action: %ReturnRequest.RequestedAction%
<br />
Customer comments:
<br />
%ReturnRequest.CustomerComment%
</p>
', 1, NULL, 0, 0, 1, 0)
INSERT [MessageTemplate] ([Id], [Name], [BccEmailAddresses], [Subject], [Body], [IsActive], [DelayBeforeSend], [DelayPeriodId], [AttachedDownloadId], [EmailAccountId], [LimitedToStores]) VALUES (46, N'Service.ContactVendor', NULL, N'%Store.Name%. Contact us', N'<p>
%ContactUs.Body%
</p>
', 1, NULL, 0, 0, 1, 0)
SET IDENTITY_INSERT [MessageTemplate] OFF
GO

SET IDENTITY_INSERT [ManufacturerTemplate] ON 
INSERT [ManufacturerTemplate] ([Id], [Name], [ViewPath], [DisplayOrder]) VALUES (1, N'Products in Grid or Lines', N'ManufacturerTemplate.ProductsInGridOrLines', 1)
SET IDENTITY_INSERT [ManufacturerTemplate] OFF
GO


SET IDENTITY_INSERT [ProductTemplate] ON 
INSERT [ProductTemplate] ([Id], [Name], [ViewPath], [DisplayOrder], [IgnoredProductTypes]) VALUES (1, N'Simple product', N'ProductTemplate.Simple', 10, N'10')
INSERT [ProductTemplate] ([Id], [Name], [ViewPath], [DisplayOrder], [IgnoredProductTypes]) VALUES (2, N'Grouped product (with variants)', N'ProductTemplate.Grouped', 100, N'5')
SET IDENTITY_INSERT [ProductTemplate] OFF
GO

SET IDENTITY_INSERT [CategoryTemplate] ON 
INSERT [CategoryTemplate] ([Id], [Name], [ViewPath], [DisplayOrder]) VALUES (1, N'Products in Grid or Lines', N'CategoryTemplate.ProductsInGridOrLines', 1)
SET IDENTITY_INSERT [CategoryTemplate] OFF
GO

SET IDENTITY_INSERT [TopicTemplate] ON 
INSERT [TopicTemplate] ([Id], [Name], [ViewPath], [DisplayOrder]) VALUES (1, N'Default template', N'TopicDetails', 1)
SET IDENTITY_INSERT [TopicTemplate] OFF
GO

SET IDENTITY_INSERT [MeasureDimension] ON 
INSERT [MeasureDimension] ([Id], [Name], [SystemKeyword], [Ratio], [DisplayOrder]) VALUES (1, N'inch(es)', N'inches', CAST(1.00000000 AS Decimal(18, 8)), 1)
INSERT [MeasureDimension] ([Id], [Name], [SystemKeyword], [Ratio], [DisplayOrder]) VALUES (2, N'feet', N'feet', CAST(0.08333333 AS Decimal(18, 8)), 2)
INSERT [MeasureDimension] ([Id], [Name], [SystemKeyword], [Ratio], [DisplayOrder]) VALUES (3, N'meter(s)', N'meters', CAST(0.02540000 AS Decimal(18, 8)), 3)
INSERT [MeasureDimension] ([Id], [Name], [SystemKeyword], [Ratio], [DisplayOrder]) VALUES (4, N'millimetre(s)', N'millimetres', CAST(25.40000000 AS Decimal(18, 8)), 4)
SET IDENTITY_INSERT [MeasureDimension] OFF
GO

SET IDENTITY_INSERT [MeasureWeight] ON 
INSERT [MeasureWeight] ([Id], [Name], [SystemKeyword], [Ratio], [DisplayOrder]) VALUES (1, N'ounce(s)', N'ounce', CAST(16.00000000 AS Decimal(18, 8)), 1)
INSERT [MeasureWeight] ([Id], [Name], [SystemKeyword], [Ratio], [DisplayOrder]) VALUES (2, N'lb(s)', N'lb', CAST(1.00000000 AS Decimal(18, 8)), 2)
INSERT [MeasureWeight] ([Id], [Name], [SystemKeyword], [Ratio], [DisplayOrder]) VALUES (3, N'kg(s)', N'kg', CAST(0.45359237 AS Decimal(18, 8)), 3)
INSERT [MeasureWeight] ([Id], [Name], [SystemKeyword], [Ratio], [DisplayOrder]) VALUES (4, N'gram(s)', N'grams', CAST(453.59237000 AS Decimal(18, 8)), 4)
SET IDENTITY_INSERT [MeasureWeight] OFF
GO

SET IDENTITY_INSERT [Language] ON 
INSERT [Language] ([Id], [Name], [LanguageCulture], [UniqueSeoCode], [FlagImageFileName], [Rtl], [LimitedToStores], [DefaultCurrencyId], [Published], [DisplayOrder]) VALUES (1, N'English', N'en-US', N'en', N'us.png', 0, 0, 0, 1, 1)
SET IDENTITY_INSERT [Language] OFF
GO

SET IDENTITY_INSERT [EmailAccount] ON 
INSERT [EmailAccount] ([Id], [Email], [DisplayName], [Host], [Port], [Username], [Password], [EnableSsl], [UseDefaultCredentials]) VALUES (1, N'test@mail.com', N'Store name', N'smtp.mail.com', 25, N'123', N'123', 0, 0)
SET IDENTITY_INSERT [EmailAccount] OFF
GO

SET IDENTITY_INSERT [Currency] ON 
INSERT [Currency] ([Id], [Name], [CurrencyCode], [Rate], [DisplayLocale], [CustomFormatting], [LimitedToStores], [Published], [DisplayOrder], [CreatedOnUtc], [UpdatedOnUtc], [RoundingTypeId]) VALUES (1, N'US Dollar', N'USD', CAST(1.0000 AS Decimal(18, 4)), N'en-US', N'', 0, 1, 1, CAST(N'2018-07-26T12:19:44.5193470' AS DateTime2), CAST(N'2018-07-26T12:19:44.5194193' AS DateTime2), 0)
INSERT [Currency] ([Id], [Name], [CurrencyCode], [Rate], [DisplayLocale], [CustomFormatting], [LimitedToStores], [Published], [DisplayOrder], [CreatedOnUtc], [UpdatedOnUtc], [RoundingTypeId]) VALUES (2, N'Australian Dollar', N'AUD', CAST(1.3400 AS Decimal(18, 4)), N'en-AU', N'', 0, 0, 2, CAST(N'2018-07-26T12:19:44.5196280' AS DateTime2), CAST(N'2018-07-26T12:19:44.5196280' AS DateTime2), 0)
INSERT [Currency] ([Id], [Name], [CurrencyCode], [Rate], [DisplayLocale], [CustomFormatting], [LimitedToStores], [Published], [DisplayOrder], [CreatedOnUtc], [UpdatedOnUtc], [RoundingTypeId]) VALUES (3, N'British Pound', N'GBP', CAST(0.7500 AS Decimal(18, 4)), N'en-GB', N'', 0, 0, 3, CAST(N'2018-07-26T12:19:44.5196284' AS DateTime2), CAST(N'2018-07-26T12:19:44.5196284' AS DateTime2), 0)
INSERT [Currency] ([Id], [Name], [CurrencyCode], [Rate], [DisplayLocale], [CustomFormatting], [LimitedToStores], [Published], [DisplayOrder], [CreatedOnUtc], [UpdatedOnUtc], [RoundingTypeId]) VALUES (4, N'Canadian Dollar', N'CAD', CAST(1.3200 AS Decimal(18, 4)), N'en-CA', N'', 0, 0, 4, CAST(N'2018-07-26T12:19:44.5196284' AS DateTime2), CAST(N'2018-07-26T12:19:44.5196284' AS DateTime2), 0)
INSERT [Currency] ([Id], [Name], [CurrencyCode], [Rate], [DisplayLocale], [CustomFormatting], [LimitedToStores], [Published], [DisplayOrder], [CreatedOnUtc], [UpdatedOnUtc], [RoundingTypeId]) VALUES (5, N'Chinese Yuan Renminbi', N'CNY', CAST(6.4300 AS Decimal(18, 4)), N'zh-CN', N'', 0, 0, 5, CAST(N'2018-07-26T12:19:44.5196288' AS DateTime2), CAST(N'2018-07-26T12:19:44.5196288' AS DateTime2), 0)
INSERT [Currency] ([Id], [Name], [CurrencyCode], [Rate], [DisplayLocale], [CustomFormatting], [LimitedToStores], [Published], [DisplayOrder], [CreatedOnUtc], [UpdatedOnUtc], [RoundingTypeId]) VALUES (6, N'Euro', N'EUR', CAST(0.8600 AS Decimal(18, 4)), N'', N'Ђ0.00', 0, 1, 6, CAST(N'2018-07-26T12:19:44.5196292' AS DateTime2), CAST(N'2018-07-26T12:19:44.5196292' AS DateTime2), 0)
INSERT [Currency] ([Id], [Name], [CurrencyCode], [Rate], [DisplayLocale], [CustomFormatting], [LimitedToStores], [Published], [DisplayOrder], [CreatedOnUtc], [UpdatedOnUtc], [RoundingTypeId]) VALUES (7, N'Hong Kong Dollar', N'HKD', CAST(7.8400 AS Decimal(18, 4)), N'zh-HK', N'', 0, 0, 7, CAST(N'2018-07-26T12:19:44.5196292' AS DateTime2), CAST(N'2018-07-26T12:19:44.5196292' AS DateTime2), 0)
INSERT [Currency] ([Id], [Name], [CurrencyCode], [Rate], [DisplayLocale], [CustomFormatting], [LimitedToStores], [Published], [DisplayOrder], [CreatedOnUtc], [UpdatedOnUtc], [RoundingTypeId]) VALUES (8, N'Japanese Yen', N'JPY', CAST(110.4500 AS Decimal(18, 4)), N'ja-JP', N'', 0, 0, 8, CAST(N'2018-07-26T12:19:44.5196292' AS DateTime2), CAST(N'2018-07-26T12:19:44.5196297' AS DateTime2), 0)
INSERT [Currency] ([Id], [Name], [CurrencyCode], [Rate], [DisplayLocale], [CustomFormatting], [LimitedToStores], [Published], [DisplayOrder], [CreatedOnUtc], [UpdatedOnUtc], [RoundingTypeId]) VALUES (9, N'Russian Rouble', N'RUB', CAST(63.2500 AS Decimal(18, 4)), N'ru-RU', N'', 0, 0, 9, CAST(N'2018-07-26T12:19:44.5196297' AS DateTime2), CAST(N'2018-07-26T12:19:44.5196297' AS DateTime2), 0)
INSERT [Currency] ([Id], [Name], [CurrencyCode], [Rate], [DisplayLocale], [CustomFormatting], [LimitedToStores], [Published], [DisplayOrder], [CreatedOnUtc], [UpdatedOnUtc], [RoundingTypeId]) VALUES (10, N'Swedish Krona', N'SEK', CAST(8.8000 AS Decimal(18, 4)), N'sv-SE', N'', 0, 0, 10, CAST(N'2018-07-26T12:19:44.5196297' AS DateTime2), CAST(N'2018-07-26T12:19:44.5196297' AS DateTime2), 60)
INSERT [Currency] ([Id], [Name], [CurrencyCode], [Rate], [DisplayLocale], [CustomFormatting], [LimitedToStores], [Published], [DisplayOrder], [CreatedOnUtc], [UpdatedOnUtc], [RoundingTypeId]) VALUES (11, N'Indian Rupee', N'INR', CAST(68.0300 AS Decimal(18, 4)), N'en-IN', N'', 0, 0, 12, CAST(N'2018-07-26T12:19:44.5196301' AS DateTime2), CAST(N'2018-07-26T12:19:44.5196301' AS DateTime2), 0)
SET IDENTITY_INSERT [Currency] OFF
GO

SET IDENTITY_INSERT [Topic] ON 
INSERT [Topic] ([Id], [SystemName], [IncludeInSitemap], [IncludeInTopMenu], [IncludeInFooterColumn1], [IncludeInFooterColumn2], [IncludeInFooterColumn3], [DisplayOrder], [AccessibleWhenStoreClosed], [IsPasswordProtected], [Password], [Title], [Body], [Published], [TopicTemplateId], [MetaKeywords], [MetaDescription], [MetaTitle], [SubjectToAcl], [LimitedToStores]) VALUES (1, N'AboutUs', 0, 0, 1, 0, 0, 20, 0, 0, NULL, N'About us', N'<p>Put your &quot;About Us&quot; information here. You can edit this in the admin site.</p>', 1, 1, NULL, NULL, NULL, 0, 0)
INSERT [Topic] ([Id], [SystemName], [IncludeInSitemap], [IncludeInTopMenu], [IncludeInFooterColumn1], [IncludeInFooterColumn2], [IncludeInFooterColumn3], [DisplayOrder], [AccessibleWhenStoreClosed], [IsPasswordProtected], [Password], [Title], [Body], [Published], [TopicTemplateId], [MetaKeywords], [MetaDescription], [MetaTitle], [SubjectToAcl], [LimitedToStores]) VALUES (2, N'CheckoutAsGuestOrRegister', 0, 0, 0, 0, 0, 1, 0, 0, NULL, N'', N'<p><strong>Register and save time!</strong><br />Register with us for future convenience:</p><ul><li>Fast and easy check out</li><li>Easy access to your order history and status</li></ul>', 1, 1, NULL, NULL, NULL, 0, 0)
INSERT [Topic] ([Id], [SystemName], [IncludeInSitemap], [IncludeInTopMenu], [IncludeInFooterColumn1], [IncludeInFooterColumn2], [IncludeInFooterColumn3], [DisplayOrder], [AccessibleWhenStoreClosed], [IsPasswordProtected], [Password], [Title], [Body], [Published], [TopicTemplateId], [MetaKeywords], [MetaDescription], [MetaTitle], [SubjectToAcl], [LimitedToStores]) VALUES (3, N'ConditionsOfUse', 0, 0, 1, 0, 0, 15, 0, 0, NULL, N'Conditions of Use', N'<p>Put your conditions of use information here. You can edit this in the admin site.</p>', 1, 1, NULL, NULL, NULL, 0, 0)
INSERT [Topic] ([Id], [SystemName], [IncludeInSitemap], [IncludeInTopMenu], [IncludeInFooterColumn1], [IncludeInFooterColumn2], [IncludeInFooterColumn3], [DisplayOrder], [AccessibleWhenStoreClosed], [IsPasswordProtected], [Password], [Title], [Body], [Published], [TopicTemplateId], [MetaKeywords], [MetaDescription], [MetaTitle], [SubjectToAcl], [LimitedToStores]) VALUES (4, N'ContactUs', 0, 0, 0, 0, 0, 1, 0, 0, NULL, N'', N'<p>Put your contact information here. You can edit this in the admin site.</p>', 1, 1, NULL, NULL, NULL, 0, 0)
INSERT [Topic] ([Id], [SystemName], [IncludeInSitemap], [IncludeInTopMenu], [IncludeInFooterColumn1], [IncludeInFooterColumn2], [IncludeInFooterColumn3], [DisplayOrder], [AccessibleWhenStoreClosed], [IsPasswordProtected], [Password], [Title], [Body], [Published], [TopicTemplateId], [MetaKeywords], [MetaDescription], [MetaTitle], [SubjectToAcl], [LimitedToStores]) VALUES (5, N'ForumWelcomeMessage', 0, 0, 0, 0, 0, 1, 0, 0, NULL, N'Forums', N'<p>Put your welcome message here. You can edit this in the admin site.</p>', 1, 1, NULL, NULL, NULL, 0, 0)
INSERT [Topic] ([Id], [SystemName], [IncludeInSitemap], [IncludeInTopMenu], [IncludeInFooterColumn1], [IncludeInFooterColumn2], [IncludeInFooterColumn3], [DisplayOrder], [AccessibleWhenStoreClosed], [IsPasswordProtected], [Password], [Title], [Body], [Published], [TopicTemplateId], [MetaKeywords], [MetaDescription], [MetaTitle], [SubjectToAcl], [LimitedToStores]) VALUES (6, N'HomePageText', 0, 0, 0, 0, 0, 1, 0, 0, NULL, N'Welcome to our store', N'<p>Online shopping is the process consumers go through to purchase products or services over the Internet. You can edit this in the admin site.</p><p>If you have questions, see the <a href="http://docs.nopcommerce.com/">Documentation</a>, or post in the <a href="https://www.nopcommerce.com/boards/">Forums</a> at <a href="https://www.nopcommerce.com">nopCommerce.com</a></p>', 1, 1, NULL, NULL, NULL, 0, 0)
INSERT [Topic] ([Id], [SystemName], [IncludeInSitemap], [IncludeInTopMenu], [IncludeInFooterColumn1], [IncludeInFooterColumn2], [IncludeInFooterColumn3], [DisplayOrder], [AccessibleWhenStoreClosed], [IsPasswordProtected], [Password], [Title], [Body], [Published], [TopicTemplateId], [MetaKeywords], [MetaDescription], [MetaTitle], [SubjectToAcl], [LimitedToStores]) VALUES (7, N'LoginRegistrationInfo', 0, 0, 0, 0, 0, 1, 0, 0, NULL, N'About login / registration', N'<p>Put your login / registration information here. You can edit this in the admin site.</p>', 1, 1, NULL, NULL, NULL, 0, 0)
INSERT [Topic] ([Id], [SystemName], [IncludeInSitemap], [IncludeInTopMenu], [IncludeInFooterColumn1], [IncludeInFooterColumn2], [IncludeInFooterColumn3], [DisplayOrder], [AccessibleWhenStoreClosed], [IsPasswordProtected], [Password], [Title], [Body], [Published], [TopicTemplateId], [MetaKeywords], [MetaDescription], [MetaTitle], [SubjectToAcl], [LimitedToStores]) VALUES (8, N'PrivacyInfo', 0, 0, 1, 0, 0, 10, 0, 0, NULL, N'Privacy notice', N'<p>Put your privacy policy information here. You can edit this in the admin site.</p>', 1, 1, NULL, NULL, NULL, 0, 0)
INSERT [Topic] ([Id], [SystemName], [IncludeInSitemap], [IncludeInTopMenu], [IncludeInFooterColumn1], [IncludeInFooterColumn2], [IncludeInFooterColumn3], [DisplayOrder], [AccessibleWhenStoreClosed], [IsPasswordProtected], [Password], [Title], [Body], [Published], [TopicTemplateId], [MetaKeywords], [MetaDescription], [MetaTitle], [SubjectToAcl], [LimitedToStores]) VALUES (9, N'PageNotFound', 0, 0, 0, 0, 0, 1, 0, 0, NULL, N'', N'<p><strong>The page you requested was not found, and we have a fine guess why.</strong></p><ul><li>If you typed the URL directly, please make sure the spelling is correct.</li><li>The page no longer exists. In this case, we profusely apologize for the inconvenience and for any damage this may cause.</li></ul>', 1, 1, NULL, NULL, NULL, 0, 0)
INSERT [Topic] ([Id], [SystemName], [IncludeInSitemap], [IncludeInTopMenu], [IncludeInFooterColumn1], [IncludeInFooterColumn2], [IncludeInFooterColumn3], [DisplayOrder], [AccessibleWhenStoreClosed], [IsPasswordProtected], [Password], [Title], [Body], [Published], [TopicTemplateId], [MetaKeywords], [MetaDescription], [MetaTitle], [SubjectToAcl], [LimitedToStores]) VALUES (10, N'ShippingInfo', 0, 0, 1, 0, 0, 5, 0, 0, NULL, N'Shipping & returns', N'<p>Put your shipping &amp; returns information here. You can edit this in the admin site.</p>', 1, 1, NULL, NULL, NULL, 0, 0)
INSERT [Topic] ([Id], [SystemName], [IncludeInSitemap], [IncludeInTopMenu], [IncludeInFooterColumn1], [IncludeInFooterColumn2], [IncludeInFooterColumn3], [DisplayOrder], [AccessibleWhenStoreClosed], [IsPasswordProtected], [Password], [Title], [Body], [Published], [TopicTemplateId], [MetaKeywords], [MetaDescription], [MetaTitle], [SubjectToAcl], [LimitedToStores]) VALUES (11, N'ApplyVendor', 0, 0, 0, 0, 0, 1, 0, 0, NULL, N'', N'<p>Put your apply vendor instructions here. You can edit this in the admin site.</p>', 1, 1, NULL, NULL, NULL, 0, 0)
INSERT [Topic] ([Id], [SystemName], [IncludeInSitemap], [IncludeInTopMenu], [IncludeInFooterColumn1], [IncludeInFooterColumn2], [IncludeInFooterColumn3], [DisplayOrder], [AccessibleWhenStoreClosed], [IsPasswordProtected], [Password], [Title], [Body], [Published], [TopicTemplateId], [MetaKeywords], [MetaDescription], [MetaTitle], [SubjectToAcl], [LimitedToStores]) VALUES (12, N'VendorTermsOfService', 0, 0, 1, 0, 0, 1, 0, 0, NULL, N'', N'<p>Put your terms of service information here. You can edit this in the admin site.</p>', 1, 1, NULL, NULL, NULL, 0, 0)
SET IDENTITY_INSERT [Topic] OFF
GO

SET IDENTITY_INSERT [TaxCategory] ON 
INSERT [TaxCategory] ([Id], [Name], [DisplayOrder]) VALUES (1, N'Books', 1)
INSERT [TaxCategory] ([Id], [Name], [DisplayOrder]) VALUES (2, N'Electronics & Software', 5)
INSERT [TaxCategory] ([Id], [Name], [DisplayOrder]) VALUES (3, N'Downloadable Products', 10)
INSERT [TaxCategory] ([Id], [Name], [DisplayOrder]) VALUES (4, N'Jewelry', 15)
INSERT [TaxCategory] ([Id], [Name], [DisplayOrder]) VALUES (5, N'Apparel', 20)
SET IDENTITY_INSERT [TaxCategory] OFF
GO

<<<<<<< HEAD
SET IDENTITY_INSERT [dbo].[ShippingMethod] ON 
INSERT [dbo].[ShippingMethod] ([Id], [Name], [Description], [DisplayOrder]) VALUES (1, N'Ground', N'Shipping by land transport', 1)
INSERT [dbo].[ShippingMethod] ([Id], [Name], [Description], [DisplayOrder]) VALUES (2, N'Next Day Air', N'The one day air shipping', 2)
INSERT [dbo].[ShippingMethod] ([Id], [Name], [Description], [DisplayOrder]) VALUES (3, N'2nd Day Air', N'The two day air shipping', 3)
SET IDENTITY_INSERT [dbo].[ShippingMethod] OFF
=======
SET IDENTITY_INSERT [ShippingMethod] ON 
INSERT [ShippingMethod] ([Id], [Name], [Description], [DisplayOrder]) VALUES (1, N'Ground', N'Compared to other shipping methods, ground shipping is carried out closer to the earth', 1)
INSERT [ShippingMethod] ([Id], [Name], [Description], [DisplayOrder]) VALUES (2, N'Next Day Air', N'The one day air shipping', 2)
INSERT [ShippingMethod] ([Id], [Name], [Description], [DisplayOrder]) VALUES (3, N'2nd Day Air', N'The two day air shipping', 3)
SET IDENTITY_INSERT [ShippingMethod] OFF
>>>>>>> 25d2b5e0
GO

SET IDENTITY_INSERT [Country] ON 
INSERT [Country] ([Id], [Name], [AllowsBilling], [AllowsShipping], [TwoLetterIsoCode], [ThreeLetterIsoCode], [NumericIsoCode], [SubjectToVat], [Published], [DisplayOrder], [LimitedToStores]) VALUES (1, N'United States', 1, 1, N'US', N'USA', 840, 0, 1, 1, 0)
INSERT [Country] ([Id], [Name], [AllowsBilling], [AllowsShipping], [TwoLetterIsoCode], [ThreeLetterIsoCode], [NumericIsoCode], [SubjectToVat], [Published], [DisplayOrder], [LimitedToStores]) VALUES (2, N'Latvia', 1, 1, N'LV', N'LVA', 428, 1, 1, 100, 0)
INSERT [Country] ([Id], [Name], [AllowsBilling], [AllowsShipping], [TwoLetterIsoCode], [ThreeLetterIsoCode], [NumericIsoCode], [SubjectToVat], [Published], [DisplayOrder], [LimitedToStores]) VALUES (3, N'Lebanon', 1, 1, N'LB', N'LBN', 422, 0, 1, 100, 0)
INSERT [Country] ([Id], [Name], [AllowsBilling], [AllowsShipping], [TwoLetterIsoCode], [ThreeLetterIsoCode], [NumericIsoCode], [SubjectToVat], [Published], [DisplayOrder], [LimitedToStores]) VALUES (4, N'Lesotho', 1, 1, N'LS', N'LSO', 426, 0, 1, 100, 0)
INSERT [Country] ([Id], [Name], [AllowsBilling], [AllowsShipping], [TwoLetterIsoCode], [ThreeLetterIsoCode], [NumericIsoCode], [SubjectToVat], [Published], [DisplayOrder], [LimitedToStores]) VALUES (5, N'Liberia', 1, 1, N'LR', N'LBR', 430, 0, 1, 100, 0)
INSERT [Country] ([Id], [Name], [AllowsBilling], [AllowsShipping], [TwoLetterIsoCode], [ThreeLetterIsoCode], [NumericIsoCode], [SubjectToVat], [Published], [DisplayOrder], [LimitedToStores]) VALUES (6, N'Libyan Arab Jamahiriya', 1, 1, N'LY', N'LBY', 434, 0, 1, 100, 0)
INSERT [Country] ([Id], [Name], [AllowsBilling], [AllowsShipping], [TwoLetterIsoCode], [ThreeLetterIsoCode], [NumericIsoCode], [SubjectToVat], [Published], [DisplayOrder], [LimitedToStores]) VALUES (7, N'Liechtenstein', 1, 1, N'LI', N'LIE', 438, 0, 1, 100, 0)
INSERT [Country] ([Id], [Name], [AllowsBilling], [AllowsShipping], [TwoLetterIsoCode], [ThreeLetterIsoCode], [NumericIsoCode], [SubjectToVat], [Published], [DisplayOrder], [LimitedToStores]) VALUES (8, N'Lithuania', 1, 1, N'LT', N'LTU', 440, 1, 1, 100, 0)
INSERT [Country] ([Id], [Name], [AllowsBilling], [AllowsShipping], [TwoLetterIsoCode], [ThreeLetterIsoCode], [NumericIsoCode], [SubjectToVat], [Published], [DisplayOrder], [LimitedToStores]) VALUES (9, N'Luxembourg', 1, 1, N'LU', N'LUX', 442, 1, 1, 100, 0)
INSERT [Country] ([Id], [Name], [AllowsBilling], [AllowsShipping], [TwoLetterIsoCode], [ThreeLetterIsoCode], [NumericIsoCode], [SubjectToVat], [Published], [DisplayOrder], [LimitedToStores]) VALUES (10, N'Macau', 1, 1, N'MO', N'MAC', 446, 0, 1, 100, 0)
INSERT [Country] ([Id], [Name], [AllowsBilling], [AllowsShipping], [TwoLetterIsoCode], [ThreeLetterIsoCode], [NumericIsoCode], [SubjectToVat], [Published], [DisplayOrder], [LimitedToStores]) VALUES (11, N'Macedonia', 1, 1, N'MK', N'MKD', 807, 0, 1, 100, 0)
INSERT [Country] ([Id], [Name], [AllowsBilling], [AllowsShipping], [TwoLetterIsoCode], [ThreeLetterIsoCode], [NumericIsoCode], [SubjectToVat], [Published], [DisplayOrder], [LimitedToStores]) VALUES (12, N'Madagascar', 1, 1, N'MG', N'MDG', 450, 0, 1, 100, 0)
INSERT [Country] ([Id], [Name], [AllowsBilling], [AllowsShipping], [TwoLetterIsoCode], [ThreeLetterIsoCode], [NumericIsoCode], [SubjectToVat], [Published], [DisplayOrder], [LimitedToStores]) VALUES (13, N'Malawi', 1, 1, N'MW', N'MWI', 454, 0, 1, 100, 0)
INSERT [Country] ([Id], [Name], [AllowsBilling], [AllowsShipping], [TwoLetterIsoCode], [ThreeLetterIsoCode], [NumericIsoCode], [SubjectToVat], [Published], [DisplayOrder], [LimitedToStores]) VALUES (14, N'Lao People''s Democratic Republic', 1, 1, N'LA', N'LAO', 418, 0, 1, 100, 0)
INSERT [Country] ([Id], [Name], [AllowsBilling], [AllowsShipping], [TwoLetterIsoCode], [ThreeLetterIsoCode], [NumericIsoCode], [SubjectToVat], [Published], [DisplayOrder], [LimitedToStores]) VALUES (15, N'Maldives', 1, 1, N'MV', N'MDV', 462, 0, 1, 100, 0)
INSERT [Country] ([Id], [Name], [AllowsBilling], [AllowsShipping], [TwoLetterIsoCode], [ThreeLetterIsoCode], [NumericIsoCode], [SubjectToVat], [Published], [DisplayOrder], [LimitedToStores]) VALUES (16, N'Malta', 1, 1, N'MT', N'MLT', 470, 1, 1, 100, 0)
INSERT [Country] ([Id], [Name], [AllowsBilling], [AllowsShipping], [TwoLetterIsoCode], [ThreeLetterIsoCode], [NumericIsoCode], [SubjectToVat], [Published], [DisplayOrder], [LimitedToStores]) VALUES (17, N'Marshall Islands', 1, 1, N'MH', N'MHL', 584, 0, 1, 100, 0)
INSERT [Country] ([Id], [Name], [AllowsBilling], [AllowsShipping], [TwoLetterIsoCode], [ThreeLetterIsoCode], [NumericIsoCode], [SubjectToVat], [Published], [DisplayOrder], [LimitedToStores]) VALUES (18, N'Martinique', 1, 1, N'MQ', N'MTQ', 474, 0, 1, 100, 0)
INSERT [Country] ([Id], [Name], [AllowsBilling], [AllowsShipping], [TwoLetterIsoCode], [ThreeLetterIsoCode], [NumericIsoCode], [SubjectToVat], [Published], [DisplayOrder], [LimitedToStores]) VALUES (19, N'Mauritania', 1, 1, N'MR', N'MRT', 478, 0, 1, 100, 0)
INSERT [Country] ([Id], [Name], [AllowsBilling], [AllowsShipping], [TwoLetterIsoCode], [ThreeLetterIsoCode], [NumericIsoCode], [SubjectToVat], [Published], [DisplayOrder], [LimitedToStores]) VALUES (20, N'Mauritius', 1, 1, N'MU', N'MUS', 480, 0, 1, 100, 0)
INSERT [Country] ([Id], [Name], [AllowsBilling], [AllowsShipping], [TwoLetterIsoCode], [ThreeLetterIsoCode], [NumericIsoCode], [SubjectToVat], [Published], [DisplayOrder], [LimitedToStores]) VALUES (21, N'Mayotte', 1, 1, N'YT', N'MYT', 175, 0, 1, 100, 0)
INSERT [Country] ([Id], [Name], [AllowsBilling], [AllowsShipping], [TwoLetterIsoCode], [ThreeLetterIsoCode], [NumericIsoCode], [SubjectToVat], [Published], [DisplayOrder], [LimitedToStores]) VALUES (22, N'Micronesia', 1, 1, N'FM', N'FSM', 583, 0, 1, 100, 0)
INSERT [Country] ([Id], [Name], [AllowsBilling], [AllowsShipping], [TwoLetterIsoCode], [ThreeLetterIsoCode], [NumericIsoCode], [SubjectToVat], [Published], [DisplayOrder], [LimitedToStores]) VALUES (23, N'Moldova', 1, 1, N'MD', N'MDA', 498, 0, 1, 100, 0)
INSERT [Country] ([Id], [Name], [AllowsBilling], [AllowsShipping], [TwoLetterIsoCode], [ThreeLetterIsoCode], [NumericIsoCode], [SubjectToVat], [Published], [DisplayOrder], [LimitedToStores]) VALUES (24, N'Monaco', 1, 1, N'MC', N'MCO', 492, 0, 1, 100, 0)
INSERT [Country] ([Id], [Name], [AllowsBilling], [AllowsShipping], [TwoLetterIsoCode], [ThreeLetterIsoCode], [NumericIsoCode], [SubjectToVat], [Published], [DisplayOrder], [LimitedToStores]) VALUES (25, N'Mongolia', 1, 1, N'MN', N'MNG', 496, 0, 1, 100, 0)
INSERT [Country] ([Id], [Name], [AllowsBilling], [AllowsShipping], [TwoLetterIsoCode], [ThreeLetterIsoCode], [NumericIsoCode], [SubjectToVat], [Published], [DisplayOrder], [LimitedToStores]) VALUES (26, N'Montenegro', 1, 1, N'ME', N'MNE', 499, 0, 1, 100, 0)
INSERT [Country] ([Id], [Name], [AllowsBilling], [AllowsShipping], [TwoLetterIsoCode], [ThreeLetterIsoCode], [NumericIsoCode], [SubjectToVat], [Published], [DisplayOrder], [LimitedToStores]) VALUES (27, N'Montserrat', 1, 1, N'MS', N'MSR', 500, 0, 1, 100, 0)
INSERT [Country] ([Id], [Name], [AllowsBilling], [AllowsShipping], [TwoLetterIsoCode], [ThreeLetterIsoCode], [NumericIsoCode], [SubjectToVat], [Published], [DisplayOrder], [LimitedToStores]) VALUES (28, N'Mali', 1, 1, N'ML', N'MLI', 466, 0, 1, 100, 0)
INSERT [Country] ([Id], [Name], [AllowsBilling], [AllowsShipping], [TwoLetterIsoCode], [ThreeLetterIsoCode], [NumericIsoCode], [SubjectToVat], [Published], [DisplayOrder], [LimitedToStores]) VALUES (29, N'Morocco', 1, 1, N'MA', N'MAR', 504, 0, 1, 100, 0)
INSERT [Country] ([Id], [Name], [AllowsBilling], [AllowsShipping], [TwoLetterIsoCode], [ThreeLetterIsoCode], [NumericIsoCode], [SubjectToVat], [Published], [DisplayOrder], [LimitedToStores]) VALUES (30, N'Kyrgyzstan', 1, 1, N'KG', N'KGZ', 417, 0, 1, 100, 0)
INSERT [Country] ([Id], [Name], [AllowsBilling], [AllowsShipping], [TwoLetterIsoCode], [ThreeLetterIsoCode], [NumericIsoCode], [SubjectToVat], [Published], [DisplayOrder], [LimitedToStores]) VALUES (31, N'Kiribati', 1, 1, N'KI', N'KIR', 296, 0, 1, 100, 0)
INSERT [Country] ([Id], [Name], [AllowsBilling], [AllowsShipping], [TwoLetterIsoCode], [ThreeLetterIsoCode], [NumericIsoCode], [SubjectToVat], [Published], [DisplayOrder], [LimitedToStores]) VALUES (32, N'Eritrea', 1, 1, N'ER', N'ERI', 232, 0, 1, 100, 0)
INSERT [Country] ([Id], [Name], [AllowsBilling], [AllowsShipping], [TwoLetterIsoCode], [ThreeLetterIsoCode], [NumericIsoCode], [SubjectToVat], [Published], [DisplayOrder], [LimitedToStores]) VALUES (33, N'Estonia', 1, 1, N'EE', N'EST', 233, 1, 1, 100, 0)
INSERT [Country] ([Id], [Name], [AllowsBilling], [AllowsShipping], [TwoLetterIsoCode], [ThreeLetterIsoCode], [NumericIsoCode], [SubjectToVat], [Published], [DisplayOrder], [LimitedToStores]) VALUES (34, N'Ethiopia', 1, 1, N'ET', N'ETH', 231, 0, 1, 100, 0)
INSERT [Country] ([Id], [Name], [AllowsBilling], [AllowsShipping], [TwoLetterIsoCode], [ThreeLetterIsoCode], [NumericIsoCode], [SubjectToVat], [Published], [DisplayOrder], [LimitedToStores]) VALUES (35, N'Falkland Islands (Malvinas)', 1, 1, N'FK', N'FLK', 238, 0, 1, 100, 0)
INSERT [Country] ([Id], [Name], [AllowsBilling], [AllowsShipping], [TwoLetterIsoCode], [ThreeLetterIsoCode], [NumericIsoCode], [SubjectToVat], [Published], [DisplayOrder], [LimitedToStores]) VALUES (36, N'Faroe Islands', 1, 1, N'FO', N'FRO', 234, 0, 1, 100, 0)
INSERT [Country] ([Id], [Name], [AllowsBilling], [AllowsShipping], [TwoLetterIsoCode], [ThreeLetterIsoCode], [NumericIsoCode], [SubjectToVat], [Published], [DisplayOrder], [LimitedToStores]) VALUES (37, N'Fiji', 1, 1, N'FJ', N'FJI', 242, 0, 1, 100, 0)
INSERT [Country] ([Id], [Name], [AllowsBilling], [AllowsShipping], [TwoLetterIsoCode], [ThreeLetterIsoCode], [NumericIsoCode], [SubjectToVat], [Published], [DisplayOrder], [LimitedToStores]) VALUES (38, N'French Guiana', 1, 1, N'GF', N'GUF', 254, 0, 1, 100, 0)
INSERT [Country] ([Id], [Name], [AllowsBilling], [AllowsShipping], [TwoLetterIsoCode], [ThreeLetterIsoCode], [NumericIsoCode], [SubjectToVat], [Published], [DisplayOrder], [LimitedToStores]) VALUES (39, N'French Polynesia', 1, 1, N'PF', N'PYF', 258, 0, 1, 100, 0)
INSERT [Country] ([Id], [Name], [AllowsBilling], [AllowsShipping], [TwoLetterIsoCode], [ThreeLetterIsoCode], [NumericIsoCode], [SubjectToVat], [Published], [DisplayOrder], [LimitedToStores]) VALUES (40, N'French Southern Territories', 1, 1, N'TF', N'ATF', 260, 0, 1, 100, 0)
INSERT [Country] ([Id], [Name], [AllowsBilling], [AllowsShipping], [TwoLetterIsoCode], [ThreeLetterIsoCode], [NumericIsoCode], [SubjectToVat], [Published], [DisplayOrder], [LimitedToStores]) VALUES (41, N'Gabon', 1, 1, N'GA', N'GAB', 266, 0, 1, 100, 0)
INSERT [Country] ([Id], [Name], [AllowsBilling], [AllowsShipping], [TwoLetterIsoCode], [ThreeLetterIsoCode], [NumericIsoCode], [SubjectToVat], [Published], [DisplayOrder], [LimitedToStores]) VALUES (42, N'Gambia', 1, 1, N'GM', N'GMB', 270, 0, 1, 100, 0)
INSERT [Country] ([Id], [Name], [AllowsBilling], [AllowsShipping], [TwoLetterIsoCode], [ThreeLetterIsoCode], [NumericIsoCode], [SubjectToVat], [Published], [DisplayOrder], [LimitedToStores]) VALUES (43, N'Ghana', 1, 1, N'GH', N'GHA', 288, 0, 1, 100, 0)
INSERT [Country] ([Id], [Name], [AllowsBilling], [AllowsShipping], [TwoLetterIsoCode], [ThreeLetterIsoCode], [NumericIsoCode], [SubjectToVat], [Published], [DisplayOrder], [LimitedToStores]) VALUES (44, N'Korea', 1, 1, N'KR', N'KOR', 410, 0, 1, 100, 0)
INSERT [Country] ([Id], [Name], [AllowsBilling], [AllowsShipping], [TwoLetterIsoCode], [ThreeLetterIsoCode], [NumericIsoCode], [SubjectToVat], [Published], [DisplayOrder], [LimitedToStores]) VALUES (45, N'Greenland', 1, 1, N'GL', N'GRL', 304, 0, 1, 100, 0)
INSERT [Country] ([Id], [Name], [AllowsBilling], [AllowsShipping], [TwoLetterIsoCode], [ThreeLetterIsoCode], [NumericIsoCode], [SubjectToVat], [Published], [DisplayOrder], [LimitedToStores]) VALUES (46, N'Guadeloupe', 1, 1, N'GP', N'GLP', 312, 0, 1, 100, 0)
INSERT [Country] ([Id], [Name], [AllowsBilling], [AllowsShipping], [TwoLetterIsoCode], [ThreeLetterIsoCode], [NumericIsoCode], [SubjectToVat], [Published], [DisplayOrder], [LimitedToStores]) VALUES (47, N'Guam', 1, 1, N'GU', N'GUM', 316, 0, 1, 100, 0)
INSERT [Country] ([Id], [Name], [AllowsBilling], [AllowsShipping], [TwoLetterIsoCode], [ThreeLetterIsoCode], [NumericIsoCode], [SubjectToVat], [Published], [DisplayOrder], [LimitedToStores]) VALUES (48, N'Guinea', 1, 1, N'GN', N'GIN', 324, 0, 1, 100, 0)
INSERT [Country] ([Id], [Name], [AllowsBilling], [AllowsShipping], [TwoLetterIsoCode], [ThreeLetterIsoCode], [NumericIsoCode], [SubjectToVat], [Published], [DisplayOrder], [LimitedToStores]) VALUES (49, N'Guinea-bissau', 1, 1, N'GW', N'GNB', 624, 0, 1, 100, 0)
INSERT [Country] ([Id], [Name], [AllowsBilling], [AllowsShipping], [TwoLetterIsoCode], [ThreeLetterIsoCode], [NumericIsoCode], [SubjectToVat], [Published], [DisplayOrder], [LimitedToStores]) VALUES (50, N'Guyana', 1, 1, N'GY', N'GUY', 328, 0, 1, 100, 0)
INSERT [Country] ([Id], [Name], [AllowsBilling], [AllowsShipping], [TwoLetterIsoCode], [ThreeLetterIsoCode], [NumericIsoCode], [SubjectToVat], [Published], [DisplayOrder], [LimitedToStores]) VALUES (51, N'Haiti', 1, 1, N'HT', N'HTI', 332, 0, 1, 100, 0)
INSERT [Country] ([Id], [Name], [AllowsBilling], [AllowsShipping], [TwoLetterIsoCode], [ThreeLetterIsoCode], [NumericIsoCode], [SubjectToVat], [Published], [DisplayOrder], [LimitedToStores]) VALUES (52, N'Heard and Mc Donald Islands', 1, 1, N'HM', N'HMD', 334, 0, 1, 100, 0)
INSERT [Country] ([Id], [Name], [AllowsBilling], [AllowsShipping], [TwoLetterIsoCode], [ThreeLetterIsoCode], [NumericIsoCode], [SubjectToVat], [Published], [DisplayOrder], [LimitedToStores]) VALUES (53, N'Honduras', 1, 1, N'HN', N'HND', 340, 0, 1, 100, 0)
INSERT [Country] ([Id], [Name], [AllowsBilling], [AllowsShipping], [TwoLetterIsoCode], [ThreeLetterIsoCode], [NumericIsoCode], [SubjectToVat], [Published], [DisplayOrder], [LimitedToStores]) VALUES (54, N'Iceland', 1, 1, N'IS', N'ISL', 352, 0, 1, 100, 0)
INSERT [Country] ([Id], [Name], [AllowsBilling], [AllowsShipping], [TwoLetterIsoCode], [ThreeLetterIsoCode], [NumericIsoCode], [SubjectToVat], [Published], [DisplayOrder], [LimitedToStores]) VALUES (55, N'Iran (Islamic Republic of)', 1, 1, N'IR', N'IRN', 364, 0, 1, 100, 0)
INSERT [Country] ([Id], [Name], [AllowsBilling], [AllowsShipping], [TwoLetterIsoCode], [ThreeLetterIsoCode], [NumericIsoCode], [SubjectToVat], [Published], [DisplayOrder], [LimitedToStores]) VALUES (56, N'Iraq', 1, 1, N'IQ', N'IRQ', 368, 0, 1, 100, 0)
INSERT [Country] ([Id], [Name], [AllowsBilling], [AllowsShipping], [TwoLetterIsoCode], [ThreeLetterIsoCode], [NumericIsoCode], [SubjectToVat], [Published], [DisplayOrder], [LimitedToStores]) VALUES (57, N'Kenya', 1, 1, N'KE', N'KEN', 404, 0, 1, 100, 0)
INSERT [Country] ([Id], [Name], [AllowsBilling], [AllowsShipping], [TwoLetterIsoCode], [ThreeLetterIsoCode], [NumericIsoCode], [SubjectToVat], [Published], [DisplayOrder], [LimitedToStores]) VALUES (58, N'Grenada', 1, 1, N'GD', N'GRD', 308, 0, 1, 100, 0)
INSERT [Country] ([Id], [Name], [AllowsBilling], [AllowsShipping], [TwoLetterIsoCode], [ThreeLetterIsoCode], [NumericIsoCode], [SubjectToVat], [Published], [DisplayOrder], [LimitedToStores]) VALUES (59, N'Mozambique', 1, 1, N'MZ', N'MOZ', 508, 0, 1, 100, 0)
INSERT [Country] ([Id], [Name], [AllowsBilling], [AllowsShipping], [TwoLetterIsoCode], [ThreeLetterIsoCode], [NumericIsoCode], [SubjectToVat], [Published], [DisplayOrder], [LimitedToStores]) VALUES (60, N'Myanmar', 1, 1, N'MM', N'MMR', 104, 0, 1, 100, 0)
INSERT [Country] ([Id], [Name], [AllowsBilling], [AllowsShipping], [TwoLetterIsoCode], [ThreeLetterIsoCode], [NumericIsoCode], [SubjectToVat], [Published], [DisplayOrder], [LimitedToStores]) VALUES (61, N'Namibia', 1, 1, N'NA', N'NAM', 516, 0, 1, 100, 0)
INSERT [Country] ([Id], [Name], [AllowsBilling], [AllowsShipping], [TwoLetterIsoCode], [ThreeLetterIsoCode], [NumericIsoCode], [SubjectToVat], [Published], [DisplayOrder], [LimitedToStores]) VALUES (62, N'St. Helena', 1, 1, N'SH', N'SHN', 654, 0, 1, 100, 0)
INSERT [Country] ([Id], [Name], [AllowsBilling], [AllowsShipping], [TwoLetterIsoCode], [ThreeLetterIsoCode], [NumericIsoCode], [SubjectToVat], [Published], [DisplayOrder], [LimitedToStores]) VALUES (63, N'St. Pierre and Miquelon', 1, 1, N'PM', N'SPM', 666, 0, 1, 100, 0)
INSERT [Country] ([Id], [Name], [AllowsBilling], [AllowsShipping], [TwoLetterIsoCode], [ThreeLetterIsoCode], [NumericIsoCode], [SubjectToVat], [Published], [DisplayOrder], [LimitedToStores]) VALUES (64, N'Sudan', 1, 1, N'SD', N'SDN', 736, 0, 1, 100, 0)
INSERT [Country] ([Id], [Name], [AllowsBilling], [AllowsShipping], [TwoLetterIsoCode], [ThreeLetterIsoCode], [NumericIsoCode], [SubjectToVat], [Published], [DisplayOrder], [LimitedToStores]) VALUES (65, N'Suriname', 1, 1, N'SR', N'SUR', 740, 0, 1, 100, 0)
INSERT [Country] ([Id], [Name], [AllowsBilling], [AllowsShipping], [TwoLetterIsoCode], [ThreeLetterIsoCode], [NumericIsoCode], [SubjectToVat], [Published], [DisplayOrder], [LimitedToStores]) VALUES (66, N'Svalbard and Jan Mayen Islands', 1, 1, N'SJ', N'SJM', 744, 0, 1, 100, 0)
INSERT [Country] ([Id], [Name], [AllowsBilling], [AllowsShipping], [TwoLetterIsoCode], [ThreeLetterIsoCode], [NumericIsoCode], [SubjectToVat], [Published], [DisplayOrder], [LimitedToStores]) VALUES (67, N'Swaziland', 1, 1, N'SZ', N'SWZ', 748, 0, 1, 100, 0)
INSERT [Country] ([Id], [Name], [AllowsBilling], [AllowsShipping], [TwoLetterIsoCode], [ThreeLetterIsoCode], [NumericIsoCode], [SubjectToVat], [Published], [DisplayOrder], [LimitedToStores]) VALUES (68, N'Syrian Arab Republic', 1, 1, N'SY', N'SYR', 760, 0, 1, 100, 0)
INSERT [Country] ([Id], [Name], [AllowsBilling], [AllowsShipping], [TwoLetterIsoCode], [ThreeLetterIsoCode], [NumericIsoCode], [SubjectToVat], [Published], [DisplayOrder], [LimitedToStores]) VALUES (69, N'Tajikistan', 1, 1, N'TJ', N'TJK', 762, 0, 1, 100, 0)
INSERT [Country] ([Id], [Name], [AllowsBilling], [AllowsShipping], [TwoLetterIsoCode], [ThreeLetterIsoCode], [NumericIsoCode], [SubjectToVat], [Published], [DisplayOrder], [LimitedToStores]) VALUES (70, N'Tanzania', 1, 1, N'TZ', N'TZA', 834, 0, 1, 100, 0)
INSERT [Country] ([Id], [Name], [AllowsBilling], [AllowsShipping], [TwoLetterIsoCode], [ThreeLetterIsoCode], [NumericIsoCode], [SubjectToVat], [Published], [DisplayOrder], [LimitedToStores]) VALUES (71, N'Togo', 1, 1, N'TG', N'TGO', 768, 0, 1, 100, 0)
INSERT [Country] ([Id], [Name], [AllowsBilling], [AllowsShipping], [TwoLetterIsoCode], [ThreeLetterIsoCode], [NumericIsoCode], [SubjectToVat], [Published], [DisplayOrder], [LimitedToStores]) VALUES (72, N'Tokelau', 1, 1, N'TK', N'TKL', 772, 0, 1, 100, 0)
INSERT [Country] ([Id], [Name], [AllowsBilling], [AllowsShipping], [TwoLetterIsoCode], [ThreeLetterIsoCode], [NumericIsoCode], [SubjectToVat], [Published], [DisplayOrder], [LimitedToStores]) VALUES (73, N'Tonga', 1, 1, N'TO', N'TON', 776, 0, 1, 100, 0)
INSERT [Country] ([Id], [Name], [AllowsBilling], [AllowsShipping], [TwoLetterIsoCode], [ThreeLetterIsoCode], [NumericIsoCode], [SubjectToVat], [Published], [DisplayOrder], [LimitedToStores]) VALUES (74, N'Sri Lanka', 1, 1, N'LK', N'LKA', 144, 0, 1, 100, 0)
INSERT [Country] ([Id], [Name], [AllowsBilling], [AllowsShipping], [TwoLetterIsoCode], [ThreeLetterIsoCode], [NumericIsoCode], [SubjectToVat], [Published], [DisplayOrder], [LimitedToStores]) VALUES (75, N'Trinidad and Tobago', 1, 1, N'TT', N'TTO', 780, 0, 1, 100, 0)
INSERT [Country] ([Id], [Name], [AllowsBilling], [AllowsShipping], [TwoLetterIsoCode], [ThreeLetterIsoCode], [NumericIsoCode], [SubjectToVat], [Published], [DisplayOrder], [LimitedToStores]) VALUES (76, N'Turkmenistan', 1, 1, N'TM', N'TKM', 795, 0, 1, 100, 0)
INSERT [Country] ([Id], [Name], [AllowsBilling], [AllowsShipping], [TwoLetterIsoCode], [ThreeLetterIsoCode], [NumericIsoCode], [SubjectToVat], [Published], [DisplayOrder], [LimitedToStores]) VALUES (77, N'Turks and Caicos Islands', 1, 1, N'TC', N'TCA', 796, 0, 1, 100, 0)
INSERT [Country] ([Id], [Name], [AllowsBilling], [AllowsShipping], [TwoLetterIsoCode], [ThreeLetterIsoCode], [NumericIsoCode], [SubjectToVat], [Published], [DisplayOrder], [LimitedToStores]) VALUES (78, N'Tuvalu', 1, 1, N'TV', N'TUV', 798, 0, 1, 100, 0)
INSERT [Country] ([Id], [Name], [AllowsBilling], [AllowsShipping], [TwoLetterIsoCode], [ThreeLetterIsoCode], [NumericIsoCode], [SubjectToVat], [Published], [DisplayOrder], [LimitedToStores]) VALUES (79, N'Uganda', 1, 1, N'UG', N'UGA', 800, 0, 1, 100, 0)
INSERT [Country] ([Id], [Name], [AllowsBilling], [AllowsShipping], [TwoLetterIsoCode], [ThreeLetterIsoCode], [NumericIsoCode], [SubjectToVat], [Published], [DisplayOrder], [LimitedToStores]) VALUES (80, N'Vanuatu', 1, 1, N'VU', N'VUT', 548, 0, 1, 100, 0)
INSERT [Country] ([Id], [Name], [AllowsBilling], [AllowsShipping], [TwoLetterIsoCode], [ThreeLetterIsoCode], [NumericIsoCode], [SubjectToVat], [Published], [DisplayOrder], [LimitedToStores]) VALUES (81, N'Vatican City State (Holy See)', 1, 1, N'VA', N'VAT', 336, 0, 1, 100, 0)
INSERT [Country] ([Id], [Name], [AllowsBilling], [AllowsShipping], [TwoLetterIsoCode], [ThreeLetterIsoCode], [NumericIsoCode], [SubjectToVat], [Published], [DisplayOrder], [LimitedToStores]) VALUES (82, N'Viet Nam', 1, 1, N'VN', N'VNM', 704, 0, 1, 100, 0)
INSERT [Country] ([Id], [Name], [AllowsBilling], [AllowsShipping], [TwoLetterIsoCode], [ThreeLetterIsoCode], [NumericIsoCode], [SubjectToVat], [Published], [DisplayOrder], [LimitedToStores]) VALUES (83, N'Virgin Islands (British)', 1, 1, N'VG', N'VGB', 92, 0, 1, 100, 0)
INSERT [Country] ([Id], [Name], [AllowsBilling], [AllowsShipping], [TwoLetterIsoCode], [ThreeLetterIsoCode], [NumericIsoCode], [SubjectToVat], [Published], [DisplayOrder], [LimitedToStores]) VALUES (84, N'Virgin Islands (U.S.)', 1, 1, N'VI', N'VIR', 850, 0, 1, 100, 0)
INSERT [Country] ([Id], [Name], [AllowsBilling], [AllowsShipping], [TwoLetterIsoCode], [ThreeLetterIsoCode], [NumericIsoCode], [SubjectToVat], [Published], [DisplayOrder], [LimitedToStores]) VALUES (85, N'Wallis and Futuna Islands', 1, 1, N'WF', N'WLF', 876, 0, 1, 100, 0)
INSERT [Country] ([Id], [Name], [AllowsBilling], [AllowsShipping], [TwoLetterIsoCode], [ThreeLetterIsoCode], [NumericIsoCode], [SubjectToVat], [Published], [DisplayOrder], [LimitedToStores]) VALUES (86, N'Western Sahara', 1, 1, N'EH', N'ESH', 732, 0, 1, 100, 0)
INSERT [Country] ([Id], [Name], [AllowsBilling], [AllowsShipping], [TwoLetterIsoCode], [ThreeLetterIsoCode], [NumericIsoCode], [SubjectToVat], [Published], [DisplayOrder], [LimitedToStores]) VALUES (87, N'Yemen', 1, 1, N'YE', N'YEM', 887, 0, 1, 100, 0)
INSERT [Country] ([Id], [Name], [AllowsBilling], [AllowsShipping], [TwoLetterIsoCode], [ThreeLetterIsoCode], [NumericIsoCode], [SubjectToVat], [Published], [DisplayOrder], [LimitedToStores]) VALUES (88, N'Tunisia', 1, 1, N'TN', N'TUN', 788, 0, 1, 100, 0)
INSERT [Country] ([Id], [Name], [AllowsBilling], [AllowsShipping], [TwoLetterIsoCode], [ThreeLetterIsoCode], [NumericIsoCode], [SubjectToVat], [Published], [DisplayOrder], [LimitedToStores]) VALUES (89, N'South Sudan', 1, 1, N'SS', N'SSD', 728, 0, 1, 100, 0)
INSERT [Country] ([Id], [Name], [AllowsBilling], [AllowsShipping], [TwoLetterIsoCode], [ThreeLetterIsoCode], [NumericIsoCode], [SubjectToVat], [Published], [DisplayOrder], [LimitedToStores]) VALUES (90, N'South Georgia & South Sandwich Islands', 1, 1, N'GS', N'SGS', 239, 0, 1, 100, 0)
INSERT [Country] ([Id], [Name], [AllowsBilling], [AllowsShipping], [TwoLetterIsoCode], [ThreeLetterIsoCode], [NumericIsoCode], [SubjectToVat], [Published], [DisplayOrder], [LimitedToStores]) VALUES (91, N'Somalia', 1, 1, N'SO', N'SOM', 706, 0, 1, 100, 0)
INSERT [Country] ([Id], [Name], [AllowsBilling], [AllowsShipping], [TwoLetterIsoCode], [ThreeLetterIsoCode], [NumericIsoCode], [SubjectToVat], [Published], [DisplayOrder], [LimitedToStores]) VALUES (92, N'Nauru', 1, 1, N'NR', N'NRU', 520, 0, 1, 100, 0)
INSERT [Country] ([Id], [Name], [AllowsBilling], [AllowsShipping], [TwoLetterIsoCode], [ThreeLetterIsoCode], [NumericIsoCode], [SubjectToVat], [Published], [DisplayOrder], [LimitedToStores]) VALUES (93, N'Nepal', 1, 1, N'NP', N'NPL', 524, 0, 1, 100, 0)
INSERT [Country] ([Id], [Name], [AllowsBilling], [AllowsShipping], [TwoLetterIsoCode], [ThreeLetterIsoCode], [NumericIsoCode], [SubjectToVat], [Published], [DisplayOrder], [LimitedToStores]) VALUES (94, N'Netherlands Antilles', 1, 1, N'AN', N'ANT', 530, 0, 1, 100, 0)
INSERT [Country] ([Id], [Name], [AllowsBilling], [AllowsShipping], [TwoLetterIsoCode], [ThreeLetterIsoCode], [NumericIsoCode], [SubjectToVat], [Published], [DisplayOrder], [LimitedToStores]) VALUES (95, N'New Caledonia', 1, 1, N'NC', N'NCL', 540, 0, 1, 100, 0)
INSERT [Country] ([Id], [Name], [AllowsBilling], [AllowsShipping], [TwoLetterIsoCode], [ThreeLetterIsoCode], [NumericIsoCode], [SubjectToVat], [Published], [DisplayOrder], [LimitedToStores]) VALUES (96, N'Nicaragua', 1, 1, N'NI', N'NIC', 558, 0, 1, 100, 0)
INSERT [Country] ([Id], [Name], [AllowsBilling], [AllowsShipping], [TwoLetterIsoCode], [ThreeLetterIsoCode], [NumericIsoCode], [SubjectToVat], [Published], [DisplayOrder], [LimitedToStores]) VALUES (97, N'Niger', 1, 1, N'NE', N'NER', 562, 0, 1, 100, 0)
INSERT [Country] ([Id], [Name], [AllowsBilling], [AllowsShipping], [TwoLetterIsoCode], [ThreeLetterIsoCode], [NumericIsoCode], [SubjectToVat], [Published], [DisplayOrder], [LimitedToStores]) VALUES (98, N'Nigeria', 1, 1, N'NG', N'NGA', 566, 0, 1, 100, 0)
INSERT [Country] ([Id], [Name], [AllowsBilling], [AllowsShipping], [TwoLetterIsoCode], [ThreeLetterIsoCode], [NumericIsoCode], [SubjectToVat], [Published], [DisplayOrder], [LimitedToStores]) VALUES (99, N'Niue', 1, 1, N'NU', N'NIU', 570, 0, 1, 100, 0)
INSERT [Country] ([Id], [Name], [AllowsBilling], [AllowsShipping], [TwoLetterIsoCode], [ThreeLetterIsoCode], [NumericIsoCode], [SubjectToVat], [Published], [DisplayOrder], [LimitedToStores]) VALUES (100, N'Norfolk Island', 1, 1, N'NF', N'NFK', 574, 0, 1, 100, 0)
INSERT [Country] ([Id], [Name], [AllowsBilling], [AllowsShipping], [TwoLetterIsoCode], [ThreeLetterIsoCode], [NumericIsoCode], [SubjectToVat], [Published], [DisplayOrder], [LimitedToStores]) VALUES (101, N'Northern Mariana Islands', 1, 1, N'MP', N'MNP', 580, 0, 1, 100, 0)
INSERT [Country] ([Id], [Name], [AllowsBilling], [AllowsShipping], [TwoLetterIsoCode], [ThreeLetterIsoCode], [NumericIsoCode], [SubjectToVat], [Published], [DisplayOrder], [LimitedToStores]) VALUES (102, N'Oman', 1, 1, N'OM', N'OMN', 512, 0, 1, 100, 0)
INSERT [Country] ([Id], [Name], [AllowsBilling], [AllowsShipping], [TwoLetterIsoCode], [ThreeLetterIsoCode], [NumericIsoCode], [SubjectToVat], [Published], [DisplayOrder], [LimitedToStores]) VALUES (103, N'Palau', 1, 1, N'PW', N'PLW', 585, 0, 1, 100, 0)
INSERT [Country] ([Id], [Name], [AllowsBilling], [AllowsShipping], [TwoLetterIsoCode], [ThreeLetterIsoCode], [NumericIsoCode], [SubjectToVat], [Published], [DisplayOrder], [LimitedToStores]) VALUES (104, N'Panama', 1, 1, N'PA', N'PAN', 591, 0, 1, 100, 0)
INSERT [Country] ([Id], [Name], [AllowsBilling], [AllowsShipping], [TwoLetterIsoCode], [ThreeLetterIsoCode], [NumericIsoCode], [SubjectToVat], [Published], [DisplayOrder], [LimitedToStores]) VALUES (105, N'Papua New Guinea', 1, 1, N'PG', N'PNG', 598, 0, 1, 100, 0)
INSERT [Country] ([Id], [Name], [AllowsBilling], [AllowsShipping], [TwoLetterIsoCode], [ThreeLetterIsoCode], [NumericIsoCode], [SubjectToVat], [Published], [DisplayOrder], [LimitedToStores]) VALUES (106, N'Pitcairn', 1, 1, N'PN', N'PCN', 612, 0, 1, 100, 0)
INSERT [Country] ([Id], [Name], [AllowsBilling], [AllowsShipping], [TwoLetterIsoCode], [ThreeLetterIsoCode], [NumericIsoCode], [SubjectToVat], [Published], [DisplayOrder], [LimitedToStores]) VALUES (107, N'Reunion', 1, 1, N'RE', N'REU', 638, 0, 1, 100, 0)
INSERT [Country] ([Id], [Name], [AllowsBilling], [AllowsShipping], [TwoLetterIsoCode], [ThreeLetterIsoCode], [NumericIsoCode], [SubjectToVat], [Published], [DisplayOrder], [LimitedToStores]) VALUES (108, N'Rwanda', 1, 1, N'RW', N'RWA', 646, 0, 1, 100, 0)
INSERT [Country] ([Id], [Name], [AllowsBilling], [AllowsShipping], [TwoLetterIsoCode], [ThreeLetterIsoCode], [NumericIsoCode], [SubjectToVat], [Published], [DisplayOrder], [LimitedToStores]) VALUES (109, N'Saint Kitts and Nevis', 1, 1, N'KN', N'KNA', 659, 0, 1, 100, 0)
INSERT [Country] ([Id], [Name], [AllowsBilling], [AllowsShipping], [TwoLetterIsoCode], [ThreeLetterIsoCode], [NumericIsoCode], [SubjectToVat], [Published], [DisplayOrder], [LimitedToStores]) VALUES (110, N'Saint Lucia', 1, 1, N'LC', N'LCA', 662, 0, 1, 100, 0)
INSERT [Country] ([Id], [Name], [AllowsBilling], [AllowsShipping], [TwoLetterIsoCode], [ThreeLetterIsoCode], [NumericIsoCode], [SubjectToVat], [Published], [DisplayOrder], [LimitedToStores]) VALUES (111, N'Saint Vincent and the Grenadines', 1, 1, N'VC', N'VCT', 670, 0, 1, 100, 0)
INSERT [Country] ([Id], [Name], [AllowsBilling], [AllowsShipping], [TwoLetterIsoCode], [ThreeLetterIsoCode], [NumericIsoCode], [SubjectToVat], [Published], [DisplayOrder], [LimitedToStores]) VALUES (112, N'Samoa', 1, 1, N'WS', N'WSM', 882, 0, 1, 100, 0)
INSERT [Country] ([Id], [Name], [AllowsBilling], [AllowsShipping], [TwoLetterIsoCode], [ThreeLetterIsoCode], [NumericIsoCode], [SubjectToVat], [Published], [DisplayOrder], [LimitedToStores]) VALUES (113, N'San Marino', 1, 1, N'SM', N'SMR', 674, 0, 1, 100, 0)
INSERT [Country] ([Id], [Name], [AllowsBilling], [AllowsShipping], [TwoLetterIsoCode], [ThreeLetterIsoCode], [NumericIsoCode], [SubjectToVat], [Published], [DisplayOrder], [LimitedToStores]) VALUES (114, N'Sao Tome and Principe', 1, 1, N'ST', N'STP', 678, 0, 1, 100, 0)
INSERT [Country] ([Id], [Name], [AllowsBilling], [AllowsShipping], [TwoLetterIsoCode], [ThreeLetterIsoCode], [NumericIsoCode], [SubjectToVat], [Published], [DisplayOrder], [LimitedToStores]) VALUES (115, N'Senegal', 1, 1, N'SN', N'SEN', 686, 0, 1, 100, 0)
INSERT [Country] ([Id], [Name], [AllowsBilling], [AllowsShipping], [TwoLetterIsoCode], [ThreeLetterIsoCode], [NumericIsoCode], [SubjectToVat], [Published], [DisplayOrder], [LimitedToStores]) VALUES (116, N'Seychelles', 1, 1, N'SC', N'SYC', 690, 0, 1, 100, 0)
INSERT [Country] ([Id], [Name], [AllowsBilling], [AllowsShipping], [TwoLetterIsoCode], [ThreeLetterIsoCode], [NumericIsoCode], [SubjectToVat], [Published], [DisplayOrder], [LimitedToStores]) VALUES (117, N'Sierra Leone', 1, 1, N'SL', N'SLE', 694, 0, 1, 100, 0)
INSERT [Country] ([Id], [Name], [AllowsBilling], [AllowsShipping], [TwoLetterIsoCode], [ThreeLetterIsoCode], [NumericIsoCode], [SubjectToVat], [Published], [DisplayOrder], [LimitedToStores]) VALUES (118, N'Solomon Islands', 1, 1, N'SB', N'SLB', 90, 0, 1, 100, 0)
INSERT [Country] ([Id], [Name], [AllowsBilling], [AllowsShipping], [TwoLetterIsoCode], [ThreeLetterIsoCode], [NumericIsoCode], [SubjectToVat], [Published], [DisplayOrder], [LimitedToStores]) VALUES (119, N'Equatorial Guinea', 1, 1, N'GQ', N'GNQ', 226, 0, 1, 100, 0)
INSERT [Country] ([Id], [Name], [AllowsBilling], [AllowsShipping], [TwoLetterIsoCode], [ThreeLetterIsoCode], [NumericIsoCode], [SubjectToVat], [Published], [DisplayOrder], [LimitedToStores]) VALUES (120, N'Zambia', 1, 1, N'ZM', N'ZMB', 894, 0, 1, 100, 0)
INSERT [Country] ([Id], [Name], [AllowsBilling], [AllowsShipping], [TwoLetterIsoCode], [ThreeLetterIsoCode], [NumericIsoCode], [SubjectToVat], [Published], [DisplayOrder], [LimitedToStores]) VALUES (121, N'El Salvador', 1, 1, N'SV', N'SLV', 222, 0, 1, 100, 0)
INSERT [Country] ([Id], [Name], [AllowsBilling], [AllowsShipping], [TwoLetterIsoCode], [ThreeLetterIsoCode], [NumericIsoCode], [SubjectToVat], [Published], [DisplayOrder], [LimitedToStores]) VALUES (122, N'Djibouti', 1, 1, N'DJ', N'DJI', 262, 0, 1, 100, 0)
INSERT [Country] ([Id], [Name], [AllowsBilling], [AllowsShipping], [TwoLetterIsoCode], [ThreeLetterIsoCode], [NumericIsoCode], [SubjectToVat], [Published], [DisplayOrder], [LimitedToStores]) VALUES (123, N'Egypt', 1, 1, N'EG', N'EGY', 818, 0, 1, 100, 0)
INSERT [Country] ([Id], [Name], [AllowsBilling], [AllowsShipping], [TwoLetterIsoCode], [ThreeLetterIsoCode], [NumericIsoCode], [SubjectToVat], [Published], [DisplayOrder], [LimitedToStores]) VALUES (124, N'Finland', 1, 1, N'FI', N'FIN', 246, 1, 1, 100, 0)
INSERT [Country] ([Id], [Name], [AllowsBilling], [AllowsShipping], [TwoLetterIsoCode], [ThreeLetterIsoCode], [NumericIsoCode], [SubjectToVat], [Published], [DisplayOrder], [LimitedToStores]) VALUES (125, N'France', 1, 1, N'FR', N'FRA', 250, 1, 1, 100, 0)
INSERT [Country] ([Id], [Name], [AllowsBilling], [AllowsShipping], [TwoLetterIsoCode], [ThreeLetterIsoCode], [NumericIsoCode], [SubjectToVat], [Published], [DisplayOrder], [LimitedToStores]) VALUES (126, N'Georgia', 1, 1, N'GE', N'GEO', 268, 0, 1, 100, 0)
INSERT [Country] ([Id], [Name], [AllowsBilling], [AllowsShipping], [TwoLetterIsoCode], [ThreeLetterIsoCode], [NumericIsoCode], [SubjectToVat], [Published], [DisplayOrder], [LimitedToStores]) VALUES (127, N'Germany', 1, 1, N'DE', N'DEU', 276, 1, 1, 100, 0)
INSERT [Country] ([Id], [Name], [AllowsBilling], [AllowsShipping], [TwoLetterIsoCode], [ThreeLetterIsoCode], [NumericIsoCode], [SubjectToVat], [Published], [DisplayOrder], [LimitedToStores]) VALUES (128, N'Gibraltar', 1, 1, N'GI', N'GIB', 292, 0, 1, 100, 0)
INSERT [Country] ([Id], [Name], [AllowsBilling], [AllowsShipping], [TwoLetterIsoCode], [ThreeLetterIsoCode], [NumericIsoCode], [SubjectToVat], [Published], [DisplayOrder], [LimitedToStores]) VALUES (129, N'Greece', 1, 1, N'GR', N'GRC', 300, 1, 1, 100, 0)
INSERT [Country] ([Id], [Name], [AllowsBilling], [AllowsShipping], [TwoLetterIsoCode], [ThreeLetterIsoCode], [NumericIsoCode], [SubjectToVat], [Published], [DisplayOrder], [LimitedToStores]) VALUES (130, N'Guatemala', 1, 1, N'GT', N'GTM', 320, 0, 1, 100, 0)
INSERT [Country] ([Id], [Name], [AllowsBilling], [AllowsShipping], [TwoLetterIsoCode], [ThreeLetterIsoCode], [NumericIsoCode], [SubjectToVat], [Published], [DisplayOrder], [LimitedToStores]) VALUES (131, N'Hong Kong', 1, 1, N'HK', N'HKG', 344, 0, 1, 100, 0)
INSERT [Country] ([Id], [Name], [AllowsBilling], [AllowsShipping], [TwoLetterIsoCode], [ThreeLetterIsoCode], [NumericIsoCode], [SubjectToVat], [Published], [DisplayOrder], [LimitedToStores]) VALUES (132, N'Hungary', 1, 1, N'HU', N'HUN', 348, 1, 1, 100, 0)
INSERT [Country] ([Id], [Name], [AllowsBilling], [AllowsShipping], [TwoLetterIsoCode], [ThreeLetterIsoCode], [NumericIsoCode], [SubjectToVat], [Published], [DisplayOrder], [LimitedToStores]) VALUES (133, N'India', 1, 1, N'IN', N'IND', 356, 0, 1, 100, 0)
INSERT [Country] ([Id], [Name], [AllowsBilling], [AllowsShipping], [TwoLetterIsoCode], [ThreeLetterIsoCode], [NumericIsoCode], [SubjectToVat], [Published], [DisplayOrder], [LimitedToStores]) VALUES (134, N'Indonesia', 1, 1, N'ID', N'IDN', 360, 0, 1, 100, 0)
INSERT [Country] ([Id], [Name], [AllowsBilling], [AllowsShipping], [TwoLetterIsoCode], [ThreeLetterIsoCode], [NumericIsoCode], [SubjectToVat], [Published], [DisplayOrder], [LimitedToStores]) VALUES (135, N'Ecuador', 1, 1, N'EC', N'ECU', 218, 0, 1, 100, 0)
INSERT [Country] ([Id], [Name], [AllowsBilling], [AllowsShipping], [TwoLetterIsoCode], [ThreeLetterIsoCode], [NumericIsoCode], [SubjectToVat], [Published], [DisplayOrder], [LimitedToStores]) VALUES (136, N'Ireland', 1, 1, N'IE', N'IRL', 372, 1, 1, 100, 0)
INSERT [Country] ([Id], [Name], [AllowsBilling], [AllowsShipping], [TwoLetterIsoCode], [ThreeLetterIsoCode], [NumericIsoCode], [SubjectToVat], [Published], [DisplayOrder], [LimitedToStores]) VALUES (137, N'Italy', 1, 1, N'IT', N'ITA', 380, 1, 1, 100, 0)
INSERT [Country] ([Id], [Name], [AllowsBilling], [AllowsShipping], [TwoLetterIsoCode], [ThreeLetterIsoCode], [NumericIsoCode], [SubjectToVat], [Published], [DisplayOrder], [LimitedToStores]) VALUES (138, N'Jamaica', 1, 1, N'JM', N'JAM', 388, 0, 1, 100, 0)
INSERT [Country] ([Id], [Name], [AllowsBilling], [AllowsShipping], [TwoLetterIsoCode], [ThreeLetterIsoCode], [NumericIsoCode], [SubjectToVat], [Published], [DisplayOrder], [LimitedToStores]) VALUES (139, N'Japan', 1, 1, N'JP', N'JPN', 392, 0, 1, 100, 0)
INSERT [Country] ([Id], [Name], [AllowsBilling], [AllowsShipping], [TwoLetterIsoCode], [ThreeLetterIsoCode], [NumericIsoCode], [SubjectToVat], [Published], [DisplayOrder], [LimitedToStores]) VALUES (140, N'Jordan', 1, 1, N'JO', N'JOR', 400, 0, 1, 100, 0)
INSERT [Country] ([Id], [Name], [AllowsBilling], [AllowsShipping], [TwoLetterIsoCode], [ThreeLetterIsoCode], [NumericIsoCode], [SubjectToVat], [Published], [DisplayOrder], [LimitedToStores]) VALUES (141, N'Kazakhstan', 1, 1, N'KZ', N'KAZ', 398, 0, 1, 100, 0)
INSERT [Country] ([Id], [Name], [AllowsBilling], [AllowsShipping], [TwoLetterIsoCode], [ThreeLetterIsoCode], [NumericIsoCode], [SubjectToVat], [Published], [DisplayOrder], [LimitedToStores]) VALUES (142, N'Korea, Democratic People''s Republic of', 1, 1, N'KP', N'PRK', 408, 0, 1, 100, 0)
INSERT [Country] ([Id], [Name], [AllowsBilling], [AllowsShipping], [TwoLetterIsoCode], [ThreeLetterIsoCode], [NumericIsoCode], [SubjectToVat], [Published], [DisplayOrder], [LimitedToStores]) VALUES (143, N'Kuwait', 1, 1, N'KW', N'KWT', 414, 0, 1, 100, 0)
INSERT [Country] ([Id], [Name], [AllowsBilling], [AllowsShipping], [TwoLetterIsoCode], [ThreeLetterIsoCode], [NumericIsoCode], [SubjectToVat], [Published], [DisplayOrder], [LimitedToStores]) VALUES (144, N'Malaysia', 1, 1, N'MY', N'MYS', 458, 0, 1, 100, 0)
INSERT [Country] ([Id], [Name], [AllowsBilling], [AllowsShipping], [TwoLetterIsoCode], [ThreeLetterIsoCode], [NumericIsoCode], [SubjectToVat], [Published], [DisplayOrder], [LimitedToStores]) VALUES (145, N'Mexico', 1, 1, N'MX', N'MEX', 484, 0, 1, 100, 0)
INSERT [Country] ([Id], [Name], [AllowsBilling], [AllowsShipping], [TwoLetterIsoCode], [ThreeLetterIsoCode], [NumericIsoCode], [SubjectToVat], [Published], [DisplayOrder], [LimitedToStores]) VALUES (146, N'Netherlands', 1, 1, N'NL', N'NLD', 528, 1, 1, 100, 0)
INSERT [Country] ([Id], [Name], [AllowsBilling], [AllowsShipping], [TwoLetterIsoCode], [ThreeLetterIsoCode], [NumericIsoCode], [SubjectToVat], [Published], [DisplayOrder], [LimitedToStores]) VALUES (147, N'New Zealand', 1, 1, N'NZ', N'NZL', 554, 0, 1, 100, 0)
INSERT [Country] ([Id], [Name], [AllowsBilling], [AllowsShipping], [TwoLetterIsoCode], [ThreeLetterIsoCode], [NumericIsoCode], [SubjectToVat], [Published], [DisplayOrder], [LimitedToStores]) VALUES (148, N'Norway', 1, 1, N'NO', N'NOR', 578, 0, 1, 100, 0)
INSERT [Country] ([Id], [Name], [AllowsBilling], [AllowsShipping], [TwoLetterIsoCode], [ThreeLetterIsoCode], [NumericIsoCode], [SubjectToVat], [Published], [DisplayOrder], [LimitedToStores]) VALUES (149, N'Israel', 1, 1, N'IL', N'ISR', 376, 0, 1, 100, 0)
INSERT [Country] ([Id], [Name], [AllowsBilling], [AllowsShipping], [TwoLetterIsoCode], [ThreeLetterIsoCode], [NumericIsoCode], [SubjectToVat], [Published], [DisplayOrder], [LimitedToStores]) VALUES (150, N'Pakistan', 1, 1, N'PK', N'PAK', 586, 0, 1, 100, 0)
INSERT [Country] ([Id], [Name], [AllowsBilling], [AllowsShipping], [TwoLetterIsoCode], [ThreeLetterIsoCode], [NumericIsoCode], [SubjectToVat], [Published], [DisplayOrder], [LimitedToStores]) VALUES (151, N'East Timor', 1, 1, N'TL', N'TLS', 626, 0, 1, 100, 0)
INSERT [Country] ([Id], [Name], [AllowsBilling], [AllowsShipping], [TwoLetterIsoCode], [ThreeLetterIsoCode], [NumericIsoCode], [SubjectToVat], [Published], [DisplayOrder], [LimitedToStores]) VALUES (152, N'Denmark', 1, 1, N'DK', N'DNK', 208, 1, 1, 100, 0)
INSERT [Country] ([Id], [Name], [AllowsBilling], [AllowsShipping], [TwoLetterIsoCode], [ThreeLetterIsoCode], [NumericIsoCode], [SubjectToVat], [Published], [DisplayOrder], [LimitedToStores]) VALUES (153, N'Canada', 1, 1, N'CA', N'CAN', 124, 0, 1, 100, 0)
INSERT [Country] ([Id], [Name], [AllowsBilling], [AllowsShipping], [TwoLetterIsoCode], [ThreeLetterIsoCode], [NumericIsoCode], [SubjectToVat], [Published], [DisplayOrder], [LimitedToStores]) VALUES (154, N'Argentina', 1, 1, N'AR', N'ARG', 32, 0, 1, 100, 0)
INSERT [Country] ([Id], [Name], [AllowsBilling], [AllowsShipping], [TwoLetterIsoCode], [ThreeLetterIsoCode], [NumericIsoCode], [SubjectToVat], [Published], [DisplayOrder], [LimitedToStores]) VALUES (155, N'Armenia', 1, 1, N'AM', N'ARM', 51, 0, 1, 100, 0)
INSERT [Country] ([Id], [Name], [AllowsBilling], [AllowsShipping], [TwoLetterIsoCode], [ThreeLetterIsoCode], [NumericIsoCode], [SubjectToVat], [Published], [DisplayOrder], [LimitedToStores]) VALUES (156, N'Aruba', 1, 1, N'AW', N'ABW', 533, 0, 1, 100, 0)
INSERT [Country] ([Id], [Name], [AllowsBilling], [AllowsShipping], [TwoLetterIsoCode], [ThreeLetterIsoCode], [NumericIsoCode], [SubjectToVat], [Published], [DisplayOrder], [LimitedToStores]) VALUES (157, N'Australia', 1, 1, N'AU', N'AUS', 36, 0, 1, 100, 0)
INSERT [Country] ([Id], [Name], [AllowsBilling], [AllowsShipping], [TwoLetterIsoCode], [ThreeLetterIsoCode], [NumericIsoCode], [SubjectToVat], [Published], [DisplayOrder], [LimitedToStores]) VALUES (158, N'Austria', 1, 1, N'AT', N'AUT', 40, 1, 1, 100, 0)
INSERT [Country] ([Id], [Name], [AllowsBilling], [AllowsShipping], [TwoLetterIsoCode], [ThreeLetterIsoCode], [NumericIsoCode], [SubjectToVat], [Published], [DisplayOrder], [LimitedToStores]) VALUES (159, N'Azerbaijan', 1, 1, N'AZ', N'AZE', 31, 0, 1, 100, 0)
INSERT [Country] ([Id], [Name], [AllowsBilling], [AllowsShipping], [TwoLetterIsoCode], [ThreeLetterIsoCode], [NumericIsoCode], [SubjectToVat], [Published], [DisplayOrder], [LimitedToStores]) VALUES (160, N'Bahamas', 1, 1, N'BS', N'BHS', 44, 0, 1, 100, 0)
INSERT [Country] ([Id], [Name], [AllowsBilling], [AllowsShipping], [TwoLetterIsoCode], [ThreeLetterIsoCode], [NumericIsoCode], [SubjectToVat], [Published], [DisplayOrder], [LimitedToStores]) VALUES (161, N'Bangladesh', 1, 1, N'BD', N'BGD', 50, 0, 1, 100, 0)
INSERT [Country] ([Id], [Name], [AllowsBilling], [AllowsShipping], [TwoLetterIsoCode], [ThreeLetterIsoCode], [NumericIsoCode], [SubjectToVat], [Published], [DisplayOrder], [LimitedToStores]) VALUES (162, N'Belarus', 1, 1, N'BY', N'BLR', 112, 0, 1, 100, 0)
INSERT [Country] ([Id], [Name], [AllowsBilling], [AllowsShipping], [TwoLetterIsoCode], [ThreeLetterIsoCode], [NumericIsoCode], [SubjectToVat], [Published], [DisplayOrder], [LimitedToStores]) VALUES (163, N'Belgium', 1, 1, N'BE', N'BEL', 56, 1, 1, 100, 0)
INSERT [Country] ([Id], [Name], [AllowsBilling], [AllowsShipping], [TwoLetterIsoCode], [ThreeLetterIsoCode], [NumericIsoCode], [SubjectToVat], [Published], [DisplayOrder], [LimitedToStores]) VALUES (164, N'Belize', 1, 1, N'BZ', N'BLZ', 84, 0, 1, 100, 0)
INSERT [Country] ([Id], [Name], [AllowsBilling], [AllowsShipping], [TwoLetterIsoCode], [ThreeLetterIsoCode], [NumericIsoCode], [SubjectToVat], [Published], [DisplayOrder], [LimitedToStores]) VALUES (165, N'Dominican Republic', 1, 1, N'DO', N'DOM', 214, 0, 1, 100, 0)
INSERT [Country] ([Id], [Name], [AllowsBilling], [AllowsShipping], [TwoLetterIsoCode], [ThreeLetterIsoCode], [NumericIsoCode], [SubjectToVat], [Published], [DisplayOrder], [LimitedToStores]) VALUES (166, N'Bermuda', 1, 1, N'BM', N'BMU', 60, 0, 1, 100, 0)
INSERT [Country] ([Id], [Name], [AllowsBilling], [AllowsShipping], [TwoLetterIsoCode], [ThreeLetterIsoCode], [NumericIsoCode], [SubjectToVat], [Published], [DisplayOrder], [LimitedToStores]) VALUES (167, N'Bosnia and Herzegowina', 1, 1, N'BA', N'BIH', 70, 0, 1, 100, 0)
INSERT [Country] ([Id], [Name], [AllowsBilling], [AllowsShipping], [TwoLetterIsoCode], [ThreeLetterIsoCode], [NumericIsoCode], [SubjectToVat], [Published], [DisplayOrder], [LimitedToStores]) VALUES (168, N'Brazil', 1, 1, N'BR', N'BRA', 76, 0, 1, 100, 0)
INSERT [Country] ([Id], [Name], [AllowsBilling], [AllowsShipping], [TwoLetterIsoCode], [ThreeLetterIsoCode], [NumericIsoCode], [SubjectToVat], [Published], [DisplayOrder], [LimitedToStores]) VALUES (169, N'Bulgaria', 1, 1, N'BG', N'BGR', 100, 1, 1, 100, 0)
INSERT [Country] ([Id], [Name], [AllowsBilling], [AllowsShipping], [TwoLetterIsoCode], [ThreeLetterIsoCode], [NumericIsoCode], [SubjectToVat], [Published], [DisplayOrder], [LimitedToStores]) VALUES (170, N'Cayman Islands', 1, 1, N'KY', N'CYM', 136, 0, 1, 100, 0)
INSERT [Country] ([Id], [Name], [AllowsBilling], [AllowsShipping], [TwoLetterIsoCode], [ThreeLetterIsoCode], [NumericIsoCode], [SubjectToVat], [Published], [DisplayOrder], [LimitedToStores]) VALUES (171, N'Chile', 1, 1, N'CL', N'CHL', 152, 0, 1, 100, 0)
INSERT [Country] ([Id], [Name], [AllowsBilling], [AllowsShipping], [TwoLetterIsoCode], [ThreeLetterIsoCode], [NumericIsoCode], [SubjectToVat], [Published], [DisplayOrder], [LimitedToStores]) VALUES (172, N'China', 1, 1, N'CN', N'CHN', 156, 0, 1, 100, 0)
INSERT [Country] ([Id], [Name], [AllowsBilling], [AllowsShipping], [TwoLetterIsoCode], [ThreeLetterIsoCode], [NumericIsoCode], [SubjectToVat], [Published], [DisplayOrder], [LimitedToStores]) VALUES (173, N'Colombia', 1, 1, N'CO', N'COL', 170, 0, 1, 100, 0)
INSERT [Country] ([Id], [Name], [AllowsBilling], [AllowsShipping], [TwoLetterIsoCode], [ThreeLetterIsoCode], [NumericIsoCode], [SubjectToVat], [Published], [DisplayOrder], [LimitedToStores]) VALUES (174, N'Costa Rica', 1, 1, N'CR', N'CRI', 188, 0, 1, 100, 0)
INSERT [Country] ([Id], [Name], [AllowsBilling], [AllowsShipping], [TwoLetterIsoCode], [ThreeLetterIsoCode], [NumericIsoCode], [SubjectToVat], [Published], [DisplayOrder], [LimitedToStores]) VALUES (175, N'Croatia', 1, 1, N'HR', N'HRV', 191, 0, 1, 100, 0)
INSERT [Country] ([Id], [Name], [AllowsBilling], [AllowsShipping], [TwoLetterIsoCode], [ThreeLetterIsoCode], [NumericIsoCode], [SubjectToVat], [Published], [DisplayOrder], [LimitedToStores]) VALUES (176, N'Cuba', 1, 1, N'CU', N'CUB', 192, 0, 1, 100, 0)
INSERT [Country] ([Id], [Name], [AllowsBilling], [AllowsShipping], [TwoLetterIsoCode], [ThreeLetterIsoCode], [NumericIsoCode], [SubjectToVat], [Published], [DisplayOrder], [LimitedToStores]) VALUES (177, N'Cyprus', 1, 1, N'CY', N'CYP', 196, 1, 1, 100, 0)
INSERT [Country] ([Id], [Name], [AllowsBilling], [AllowsShipping], [TwoLetterIsoCode], [ThreeLetterIsoCode], [NumericIsoCode], [SubjectToVat], [Published], [DisplayOrder], [LimitedToStores]) VALUES (178, N'Czech Republic', 1, 1, N'CZ', N'CZE', 203, 1, 1, 100, 0)
INSERT [Country] ([Id], [Name], [AllowsBilling], [AllowsShipping], [TwoLetterIsoCode], [ThreeLetterIsoCode], [NumericIsoCode], [SubjectToVat], [Published], [DisplayOrder], [LimitedToStores]) VALUES (179, N'Bolivia', 1, 1, N'BO', N'BOL', 68, 0, 1, 100, 0)
INSERT [Country] ([Id], [Name], [AllowsBilling], [AllowsShipping], [TwoLetterIsoCode], [ThreeLetterIsoCode], [NumericIsoCode], [SubjectToVat], [Published], [DisplayOrder], [LimitedToStores]) VALUES (180, N'Palestine', 1, 1, N'PS', N'PSE', 275, 0, 1, 100, 0)
INSERT [Country] ([Id], [Name], [AllowsBilling], [AllowsShipping], [TwoLetterIsoCode], [ThreeLetterIsoCode], [NumericIsoCode], [SubjectToVat], [Published], [DisplayOrder], [LimitedToStores]) VALUES (181, N'Paraguay', 1, 1, N'PY', N'PRY', 600, 0, 1, 100, 0)
INSERT [Country] ([Id], [Name], [AllowsBilling], [AllowsShipping], [TwoLetterIsoCode], [ThreeLetterIsoCode], [NumericIsoCode], [SubjectToVat], [Published], [DisplayOrder], [LimitedToStores]) VALUES (182, N'Peru', 1, 1, N'PE', N'PER', 604, 0, 1, 100, 0)
INSERT [Country] ([Id], [Name], [AllowsBilling], [AllowsShipping], [TwoLetterIsoCode], [ThreeLetterIsoCode], [NumericIsoCode], [SubjectToVat], [Published], [DisplayOrder], [LimitedToStores]) VALUES (183, N'Angola', 1, 1, N'AO', N'AGO', 24, 0, 1, 100, 0)
INSERT [Country] ([Id], [Name], [AllowsBilling], [AllowsShipping], [TwoLetterIsoCode], [ThreeLetterIsoCode], [NumericIsoCode], [SubjectToVat], [Published], [DisplayOrder], [LimitedToStores]) VALUES (184, N'Anguilla', 1, 1, N'AI', N'AIA', 660, 0, 1, 100, 0)
INSERT [Country] ([Id], [Name], [AllowsBilling], [AllowsShipping], [TwoLetterIsoCode], [ThreeLetterIsoCode], [NumericIsoCode], [SubjectToVat], [Published], [DisplayOrder], [LimitedToStores]) VALUES (185, N'Antarctica', 1, 1, N'AQ', N'ATA', 10, 0, 1, 100, 0)
INSERT [Country] ([Id], [Name], [AllowsBilling], [AllowsShipping], [TwoLetterIsoCode], [ThreeLetterIsoCode], [NumericIsoCode], [SubjectToVat], [Published], [DisplayOrder], [LimitedToStores]) VALUES (186, N'Antigua and Barbuda', 1, 1, N'AG', N'ATG', 28, 0, 1, 100, 0)
INSERT [Country] ([Id], [Name], [AllowsBilling], [AllowsShipping], [TwoLetterIsoCode], [ThreeLetterIsoCode], [NumericIsoCode], [SubjectToVat], [Published], [DisplayOrder], [LimitedToStores]) VALUES (187, N'Bahrain', 1, 1, N'BH', N'BHR', 48, 0, 1, 100, 0)
INSERT [Country] ([Id], [Name], [AllowsBilling], [AllowsShipping], [TwoLetterIsoCode], [ThreeLetterIsoCode], [NumericIsoCode], [SubjectToVat], [Published], [DisplayOrder], [LimitedToStores]) VALUES (188, N'Barbados', 1, 1, N'BB', N'BRB', 52, 0, 1, 100, 0)
INSERT [Country] ([Id], [Name], [AllowsBilling], [AllowsShipping], [TwoLetterIsoCode], [ThreeLetterIsoCode], [NumericIsoCode], [SubjectToVat], [Published], [DisplayOrder], [LimitedToStores]) VALUES (189, N'Benin', 1, 1, N'BJ', N'BEN', 204, 0, 1, 100, 0)
INSERT [Country] ([Id], [Name], [AllowsBilling], [AllowsShipping], [TwoLetterIsoCode], [ThreeLetterIsoCode], [NumericIsoCode], [SubjectToVat], [Published], [DisplayOrder], [LimitedToStores]) VALUES (190, N'Bhutan', 1, 1, N'BT', N'BTN', 64, 0, 1, 100, 0)
INSERT [Country] ([Id], [Name], [AllowsBilling], [AllowsShipping], [TwoLetterIsoCode], [ThreeLetterIsoCode], [NumericIsoCode], [SubjectToVat], [Published], [DisplayOrder], [LimitedToStores]) VALUES (191, N'Botswana', 1, 1, N'BW', N'BWA', 72, 0, 1, 100, 0)
INSERT [Country] ([Id], [Name], [AllowsBilling], [AllowsShipping], [TwoLetterIsoCode], [ThreeLetterIsoCode], [NumericIsoCode], [SubjectToVat], [Published], [DisplayOrder], [LimitedToStores]) VALUES (192, N'Bouvet Island', 1, 1, N'BV', N'BVT', 74, 0, 1, 100, 0)
INSERT [Country] ([Id], [Name], [AllowsBilling], [AllowsShipping], [TwoLetterIsoCode], [ThreeLetterIsoCode], [NumericIsoCode], [SubjectToVat], [Published], [DisplayOrder], [LimitedToStores]) VALUES (193, N'British Indian Ocean Territory', 1, 1, N'IO', N'IOT', 86, 0, 1, 100, 0)
INSERT [Country] ([Id], [Name], [AllowsBilling], [AllowsShipping], [TwoLetterIsoCode], [ThreeLetterIsoCode], [NumericIsoCode], [SubjectToVat], [Published], [DisplayOrder], [LimitedToStores]) VALUES (194, N'Brunei Darussalam', 1, 1, N'BN', N'BRN', 96, 0, 1, 100, 0)
INSERT [Country] ([Id], [Name], [AllowsBilling], [AllowsShipping], [TwoLetterIsoCode], [ThreeLetterIsoCode], [NumericIsoCode], [SubjectToVat], [Published], [DisplayOrder], [LimitedToStores]) VALUES (195, N'Andorra', 1, 1, N'AD', N'AND', 20, 0, 1, 100, 0)
INSERT [Country] ([Id], [Name], [AllowsBilling], [AllowsShipping], [TwoLetterIsoCode], [ThreeLetterIsoCode], [NumericIsoCode], [SubjectToVat], [Published], [DisplayOrder], [LimitedToStores]) VALUES (196, N'Burkina Faso', 1, 1, N'BF', N'BFA', 854, 0, 1, 100, 0)
INSERT [Country] ([Id], [Name], [AllowsBilling], [AllowsShipping], [TwoLetterIsoCode], [ThreeLetterIsoCode], [NumericIsoCode], [SubjectToVat], [Published], [DisplayOrder], [LimitedToStores]) VALUES (197, N'Cambodia', 1, 1, N'KH', N'KHM', 116, 0, 1, 100, 0)
INSERT [Country] ([Id], [Name], [AllowsBilling], [AllowsShipping], [TwoLetterIsoCode], [ThreeLetterIsoCode], [NumericIsoCode], [SubjectToVat], [Published], [DisplayOrder], [LimitedToStores]) VALUES (198, N'Cameroon', 1, 1, N'CM', N'CMR', 120, 0, 1, 100, 0)
INSERT [Country] ([Id], [Name], [AllowsBilling], [AllowsShipping], [TwoLetterIsoCode], [ThreeLetterIsoCode], [NumericIsoCode], [SubjectToVat], [Published], [DisplayOrder], [LimitedToStores]) VALUES (199, N'Cape Verde', 1, 1, N'CV', N'CPV', 132, 0, 1, 100, 0)
INSERT [Country] ([Id], [Name], [AllowsBilling], [AllowsShipping], [TwoLetterIsoCode], [ThreeLetterIsoCode], [NumericIsoCode], [SubjectToVat], [Published], [DisplayOrder], [LimitedToStores]) VALUES (200, N'Central African Republic', 1, 1, N'CF', N'CAF', 140, 0, 1, 100, 0)
INSERT [Country] ([Id], [Name], [AllowsBilling], [AllowsShipping], [TwoLetterIsoCode], [ThreeLetterIsoCode], [NumericIsoCode], [SubjectToVat], [Published], [DisplayOrder], [LimitedToStores]) VALUES (201, N'Chad', 1, 1, N'TD', N'TCD', 148, 0, 1, 100, 0)
INSERT [Country] ([Id], [Name], [AllowsBilling], [AllowsShipping], [TwoLetterIsoCode], [ThreeLetterIsoCode], [NumericIsoCode], [SubjectToVat], [Published], [DisplayOrder], [LimitedToStores]) VALUES (202, N'Christmas Island', 1, 1, N'CX', N'CXR', 162, 0, 1, 100, 0)
INSERT [Country] ([Id], [Name], [AllowsBilling], [AllowsShipping], [TwoLetterIsoCode], [ThreeLetterIsoCode], [NumericIsoCode], [SubjectToVat], [Published], [DisplayOrder], [LimitedToStores]) VALUES (203, N'Cocos (Keeling) Islands', 1, 1, N'CC', N'CCK', 166, 0, 1, 100, 0)
INSERT [Country] ([Id], [Name], [AllowsBilling], [AllowsShipping], [TwoLetterIsoCode], [ThreeLetterIsoCode], [NumericIsoCode], [SubjectToVat], [Published], [DisplayOrder], [LimitedToStores]) VALUES (204, N'Comoros', 1, 1, N'KM', N'COM', 174, 0, 1, 100, 0)
INSERT [Country] ([Id], [Name], [AllowsBilling], [AllowsShipping], [TwoLetterIsoCode], [ThreeLetterIsoCode], [NumericIsoCode], [SubjectToVat], [Published], [DisplayOrder], [LimitedToStores]) VALUES (205, N'Congo', 1, 1, N'CG', N'COG', 178, 0, 1, 100, 0)
INSERT [Country] ([Id], [Name], [AllowsBilling], [AllowsShipping], [TwoLetterIsoCode], [ThreeLetterIsoCode], [NumericIsoCode], [SubjectToVat], [Published], [DisplayOrder], [LimitedToStores]) VALUES (206, N'Congo (Democratic Republic of the)', 1, 1, N'CD', N'COD', 180, 0, 1, 100, 0)
INSERT [Country] ([Id], [Name], [AllowsBilling], [AllowsShipping], [TwoLetterIsoCode], [ThreeLetterIsoCode], [NumericIsoCode], [SubjectToVat], [Published], [DisplayOrder], [LimitedToStores]) VALUES (207, N'Cook Islands', 1, 1, N'CK', N'COK', 184, 0, 1, 100, 0)
INSERT [Country] ([Id], [Name], [AllowsBilling], [AllowsShipping], [TwoLetterIsoCode], [ThreeLetterIsoCode], [NumericIsoCode], [SubjectToVat], [Published], [DisplayOrder], [LimitedToStores]) VALUES (208, N'Cote D''Ivoire', 1, 1, N'CI', N'CIV', 384, 0, 1, 100, 0)
INSERT [Country] ([Id], [Name], [AllowsBilling], [AllowsShipping], [TwoLetterIsoCode], [ThreeLetterIsoCode], [NumericIsoCode], [SubjectToVat], [Published], [DisplayOrder], [LimitedToStores]) VALUES (209, N'Burundi', 1, 1, N'BI', N'BDI', 108, 0, 1, 100, 0)
INSERT [Country] ([Id], [Name], [AllowsBilling], [AllowsShipping], [TwoLetterIsoCode], [ThreeLetterIsoCode], [NumericIsoCode], [SubjectToVat], [Published], [DisplayOrder], [LimitedToStores]) VALUES (210, N'American Samoa', 1, 1, N'AS', N'ASM', 16, 0, 1, 100, 0)
INSERT [Country] ([Id], [Name], [AllowsBilling], [AllowsShipping], [TwoLetterIsoCode], [ThreeLetterIsoCode], [NumericIsoCode], [SubjectToVat], [Published], [DisplayOrder], [LimitedToStores]) VALUES (211, N'Algeria', 1, 1, N'DZ', N'DZA', 12, 0, 1, 100, 0)
INSERT [Country] ([Id], [Name], [AllowsBilling], [AllowsShipping], [TwoLetterIsoCode], [ThreeLetterIsoCode], [NumericIsoCode], [SubjectToVat], [Published], [DisplayOrder], [LimitedToStores]) VALUES (212, N'Albania', 1, 1, N'AL', N'ALB', 8, 0, 1, 100, 0)
INSERT [Country] ([Id], [Name], [AllowsBilling], [AllowsShipping], [TwoLetterIsoCode], [ThreeLetterIsoCode], [NumericIsoCode], [SubjectToVat], [Published], [DisplayOrder], [LimitedToStores]) VALUES (213, N'Philippines', 1, 1, N'PH', N'PHL', 608, 0, 1, 100, 0)
INSERT [Country] ([Id], [Name], [AllowsBilling], [AllowsShipping], [TwoLetterIsoCode], [ThreeLetterIsoCode], [NumericIsoCode], [SubjectToVat], [Published], [DisplayOrder], [LimitedToStores]) VALUES (214, N'Poland', 1, 1, N'PL', N'POL', 616, 1, 1, 100, 0)
INSERT [Country] ([Id], [Name], [AllowsBilling], [AllowsShipping], [TwoLetterIsoCode], [ThreeLetterIsoCode], [NumericIsoCode], [SubjectToVat], [Published], [DisplayOrder], [LimitedToStores]) VALUES (215, N'Portugal', 1, 1, N'PT', N'PRT', 620, 1, 1, 100, 0)
INSERT [Country] ([Id], [Name], [AllowsBilling], [AllowsShipping], [TwoLetterIsoCode], [ThreeLetterIsoCode], [NumericIsoCode], [SubjectToVat], [Published], [DisplayOrder], [LimitedToStores]) VALUES (216, N'Puerto Rico', 1, 1, N'PR', N'PRI', 630, 0, 1, 100, 0)
INSERT [Country] ([Id], [Name], [AllowsBilling], [AllowsShipping], [TwoLetterIsoCode], [ThreeLetterIsoCode], [NumericIsoCode], [SubjectToVat], [Published], [DisplayOrder], [LimitedToStores]) VALUES (217, N'Qatar', 1, 1, N'QA', N'QAT', 634, 0, 1, 100, 0)
INSERT [Country] ([Id], [Name], [AllowsBilling], [AllowsShipping], [TwoLetterIsoCode], [ThreeLetterIsoCode], [NumericIsoCode], [SubjectToVat], [Published], [DisplayOrder], [LimitedToStores]) VALUES (218, N'Romania', 1, 1, N'RO', N'ROM', 642, 1, 1, 100, 0)
INSERT [Country] ([Id], [Name], [AllowsBilling], [AllowsShipping], [TwoLetterIsoCode], [ThreeLetterIsoCode], [NumericIsoCode], [SubjectToVat], [Published], [DisplayOrder], [LimitedToStores]) VALUES (219, N'Russian Federation', 1, 1, N'RU', N'RUS', 643, 0, 1, 100, 0)
INSERT [Country] ([Id], [Name], [AllowsBilling], [AllowsShipping], [TwoLetterIsoCode], [ThreeLetterIsoCode], [NumericIsoCode], [SubjectToVat], [Published], [DisplayOrder], [LimitedToStores]) VALUES (220, N'Saudi Arabia', 1, 1, N'SA', N'SAU', 682, 0, 1, 100, 0)
INSERT [Country] ([Id], [Name], [AllowsBilling], [AllowsShipping], [TwoLetterIsoCode], [ThreeLetterIsoCode], [NumericIsoCode], [SubjectToVat], [Published], [DisplayOrder], [LimitedToStores]) VALUES (221, N'Singapore', 1, 1, N'SG', N'SGP', 702, 0, 1, 100, 0)
INSERT [Country] ([Id], [Name], [AllowsBilling], [AllowsShipping], [TwoLetterIsoCode], [ThreeLetterIsoCode], [NumericIsoCode], [SubjectToVat], [Published], [DisplayOrder], [LimitedToStores]) VALUES (222, N'Slovakia (Slovak Republic)', 1, 1, N'SK', N'SVK', 703, 1, 1, 100, 0)
INSERT [Country] ([Id], [Name], [AllowsBilling], [AllowsShipping], [TwoLetterIsoCode], [ThreeLetterIsoCode], [NumericIsoCode], [SubjectToVat], [Published], [DisplayOrder], [LimitedToStores]) VALUES (223, N'Slovenia', 1, 1, N'SI', N'SVN', 705, 1, 1, 100, 0)
INSERT [Country] ([Id], [Name], [AllowsBilling], [AllowsShipping], [TwoLetterIsoCode], [ThreeLetterIsoCode], [NumericIsoCode], [SubjectToVat], [Published], [DisplayOrder], [LimitedToStores]) VALUES (224, N'South Africa', 1, 1, N'ZA', N'ZAF', 710, 0, 1, 100, 0)
INSERT [Country] ([Id], [Name], [AllowsBilling], [AllowsShipping], [TwoLetterIsoCode], [ThreeLetterIsoCode], [NumericIsoCode], [SubjectToVat], [Published], [DisplayOrder], [LimitedToStores]) VALUES (225, N'Spain', 1, 1, N'ES', N'ESP', 724, 1, 1, 100, 0)
INSERT [Country] ([Id], [Name], [AllowsBilling], [AllowsShipping], [TwoLetterIsoCode], [ThreeLetterIsoCode], [NumericIsoCode], [SubjectToVat], [Published], [DisplayOrder], [LimitedToStores]) VALUES (226, N'Sweden', 1, 1, N'SE', N'SWE', 752, 1, 1, 100, 0)
INSERT [Country] ([Id], [Name], [AllowsBilling], [AllowsShipping], [TwoLetterIsoCode], [ThreeLetterIsoCode], [NumericIsoCode], [SubjectToVat], [Published], [DisplayOrder], [LimitedToStores]) VALUES (227, N'Switzerland', 1, 1, N'CH', N'CHE', 756, 0, 1, 100, 0)
INSERT [Country] ([Id], [Name], [AllowsBilling], [AllowsShipping], [TwoLetterIsoCode], [ThreeLetterIsoCode], [NumericIsoCode], [SubjectToVat], [Published], [DisplayOrder], [LimitedToStores]) VALUES (228, N'Taiwan', 1, 1, N'TW', N'TWN', 158, 0, 1, 100, 0)
INSERT [Country] ([Id], [Name], [AllowsBilling], [AllowsShipping], [TwoLetterIsoCode], [ThreeLetterIsoCode], [NumericIsoCode], [SubjectToVat], [Published], [DisplayOrder], [LimitedToStores]) VALUES (229, N'Thailand', 1, 1, N'TH', N'THA', 764, 0, 1, 100, 0)
INSERT [Country] ([Id], [Name], [AllowsBilling], [AllowsShipping], [TwoLetterIsoCode], [ThreeLetterIsoCode], [NumericIsoCode], [SubjectToVat], [Published], [DisplayOrder], [LimitedToStores]) VALUES (230, N'Turkey', 1, 1, N'TR', N'TUR', 792, 0, 1, 100, 0)
INSERT [Country] ([Id], [Name], [AllowsBilling], [AllowsShipping], [TwoLetterIsoCode], [ThreeLetterIsoCode], [NumericIsoCode], [SubjectToVat], [Published], [DisplayOrder], [LimitedToStores]) VALUES (231, N'Ukraine', 1, 1, N'UA', N'UKR', 804, 0, 1, 100, 0)
INSERT [Country] ([Id], [Name], [AllowsBilling], [AllowsShipping], [TwoLetterIsoCode], [ThreeLetterIsoCode], [NumericIsoCode], [SubjectToVat], [Published], [DisplayOrder], [LimitedToStores]) VALUES (232, N'United Arab Emirates', 1, 1, N'AE', N'ARE', 784, 0, 1, 100, 0)
INSERT [Country] ([Id], [Name], [AllowsBilling], [AllowsShipping], [TwoLetterIsoCode], [ThreeLetterIsoCode], [NumericIsoCode], [SubjectToVat], [Published], [DisplayOrder], [LimitedToStores]) VALUES (233, N'United Kingdom', 1, 1, N'GB', N'GBR', 826, 1, 1, 100, 0)
INSERT [Country] ([Id], [Name], [AllowsBilling], [AllowsShipping], [TwoLetterIsoCode], [ThreeLetterIsoCode], [NumericIsoCode], [SubjectToVat], [Published], [DisplayOrder], [LimitedToStores]) VALUES (234, N'United States minor outlying islands', 1, 1, N'UM', N'UMI', 581, 0, 1, 100, 0)
INSERT [Country] ([Id], [Name], [AllowsBilling], [AllowsShipping], [TwoLetterIsoCode], [ThreeLetterIsoCode], [NumericIsoCode], [SubjectToVat], [Published], [DisplayOrder], [LimitedToStores]) VALUES (235, N'Uruguay', 1, 1, N'UY', N'URY', 858, 0, 1, 100, 0)
INSERT [Country] ([Id], [Name], [AllowsBilling], [AllowsShipping], [TwoLetterIsoCode], [ThreeLetterIsoCode], [NumericIsoCode], [SubjectToVat], [Published], [DisplayOrder], [LimitedToStores]) VALUES (236, N'Uzbekistan', 1, 1, N'UZ', N'UZB', 860, 0, 1, 100, 0)
INSERT [Country] ([Id], [Name], [AllowsBilling], [AllowsShipping], [TwoLetterIsoCode], [ThreeLetterIsoCode], [NumericIsoCode], [SubjectToVat], [Published], [DisplayOrder], [LimitedToStores]) VALUES (237, N'Venezuela', 1, 1, N'VE', N'VEN', 862, 0, 1, 100, 0)
INSERT [Country] ([Id], [Name], [AllowsBilling], [AllowsShipping], [TwoLetterIsoCode], [ThreeLetterIsoCode], [NumericIsoCode], [SubjectToVat], [Published], [DisplayOrder], [LimitedToStores]) VALUES (238, N'Serbia', 1, 1, N'RS', N'SRB', 688, 0, 1, 100, 0)
INSERT [Country] ([Id], [Name], [AllowsBilling], [AllowsShipping], [TwoLetterIsoCode], [ThreeLetterIsoCode], [NumericIsoCode], [SubjectToVat], [Published], [DisplayOrder], [LimitedToStores]) VALUES (239, N'Afghanistan', 1, 1, N'AF', N'AFG', 4, 0, 1, 100, 0)
INSERT [Country] ([Id], [Name], [AllowsBilling], [AllowsShipping], [TwoLetterIsoCode], [ThreeLetterIsoCode], [NumericIsoCode], [SubjectToVat], [Published], [DisplayOrder], [LimitedToStores]) VALUES (240, N'Dominica', 1, 1, N'DM', N'DMA', 212, 0, 1, 100, 0)
INSERT [Country] ([Id], [Name], [AllowsBilling], [AllowsShipping], [TwoLetterIsoCode], [ThreeLetterIsoCode], [NumericIsoCode], [SubjectToVat], [Published], [DisplayOrder], [LimitedToStores]) VALUES (241, N'Zimbabwe', 1, 1, N'ZW', N'ZWE', 716, 0, 1, 100, 0)
SET IDENTITY_INSERT [Country] OFF
GO

SET IDENTITY_INSERT [StateProvince] ON 
INSERT [StateProvince] ([Id], [CountryId], [Name], [Abbreviation], [Published], [DisplayOrder]) VALUES (1, 1, N'AA (Armed Forces Americas)', N'AA', 1, 1)
INSERT [StateProvince] ([Id], [CountryId], [Name], [Abbreviation], [Published], [DisplayOrder]) VALUES (2, 1, N'Texas', N'TX', 1, 1)
INSERT [StateProvince] ([Id], [CountryId], [Name], [Abbreviation], [Published], [DisplayOrder]) VALUES (3, 1, N'Tennessee', N'TN', 1, 1)
INSERT [StateProvince] ([Id], [CountryId], [Name], [Abbreviation], [Published], [DisplayOrder]) VALUES (4, 1, N'South Dakota', N'SD', 1, 1)
INSERT [StateProvince] ([Id], [CountryId], [Name], [Abbreviation], [Published], [DisplayOrder]) VALUES (5, 1, N'South Carolina', N'SC', 1, 1)
INSERT [StateProvince] ([Id], [CountryId], [Name], [Abbreviation], [Published], [DisplayOrder]) VALUES (6, 1, N'Rhode Island', N'RI', 1, 1)
INSERT [StateProvince] ([Id], [CountryId], [Name], [Abbreviation], [Published], [DisplayOrder]) VALUES (7, 1, N'Puerto Rico', N'PR', 1, 1)
INSERT [StateProvince] ([Id], [CountryId], [Name], [Abbreviation], [Published], [DisplayOrder]) VALUES (8, 1, N'Pennsylvania', N'PA', 1, 1)
INSERT [StateProvince] ([Id], [CountryId], [Name], [Abbreviation], [Published], [DisplayOrder]) VALUES (9, 1, N'Palau', N'PW', 1, 1)
INSERT [StateProvince] ([Id], [CountryId], [Name], [Abbreviation], [Published], [DisplayOrder]) VALUES (10, 1, N'Oregon', N'OR', 1, 1)
INSERT [StateProvince] ([Id], [CountryId], [Name], [Abbreviation], [Published], [DisplayOrder]) VALUES (11, 1, N'Oklahoma', N'OK', 1, 1)
INSERT [StateProvince] ([Id], [CountryId], [Name], [Abbreviation], [Published], [DisplayOrder]) VALUES (12, 1, N'Ohio', N'OH', 1, 1)
INSERT [StateProvince] ([Id], [CountryId], [Name], [Abbreviation], [Published], [DisplayOrder]) VALUES (13, 1, N'Northern Mariana Islands', N'MP', 1, 1)
INSERT [StateProvince] ([Id], [CountryId], [Name], [Abbreviation], [Published], [DisplayOrder]) VALUES (14, 1, N'North Dakota', N'ND', 1, 1)
INSERT [StateProvince] ([Id], [CountryId], [Name], [Abbreviation], [Published], [DisplayOrder]) VALUES (15, 1, N'North Carolina', N'NC', 1, 1)
INSERT [StateProvince] ([Id], [CountryId], [Name], [Abbreviation], [Published], [DisplayOrder]) VALUES (16, 1, N'New York', N'NY', 1, 1)
INSERT [StateProvince] ([Id], [CountryId], [Name], [Abbreviation], [Published], [DisplayOrder]) VALUES (17, 1, N'Utah', N'UT', 1, 1)
INSERT [StateProvince] ([Id], [CountryId], [Name], [Abbreviation], [Published], [DisplayOrder]) VALUES (18, 1, N'New Mexico', N'NM', 1, 1)
INSERT [StateProvince] ([Id], [CountryId], [Name], [Abbreviation], [Published], [DisplayOrder]) VALUES (19, 1, N'Vermont', N'VT', 1, 1)
INSERT [StateProvince] ([Id], [CountryId], [Name], [Abbreviation], [Published], [DisplayOrder]) VALUES (20, 1, N'Virginia', N'VA', 1, 1)
INSERT [StateProvince] ([Id], [CountryId], [Name], [Abbreviation], [Published], [DisplayOrder]) VALUES (21, 153, N'Quebec', N'QC', 1, 1)
INSERT [StateProvince] ([Id], [CountryId], [Name], [Abbreviation], [Published], [DisplayOrder]) VALUES (22, 153, N'Prince Edward Island', N'PE', 1, 1)
INSERT [StateProvince] ([Id], [CountryId], [Name], [Abbreviation], [Published], [DisplayOrder]) VALUES (23, 153, N'Ontario', N'ON', 1, 1)
INSERT [StateProvince] ([Id], [CountryId], [Name], [Abbreviation], [Published], [DisplayOrder]) VALUES (24, 153, N'Nunavut', N'NU', 1, 1)
INSERT [StateProvince] ([Id], [CountryId], [Name], [Abbreviation], [Published], [DisplayOrder]) VALUES (25, 153, N'Nova Scotia', N'NS', 1, 1)
INSERT [StateProvince] ([Id], [CountryId], [Name], [Abbreviation], [Published], [DisplayOrder]) VALUES (26, 153, N'Northwest Territories', N'NT', 1, 1)
INSERT [StateProvince] ([Id], [CountryId], [Name], [Abbreviation], [Published], [DisplayOrder]) VALUES (27, 153, N'Newfoundland and Labrador', N'NL', 1, 1)
INSERT [StateProvince] ([Id], [CountryId], [Name], [Abbreviation], [Published], [DisplayOrder]) VALUES (28, 153, N'New Brunswick', N'NB', 1, 1)
INSERT [StateProvince] ([Id], [CountryId], [Name], [Abbreviation], [Published], [DisplayOrder]) VALUES (29, 153, N'Manitoba', N'MB', 1, 1)
INSERT [StateProvince] ([Id], [CountryId], [Name], [Abbreviation], [Published], [DisplayOrder]) VALUES (30, 153, N'British Columbia', N'BC', 1, 1)
INSERT [StateProvince] ([Id], [CountryId], [Name], [Abbreviation], [Published], [DisplayOrder]) VALUES (31, 153, N'Alberta', N'AB', 1, 1)
INSERT [StateProvince] ([Id], [CountryId], [Name], [Abbreviation], [Published], [DisplayOrder]) VALUES (32, 1, N'Wyoming', N'WY', 1, 1)
INSERT [StateProvince] ([Id], [CountryId], [Name], [Abbreviation], [Published], [DisplayOrder]) VALUES (33, 1, N'Wisconsin', N'WI', 1, 1)
INSERT [StateProvince] ([Id], [CountryId], [Name], [Abbreviation], [Published], [DisplayOrder]) VALUES (34, 1, N'West Virginia', N'WV', 1, 1)
INSERT [StateProvince] ([Id], [CountryId], [Name], [Abbreviation], [Published], [DisplayOrder]) VALUES (35, 1, N'Washington', N'WA', 1, 1)
INSERT [StateProvince] ([Id], [CountryId], [Name], [Abbreviation], [Published], [DisplayOrder]) VALUES (36, 1, N'Virgin Islands', N'VI', 1, 1)
INSERT [StateProvince] ([Id], [CountryId], [Name], [Abbreviation], [Published], [DisplayOrder]) VALUES (37, 153, N'Saskatchewan', N'SK', 1, 1)
INSERT [StateProvince] ([Id], [CountryId], [Name], [Abbreviation], [Published], [DisplayOrder]) VALUES (38, 1, N'New Jersey', N'NJ', 1, 1)
INSERT [StateProvince] ([Id], [CountryId], [Name], [Abbreviation], [Published], [DisplayOrder]) VALUES (39, 1, N'Nevada', N'NV', 1, 1)
INSERT [StateProvince] ([Id], [CountryId], [Name], [Abbreviation], [Published], [DisplayOrder]) VALUES (40, 1, N'Georgia', N'GA', 1, 1)
INSERT [StateProvince] ([Id], [CountryId], [Name], [Abbreviation], [Published], [DisplayOrder]) VALUES (41, 1, N'Florida', N'FL', 1, 1)
INSERT [StateProvince] ([Id], [CountryId], [Name], [Abbreviation], [Published], [DisplayOrder]) VALUES (42, 1, N'Federated States of Micronesia', N'FM', 1, 1)
INSERT [StateProvince] ([Id], [CountryId], [Name], [Abbreviation], [Published], [DisplayOrder]) VALUES (43, 1, N'District of Columbia', N'DC', 1, 1)
INSERT [StateProvince] ([Id], [CountryId], [Name], [Abbreviation], [Published], [DisplayOrder]) VALUES (44, 1, N'Delaware', N'DE', 1, 1)
INSERT [StateProvince] ([Id], [CountryId], [Name], [Abbreviation], [Published], [DisplayOrder]) VALUES (45, 1, N'Connecticut', N'CT', 1, 1)
INSERT [StateProvince] ([Id], [CountryId], [Name], [Abbreviation], [Published], [DisplayOrder]) VALUES (46, 1, N'Colorado', N'CO', 1, 1)
INSERT [StateProvince] ([Id], [CountryId], [Name], [Abbreviation], [Published], [DisplayOrder]) VALUES (47, 1, N'California', N'CA', 1, 1)
INSERT [StateProvince] ([Id], [CountryId], [Name], [Abbreviation], [Published], [DisplayOrder]) VALUES (48, 1, N'Arkansas', N'AR', 1, 1)
INSERT [StateProvince] ([Id], [CountryId], [Name], [Abbreviation], [Published], [DisplayOrder]) VALUES (49, 1, N'Arizona', N'AZ', 1, 1)
INSERT [StateProvince] ([Id], [CountryId], [Name], [Abbreviation], [Published], [DisplayOrder]) VALUES (50, 1, N'AP (Armed Forces Pacific)', N'AP', 1, 1)
INSERT [StateProvince] ([Id], [CountryId], [Name], [Abbreviation], [Published], [DisplayOrder]) VALUES (51, 1, N'American Samoa', N'AS', 1, 1)
INSERT [StateProvince] ([Id], [CountryId], [Name], [Abbreviation], [Published], [DisplayOrder]) VALUES (52, 1, N'Alaska', N'AK', 1, 1)
INSERT [StateProvince] ([Id], [CountryId], [Name], [Abbreviation], [Published], [DisplayOrder]) VALUES (53, 1, N'Alabama', N'AL', 1, 1)
INSERT [StateProvince] ([Id], [CountryId], [Name], [Abbreviation], [Published], [DisplayOrder]) VALUES (54, 1, N'AE (Armed Forces Europe)', N'AE', 1, 1)
INSERT [StateProvince] ([Id], [CountryId], [Name], [Abbreviation], [Published], [DisplayOrder]) VALUES (55, 1, N'Guam', N'GU', 1, 1)
INSERT [StateProvince] ([Id], [CountryId], [Name], [Abbreviation], [Published], [DisplayOrder]) VALUES (56, 1, N'New Hampshire', N'NH', 1, 1)
INSERT [StateProvince] ([Id], [CountryId], [Name], [Abbreviation], [Published], [DisplayOrder]) VALUES (57, 1, N'Hawaii', N'HI', 1, 1)
INSERT [StateProvince] ([Id], [CountryId], [Name], [Abbreviation], [Published], [DisplayOrder]) VALUES (58, 1, N'Illinois', N'IL', 1, 1)
INSERT [StateProvince] ([Id], [CountryId], [Name], [Abbreviation], [Published], [DisplayOrder]) VALUES (59, 1, N'Nebraska', N'NE', 1, 1)
INSERT [StateProvince] ([Id], [CountryId], [Name], [Abbreviation], [Published], [DisplayOrder]) VALUES (60, 1, N'Montana', N'MT', 1, 1)
INSERT [StateProvince] ([Id], [CountryId], [Name], [Abbreviation], [Published], [DisplayOrder]) VALUES (61, 1, N'Missouri', N'MO', 1, 1)
INSERT [StateProvince] ([Id], [CountryId], [Name], [Abbreviation], [Published], [DisplayOrder]) VALUES (62, 1, N'Mississippi', N'MS', 1, 1)
INSERT [StateProvince] ([Id], [CountryId], [Name], [Abbreviation], [Published], [DisplayOrder]) VALUES (63, 1, N'Minnesota', N'MN', 1, 1)
INSERT [StateProvince] ([Id], [CountryId], [Name], [Abbreviation], [Published], [DisplayOrder]) VALUES (64, 1, N'Michigan', N'MI', 1, 1)
INSERT [StateProvince] ([Id], [CountryId], [Name], [Abbreviation], [Published], [DisplayOrder]) VALUES (65, 1, N'Massachusetts', N'MA', 1, 1)
INSERT [StateProvince] ([Id], [CountryId], [Name], [Abbreviation], [Published], [DisplayOrder]) VALUES (66, 1, N'Maryland', N'MD', 1, 1)
INSERT [StateProvince] ([Id], [CountryId], [Name], [Abbreviation], [Published], [DisplayOrder]) VALUES (67, 1, N'Marshall Islands', N'MH', 1, 1)
INSERT [StateProvince] ([Id], [CountryId], [Name], [Abbreviation], [Published], [DisplayOrder]) VALUES (68, 1, N'Maine', N'ME', 1, 1)
INSERT [StateProvince] ([Id], [CountryId], [Name], [Abbreviation], [Published], [DisplayOrder]) VALUES (69, 1, N'Louisiana', N'LA', 1, 1)
INSERT [StateProvince] ([Id], [CountryId], [Name], [Abbreviation], [Published], [DisplayOrder]) VALUES (70, 1, N'Kentucky', N'KY', 1, 1)
INSERT [StateProvince] ([Id], [CountryId], [Name], [Abbreviation], [Published], [DisplayOrder]) VALUES (71, 1, N'Kansas', N'KS', 1, 1)
INSERT [StateProvince] ([Id], [CountryId], [Name], [Abbreviation], [Published], [DisplayOrder]) VALUES (72, 1, N'Iowa', N'IA', 1, 1)
INSERT [StateProvince] ([Id], [CountryId], [Name], [Abbreviation], [Published], [DisplayOrder]) VALUES (73, 1, N'Indiana', N'IN', 1, 1)
INSERT [StateProvince] ([Id], [CountryId], [Name], [Abbreviation], [Published], [DisplayOrder]) VALUES (74, 1, N'Idaho', N'ID', 1, 1)
INSERT [StateProvince] ([Id], [CountryId], [Name], [Abbreviation], [Published], [DisplayOrder]) VALUES (75, 153, N'Yukon Territory', N'YT', 1, 1)
SET IDENTITY_INSERT [StateProvince] OFF
GO


SET IDENTITY_INSERT [ActivityLogType] ON 
INSERT [ActivityLogType] ([Id], [SystemKeyword], [Name], [Enabled]) VALUES (1, N'AddNewAddressAttribute', N'Add a new address attribute', 1)
INSERT [ActivityLogType] ([Id], [SystemKeyword], [Name], [Enabled]) VALUES (2, N'EditManufacturer', N'Edit a manufacturer', 1)
INSERT [ActivityLogType] ([Id], [SystemKeyword], [Name], [Enabled]) VALUES (3, N'EditMeasureDimension', N'Edit a measure dimension', 1)
INSERT [ActivityLogType] ([Id], [SystemKeyword], [Name], [Enabled]) VALUES (4, N'EditMeasureWeight', N'Edit a measure weight', 1)
INSERT [ActivityLogType] ([Id], [SystemKeyword], [Name], [Enabled]) VALUES (5, N'EditMessageTemplate', N'Edit a message template', 1)
INSERT [ActivityLogType] ([Id], [SystemKeyword], [Name], [Enabled]) VALUES (6, N'EditNews', N'Edit a news', 1)
INSERT [ActivityLogType] ([Id], [SystemKeyword], [Name], [Enabled]) VALUES (7, N'EditOrder', N'Edit an order', 1)
INSERT [ActivityLogType] ([Id], [SystemKeyword], [Name], [Enabled]) VALUES (8, N'EditLanguage', N'Edit a language', 1)
INSERT [ActivityLogType] ([Id], [SystemKeyword], [Name], [Enabled]) VALUES (9, N'EditPlugin', N'Edit a plugin', 1)
INSERT [ActivityLogType] ([Id], [SystemKeyword], [Name], [Enabled]) VALUES (10, N'EditProductAttribute', N'Edit a product attribute', 1)
INSERT [ActivityLogType] ([Id], [SystemKeyword], [Name], [Enabled]) VALUES (11, N'EditProductReview', N'Edit a product review', 1)
INSERT [ActivityLogType] ([Id], [SystemKeyword], [Name], [Enabled]) VALUES (12, N'EditPromotionProviders', N'Edit promotion providers', 1)
INSERT [ActivityLogType] ([Id], [SystemKeyword], [Name], [Enabled]) VALUES (13, N'EditReturnRequest', N'Edit a return request', 1)
INSERT [ActivityLogType] ([Id], [SystemKeyword], [Name], [Enabled]) VALUES (14, N'EditReviewType', N'Edit a review type', 1)
INSERT [ActivityLogType] ([Id], [SystemKeyword], [Name], [Enabled]) VALUES (15, N'EditSettings', N'Edit setting(s)', 1)
INSERT [ActivityLogType] ([Id], [SystemKeyword], [Name], [Enabled]) VALUES (16, N'EditProduct', N'Edit a product', 1)
INSERT [ActivityLogType] ([Id], [SystemKeyword], [Name], [Enabled]) VALUES (17, N'EditGiftCard', N'Edit a gift card', 1)
INSERT [ActivityLogType] ([Id], [SystemKeyword], [Name], [Enabled]) VALUES (18, N'EditEmailAccount', N'Edit an email account', 1)
INSERT [ActivityLogType] ([Id], [SystemKeyword], [Name], [Enabled]) VALUES (19, N'EditDiscount', N'Edit a discount', 1)
INSERT [ActivityLogType] ([Id], [SystemKeyword], [Name], [Enabled]) VALUES (20, N'DeleteWidget', N'Delete a widget', 1)
INSERT [ActivityLogType] ([Id], [SystemKeyword], [Name], [Enabled]) VALUES (21, N'EditActivityLogTypes', N'Edit activity log types', 1)
INSERT [ActivityLogType] ([Id], [SystemKeyword], [Name], [Enabled]) VALUES (22, N'EditAddressAttribute', N'Edit an address attribute', 1)
INSERT [ActivityLogType] ([Id], [SystemKeyword], [Name], [Enabled]) VALUES (23, N'EditAddressAttributeValue', N'Edit an address attribute value', 1)
INSERT [ActivityLogType] ([Id], [SystemKeyword], [Name], [Enabled]) VALUES (24, N'EditAffiliate', N'Edit an affiliate', 1)
INSERT [ActivityLogType] ([Id], [SystemKeyword], [Name], [Enabled]) VALUES (25, N'EditBlogPost', N'Edit a blog post', 1)
INSERT [ActivityLogType] ([Id], [SystemKeyword], [Name], [Enabled]) VALUES (26, N'EditCampaign', N'Edit a campaign', 1)
INSERT [ActivityLogType] ([Id], [SystemKeyword], [Name], [Enabled]) VALUES (27, N'EditCategory', N'Edit category', 1)
INSERT [ActivityLogType] ([Id], [SystemKeyword], [Name], [Enabled]) VALUES (28, N'EditCheckoutAttribute', N'Edit a checkout attribute', 1)
INSERT [ActivityLogType] ([Id], [SystemKeyword], [Name], [Enabled]) VALUES (29, N'EditCountry', N'Edit a country', 1)
INSERT [ActivityLogType] ([Id], [SystemKeyword], [Name], [Enabled]) VALUES (30, N'EditCurrency', N'Edit a currency', 1)
INSERT [ActivityLogType] ([Id], [SystemKeyword], [Name], [Enabled]) VALUES (31, N'EditCustomer', N'Edit a customer', 1)
INSERT [ActivityLogType] ([Id], [SystemKeyword], [Name], [Enabled]) VALUES (32, N'EditCustomerAttribute', N'Edit a customer attribute', 1)
INSERT [ActivityLogType] ([Id], [SystemKeyword], [Name], [Enabled]) VALUES (33, N'EditCustomerAttributeValue', N'Edit a customer attribute value', 1)
INSERT [ActivityLogType] ([Id], [SystemKeyword], [Name], [Enabled]) VALUES (34, N'EditCustomerRole', N'Edit a customer role', 1)
INSERT [ActivityLogType] ([Id], [SystemKeyword], [Name], [Enabled]) VALUES (35, N'EditStateProvince', N'Edit a state or province', 1)
INSERT [ActivityLogType] ([Id], [SystemKeyword], [Name], [Enabled]) VALUES (36, N'EditStore', N'Edit a store', 1)
INSERT [ActivityLogType] ([Id], [SystemKeyword], [Name], [Enabled]) VALUES (37, N'EditTask', N'Edit a task', 1)
INSERT [ActivityLogType] ([Id], [SystemKeyword], [Name], [Enabled]) VALUES (38, N'EditSpecAttribute', N'Edit a specification attribute', 1)
INSERT [ActivityLogType] ([Id], [SystemKeyword], [Name], [Enabled]) VALUES (39, N'PublicStore.ContactUs', N'Public store. Use contact us form', 0)
INSERT [ActivityLogType] ([Id], [SystemKeyword], [Name], [Enabled]) VALUES (40, N'PublicStore.AddToCompareList', N'Public store. Add to compare list', 0)
INSERT [ActivityLogType] ([Id], [SystemKeyword], [Name], [Enabled]) VALUES (41, N'PublicStore.AddToShoppingCart', N'Public store. Add to shopping cart', 0)
INSERT [ActivityLogType] ([Id], [SystemKeyword], [Name], [Enabled]) VALUES (42, N'PublicStore.AddToWishlist', N'Public store. Add to wishlist', 0)
INSERT [ActivityLogType] ([Id], [SystemKeyword], [Name], [Enabled]) VALUES (43, N'PublicStore.Login', N'Public store. Login', 0)
INSERT [ActivityLogType] ([Id], [SystemKeyword], [Name], [Enabled]) VALUES (44, N'PublicStore.Logout', N'Public store. Logout', 0)
INSERT [ActivityLogType] ([Id], [SystemKeyword], [Name], [Enabled]) VALUES (45, N'PublicStore.AddProductReview', N'Public store. Add product review', 0)
INSERT [ActivityLogType] ([Id], [SystemKeyword], [Name], [Enabled]) VALUES (46, N'PublicStore.AddNewsComment', N'Public store. Add news comment', 0)
INSERT [ActivityLogType] ([Id], [SystemKeyword], [Name], [Enabled]) VALUES (47, N'PublicStore.AddBlogComment', N'Public store. Add blog comment', 0)
INSERT [ActivityLogType] ([Id], [SystemKeyword], [Name], [Enabled]) VALUES (48, N'PublicStore.AddForumTopic', N'Public store. Add forum topic', 0)
INSERT [ActivityLogType] ([Id], [SystemKeyword], [Name], [Enabled]) VALUES (49, N'PublicStore.EditForumTopic', N'Public store. Edit forum topic', 0)
INSERT [ActivityLogType] ([Id], [SystemKeyword], [Name], [Enabled]) VALUES (50, N'PublicStore.DeleteForumTopic', N'Public store. Delete forum topic', 0)
INSERT [ActivityLogType] ([Id], [SystemKeyword], [Name], [Enabled]) VALUES (51, N'PublicStore.AddForumPost', N'Public store. Add forum post', 0)
INSERT [ActivityLogType] ([Id], [SystemKeyword], [Name], [Enabled]) VALUES (52, N'PublicStore.EditForumPost', N'Public store. Edit forum post', 0)
INSERT [ActivityLogType] ([Id], [SystemKeyword], [Name], [Enabled]) VALUES (53, N'PublicStore.DeleteForumPost', N'Public store. Delete forum post', 0)
INSERT [ActivityLogType] ([Id], [SystemKeyword], [Name], [Enabled]) VALUES (54, N'PublicStore.SendPM', N'Public store. Send PM', 0)
INSERT [ActivityLogType] ([Id], [SystemKeyword], [Name], [Enabled]) VALUES (55, N'DeleteWarehouse', N'Delete a warehouse', 1)
INSERT [ActivityLogType] ([Id], [SystemKeyword], [Name], [Enabled]) VALUES (56, N'PublicStore.PlaceOrder', N'Public store. Place an order', 0)
INSERT [ActivityLogType] ([Id], [SystemKeyword], [Name], [Enabled]) VALUES (57, N'PublicStore.ViewManufacturer', N'Public store. View a manufacturer', 0)
INSERT [ActivityLogType] ([Id], [SystemKeyword], [Name], [Enabled]) VALUES (58, N'EditVendor', N'Edit a vendor', 1)
INSERT [ActivityLogType] ([Id], [SystemKeyword], [Name], [Enabled]) VALUES (59, N'EditVendorAttribute', N'Edit a vendor attribute', 1)
INSERT [ActivityLogType] ([Id], [SystemKeyword], [Name], [Enabled]) VALUES (60, N'EditVendorAttributeValue', N'Edit a vendor attribute value', 1)
INSERT [ActivityLogType] ([Id], [SystemKeyword], [Name], [Enabled]) VALUES (61, N'EditWarehouse', N'Edit a warehouse', 1)
INSERT [ActivityLogType] ([Id], [SystemKeyword], [Name], [Enabled]) VALUES (62, N'EditTopic', N'Edit a topic', 1)
INSERT [ActivityLogType] ([Id], [SystemKeyword], [Name], [Enabled]) VALUES (63, N'EditWidget', N'Edit a widget', 1)
INSERT [ActivityLogType] ([Id], [SystemKeyword], [Name], [Enabled]) VALUES (64, N'Impersonation.Started', N'Customer impersonation session. Started', 1)
INSERT [ActivityLogType] ([Id], [SystemKeyword], [Name], [Enabled]) VALUES (65, N'Impersonation.Finished', N'Customer impersonation session. Finished', 1)
INSERT [ActivityLogType] ([Id], [SystemKeyword], [Name], [Enabled]) VALUES (66, N'ImportCategories', N'Categories were imported', 1)
INSERT [ActivityLogType] ([Id], [SystemKeyword], [Name], [Enabled]) VALUES (67, N'ImportManufacturers', N'Manufacturers were imported', 1)
INSERT [ActivityLogType] ([Id], [SystemKeyword], [Name], [Enabled]) VALUES (68, N'ImportProducts', N'Products were imported', 1)
INSERT [ActivityLogType] ([Id], [SystemKeyword], [Name], [Enabled]) VALUES (69, N'ImportStates', N'States were imported', 1)
INSERT [ActivityLogType] ([Id], [SystemKeyword], [Name], [Enabled]) VALUES (70, N'InstallNewPlugin', N'Install a new plugin', 1)
INSERT [ActivityLogType] ([Id], [SystemKeyword], [Name], [Enabled]) VALUES (71, N'UninstallPlugin', N'Uninstall a plugin', 1)
INSERT [ActivityLogType] ([Id], [SystemKeyword], [Name], [Enabled]) VALUES (72, N'PublicStore.ViewCategory', N'Public store. View a category', 0)
INSERT [ActivityLogType] ([Id], [SystemKeyword], [Name], [Enabled]) VALUES (73, N'PublicStore.ViewProduct', N'Public store. View a product', 0)
INSERT [ActivityLogType] ([Id], [SystemKeyword], [Name], [Enabled]) VALUES (74, N'UploadNewPlugin', N'Upload a plugin', 1)
INSERT [ActivityLogType] ([Id], [SystemKeyword], [Name], [Enabled]) VALUES (75, N'DeleteVendorAttributeValue', N'Delete a vendor attribute value', 1)
INSERT [ActivityLogType] ([Id], [SystemKeyword], [Name], [Enabled]) VALUES (76, N'DeleteVendor', N'Delete a vendor', 1)
INSERT [ActivityLogType] ([Id], [SystemKeyword], [Name], [Enabled]) VALUES (77, N'AddNewNews', N'Add a new news', 1)
INSERT [ActivityLogType] ([Id], [SystemKeyword], [Name], [Enabled]) VALUES (78, N'AddNewProduct', N'Add a new product', 1)
INSERT [ActivityLogType] ([Id], [SystemKeyword], [Name], [Enabled]) VALUES (79, N'AddNewProductAttribute', N'Add a new product attribute', 1)
INSERT [ActivityLogType] ([Id], [SystemKeyword], [Name], [Enabled]) VALUES (80, N'AddNewSetting', N'Add a new setting', 1)
INSERT [ActivityLogType] ([Id], [SystemKeyword], [Name], [Enabled]) VALUES (81, N'AddNewSpecAttribute', N'Add a new specification attribute', 1)
INSERT [ActivityLogType] ([Id], [SystemKeyword], [Name], [Enabled]) VALUES (82, N'AddNewStateProvince', N'Add a new state or province', 1)
INSERT [ActivityLogType] ([Id], [SystemKeyword], [Name], [Enabled]) VALUES (83, N'AddNewMeasureWeight', N'Add a new measure weight', 1)
INSERT [ActivityLogType] ([Id], [SystemKeyword], [Name], [Enabled]) VALUES (84, N'AddNewStore', N'Add a new store', 1)
INSERT [ActivityLogType] ([Id], [SystemKeyword], [Name], [Enabled]) VALUES (85, N'AddNewReviewType', N'Add a new review type', 1)
INSERT [ActivityLogType] ([Id], [SystemKeyword], [Name], [Enabled]) VALUES (86, N'AddNewVendor', N'Add a new vendor', 1)
INSERT [ActivityLogType] ([Id], [SystemKeyword], [Name], [Enabled]) VALUES (87, N'AddNewVendorAttribute', N'Add a new vendor attribute', 1)
INSERT [ActivityLogType] ([Id], [SystemKeyword], [Name], [Enabled]) VALUES (88, N'AddNewVendorAttributeValue', N'Add a new vendor attribute value', 1)
INSERT [ActivityLogType] ([Id], [SystemKeyword], [Name], [Enabled]) VALUES (89, N'AddNewWarehouse', N'Add a new warehouse', 1)
INSERT [ActivityLogType] ([Id], [SystemKeyword], [Name], [Enabled]) VALUES (90, N'AddNewWidget', N'Add a new widget', 1)
INSERT [ActivityLogType] ([Id], [SystemKeyword], [Name], [Enabled]) VALUES (91, N'AddNewTopic', N'Add a new topic', 1)
INSERT [ActivityLogType] ([Id], [SystemKeyword], [Name], [Enabled]) VALUES (92, N'AddNewMeasureDimension', N'Add a new measure dimension', 1)
INSERT [ActivityLogType] ([Id], [SystemKeyword], [Name], [Enabled]) VALUES (93, N'AddNewManufacturer', N'Add a new manufacturer', 1)
INSERT [ActivityLogType] ([Id], [SystemKeyword], [Name], [Enabled]) VALUES (94, N'AddNewLanguage', N'Add a new language', 1)
INSERT [ActivityLogType] ([Id], [SystemKeyword], [Name], [Enabled]) VALUES (95, N'AddNewAddressAttributeValue', N'Add a new address attribute value', 1)
INSERT [ActivityLogType] ([Id], [SystemKeyword], [Name], [Enabled]) VALUES (96, N'AddNewAffiliate', N'Add a new affiliate', 1)
INSERT [ActivityLogType] ([Id], [SystemKeyword], [Name], [Enabled]) VALUES (97, N'AddNewBlogPost', N'Add a new blog post', 1)
INSERT [ActivityLogType] ([Id], [SystemKeyword], [Name], [Enabled]) VALUES (98, N'AddNewCampaign', N'Add a new campaign', 1)
INSERT [ActivityLogType] ([Id], [SystemKeyword], [Name], [Enabled]) VALUES (99, N'AddNewCategory', N'Add a new category', 1)
INSERT [ActivityLogType] ([Id], [SystemKeyword], [Name], [Enabled]) VALUES (100, N'AddNewCheckoutAttribute', N'Add a new checkout attribute', 1)
INSERT [ActivityLogType] ([Id], [SystemKeyword], [Name], [Enabled]) VALUES (101, N'AddNewCountry', N'Add a new country', 1)
INSERT [ActivityLogType] ([Id], [SystemKeyword], [Name], [Enabled]) VALUES (102, N'AddNewCurrency', N'Add a new currency', 1)
INSERT [ActivityLogType] ([Id], [SystemKeyword], [Name], [Enabled]) VALUES (103, N'AddNewCustomer', N'Add a new customer', 1)
INSERT [ActivityLogType] ([Id], [SystemKeyword], [Name], [Enabled]) VALUES (104, N'AddNewCustomerAttribute', N'Add a new customer attribute', 1)
INSERT [ActivityLogType] ([Id], [SystemKeyword], [Name], [Enabled]) VALUES (105, N'AddNewCustomerAttributeValue', N'Add a new customer attribute value', 1)
INSERT [ActivityLogType] ([Id], [SystemKeyword], [Name], [Enabled]) VALUES (106, N'AddNewCustomerRole', N'Add a new customer role', 1)
INSERT [ActivityLogType] ([Id], [SystemKeyword], [Name], [Enabled]) VALUES (107, N'AddNewDiscount', N'Add a new discount', 1)
INSERT [ActivityLogType] ([Id], [SystemKeyword], [Name], [Enabled]) VALUES (108, N'AddNewEmailAccount', N'Add a new email account', 1)
INSERT [ActivityLogType] ([Id], [SystemKeyword], [Name], [Enabled]) VALUES (109, N'AddNewGiftCard', N'Add a new gift card', 1)
INSERT [ActivityLogType] ([Id], [SystemKeyword], [Name], [Enabled]) VALUES (110, N'DeleteActivityLog', N'Delete activity log', 1)
INSERT [ActivityLogType] ([Id], [SystemKeyword], [Name], [Enabled]) VALUES (111, N'DeleteAddressAttribute', N'Delete an address attribute', 1)
INSERT [ActivityLogType] ([Id], [SystemKeyword], [Name], [Enabled]) VALUES (112, N'DeleteAddressAttributeValue', N'Delete an address attribute value', 1)
INSERT [ActivityLogType] ([Id], [SystemKeyword], [Name], [Enabled]) VALUES (113, N'DeleteAffiliate', N'Delete an affiliate', 1)
INSERT [ActivityLogType] ([Id], [SystemKeyword], [Name], [Enabled]) VALUES (114, N'DeleteNews', N'Delete a news', 1)
INSERT [ActivityLogType] ([Id], [SystemKeyword], [Name], [Enabled]) VALUES (115, N'DeleteNewsComment', N'Delete a news comment', 1)
INSERT [ActivityLogType] ([Id], [SystemKeyword], [Name], [Enabled]) VALUES (116, N'DeleteOrder', N'Delete an order', 1)
INSERT [ActivityLogType] ([Id], [SystemKeyword], [Name], [Enabled]) VALUES (117, N'DeletePlugin', N'Delete a plugin', 1)
INSERT [ActivityLogType] ([Id], [SystemKeyword], [Name], [Enabled]) VALUES (118, N'DeleteProduct', N'Delete a product', 1)
INSERT [ActivityLogType] ([Id], [SystemKeyword], [Name], [Enabled]) VALUES (119, N'DeleteProductAttribute', N'Delete a product attribute', 1)
INSERT [ActivityLogType] ([Id], [SystemKeyword], [Name], [Enabled]) VALUES (120, N'DeleteProductReview', N'Delete a product review', 1)
INSERT [ActivityLogType] ([Id], [SystemKeyword], [Name], [Enabled]) VALUES (121, N'DeleteReturnRequest', N'Delete a return request', 1)
INSERT [ActivityLogType] ([Id], [SystemKeyword], [Name], [Enabled]) VALUES (122, N'DeleteReviewType', N'Delete a review type', 1)
INSERT [ActivityLogType] ([Id], [SystemKeyword], [Name], [Enabled]) VALUES (123, N'DeleteSetting', N'Delete a setting', 1)
INSERT [ActivityLogType] ([Id], [SystemKeyword], [Name], [Enabled]) VALUES (124, N'DeleteSpecAttribute', N'Delete a specification attribute', 1)
INSERT [ActivityLogType] ([Id], [SystemKeyword], [Name], [Enabled]) VALUES (125, N'DeleteStateProvince', N'Delete a state or province', 1)
INSERT [ActivityLogType] ([Id], [SystemKeyword], [Name], [Enabled]) VALUES (126, N'DeleteStore', N'Delete a store', 1)
INSERT [ActivityLogType] ([Id], [SystemKeyword], [Name], [Enabled]) VALUES (127, N'DeleteSystemLog', N'Delete system log', 1)
INSERT [ActivityLogType] ([Id], [SystemKeyword], [Name], [Enabled]) VALUES (128, N'DeleteTopic', N'Delete a topic', 1)
INSERT [ActivityLogType] ([Id], [SystemKeyword], [Name], [Enabled]) VALUES (129, N'DeleteMessageTemplate', N'Delete a message template', 1)
INSERT [ActivityLogType] ([Id], [SystemKeyword], [Name], [Enabled]) VALUES (130, N'DeleteVendorAttribute', N'Delete a vendor attribute', 1)
INSERT [ActivityLogType] ([Id], [SystemKeyword], [Name], [Enabled]) VALUES (131, N'DeleteMeasureWeight', N'Delete a measure weight', 1)
INSERT [ActivityLogType] ([Id], [SystemKeyword], [Name], [Enabled]) VALUES (132, N'DeleteManufacturer', N'Delete a manufacturer', 1)
INSERT [ActivityLogType] ([Id], [SystemKeyword], [Name], [Enabled]) VALUES (133, N'DeleteBlogPost', N'Delete a blog post', 1)
INSERT [ActivityLogType] ([Id], [SystemKeyword], [Name], [Enabled]) VALUES (134, N'DeleteBlogPostComment', N'Delete a blog post comment', 1)
INSERT [ActivityLogType] ([Id], [SystemKeyword], [Name], [Enabled]) VALUES (135, N'DeleteCampaign', N'Delete a campaign', 1)
INSERT [ActivityLogType] ([Id], [SystemKeyword], [Name], [Enabled]) VALUES (136, N'DeleteCategory', N'Delete category', 1)
INSERT [ActivityLogType] ([Id], [SystemKeyword], [Name], [Enabled]) VALUES (137, N'DeleteCheckoutAttribute', N'Delete a checkout attribute', 1)
INSERT [ActivityLogType] ([Id], [SystemKeyword], [Name], [Enabled]) VALUES (138, N'DeleteCountry', N'Delete a country', 1)
INSERT [ActivityLogType] ([Id], [SystemKeyword], [Name], [Enabled]) VALUES (139, N'DeleteCurrency', N'Delete a currency', 1)
INSERT [ActivityLogType] ([Id], [SystemKeyword], [Name], [Enabled]) VALUES (140, N'DeleteCustomer', N'Delete a customer', 1)
INSERT [ActivityLogType] ([Id], [SystemKeyword], [Name], [Enabled]) VALUES (141, N'DeleteCustomerAttribute', N'Delete a customer attribute', 1)
INSERT [ActivityLogType] ([Id], [SystemKeyword], [Name], [Enabled]) VALUES (142, N'DeleteCustomerAttributeValue', N'Delete a customer attribute value', 1)
INSERT [ActivityLogType] ([Id], [SystemKeyword], [Name], [Enabled]) VALUES (143, N'DeleteCustomerRole', N'Delete a customer role', 1)
INSERT [ActivityLogType] ([Id], [SystemKeyword], [Name], [Enabled]) VALUES (144, N'DeleteDiscount', N'Delete a discount', 1)
INSERT [ActivityLogType] ([Id], [SystemKeyword], [Name], [Enabled]) VALUES (145, N'DeleteEmailAccount', N'Delete an email account', 1)
INSERT [ActivityLogType] ([Id], [SystemKeyword], [Name], [Enabled]) VALUES (146, N'DeleteGiftCard', N'Delete a gift card', 1)
INSERT [ActivityLogType] ([Id], [SystemKeyword], [Name], [Enabled]) VALUES (147, N'DeleteLanguage', N'Delete a language', 1)
INSERT [ActivityLogType] ([Id], [SystemKeyword], [Name], [Enabled]) VALUES (148, N'DeleteMeasureDimension', N'Delete a measure dimension', 1)
INSERT [ActivityLogType] ([Id], [SystemKeyword], [Name], [Enabled]) VALUES (149, N'UploadNewTheme', N'Upload a theme', 1)
SET IDENTITY_INSERT [ActivityLogType] OFF
GO



SET IDENTITY_INSERT [Setting] ON 
INSERT [Setting] ([Id], [Name], [Value], [StoreId]) VALUES (1, N'pdfsettings.logopictureid', N'0', 0)
INSERT [Setting] ([Id], [Name], [Value], [StoreId]) VALUES (2, N'pdfsettings.letterpagesizeenabled', N'False', 0)
INSERT [Setting] ([Id], [Name], [Value], [StoreId]) VALUES (3, N'pdfsettings.renderordernotes', N'True', 0)
INSERT [Setting] ([Id], [Name], [Value], [StoreId]) VALUES (4, N'pdfsettings.disablepdfinvoicesforpendingorders', N'False', 0)
INSERT [Setting] ([Id], [Name], [Value], [StoreId]) VALUES (5, N'pdfsettings.fontfilename', N'FreeSerif.ttf', 0)
INSERT [Setting] ([Id], [Name], [Value], [StoreId]) VALUES (6, N'pdfsettings.invoicefootertextcolumn1', N'', 0)
INSERT [Setting] ([Id], [Name], [Value], [StoreId]) VALUES (7, N'pdfsettings.invoicefootertextcolumn2', N'', 0)
INSERT [Setting] ([Id], [Name], [Value], [StoreId]) VALUES (8, N'commonsettings.subjectfieldoncontactusform', N'False', 0)
INSERT [Setting] ([Id], [Name], [Value], [StoreId]) VALUES (9, N'commonsettings.usesystememailforcontactusform', N'True', 0)
INSERT [Setting] ([Id], [Name], [Value], [StoreId]) VALUES (10, N'commonsettings.usestoredprocedureforloadingcategories', N'True', 0)
INSERT [Setting] ([Id], [Name], [Value], [StoreId]) VALUES (11, N'commonsettings.sitemapenabled', N'True', 0)
INSERT [Setting] ([Id], [Name], [Value], [StoreId]) VALUES (12, N'commonsettings.sitemappagesize', N'200', 0)
INSERT [Setting] ([Id], [Name], [Value], [StoreId]) VALUES (13, N'commonsettings.sitemapincludecategories', N'True', 0)
INSERT [Setting] ([Id], [Name], [Value], [StoreId]) VALUES (14, N'commonsettings.sitemapincludemanufacturers', N'True', 0)
INSERT [Setting] ([Id], [Name], [Value], [StoreId]) VALUES (15, N'commonsettings.sitemapincludeproducts', N'False', 0)
INSERT [Setting] ([Id], [Name], [Value], [StoreId]) VALUES (16, N'commonsettings.sitemapincludeproducttags', N'False', 0)
INSERT [Setting] ([Id], [Name], [Value], [StoreId]) VALUES (17, N'commonsettings.sitemapcustomurls', N'', 0)
INSERT [Setting] ([Id], [Name], [Value], [StoreId]) VALUES (18, N'commonsettings.displayjavascriptdisabledwarning', N'False', 0)
INSERT [Setting] ([Id], [Name], [Value], [StoreId]) VALUES (19, N'commonsettings.usefulltextsearch', N'False', 0)
INSERT [Setting] ([Id], [Name], [Value], [StoreId]) VALUES (20, N'commonsettings.fulltextmode', N'ExactMatch', 0)
INSERT [Setting] ([Id], [Name], [Value], [StoreId]) VALUES (21, N'commonsettings.log404errors', N'True', 0)
INSERT [Setting] ([Id], [Name], [Value], [StoreId]) VALUES (22, N'commonsettings.breadcrumbdelimiter', N'/', 0)
INSERT [Setting] ([Id], [Name], [Value], [StoreId]) VALUES (23, N'commonsettings.renderxuacompatible', N'False', 0)
INSERT [Setting] ([Id], [Name], [Value], [StoreId]) VALUES (24, N'commonsettings.xuacompatiblevalue', N'IE=edge', 0)
INSERT [Setting] ([Id], [Name], [Value], [StoreId]) VALUES (25, N'commonsettings.ignorelogwordlist', N'', 0)
INSERT [Setting] ([Id], [Name], [Value], [StoreId]) VALUES (26, N'commonsettings.bbcodeeditoropenlinksinnewwindow', N'False', 0)
INSERT [Setting] ([Id], [Name], [Value], [StoreId]) VALUES (27, N'commonsettings.popupfortermsofservicelinks', N'True', 0)
INSERT [Setting] ([Id], [Name], [Value], [StoreId]) VALUES (28, N'commonsettings.jquerymigratescriptloggingactive', N'False', 0)
INSERT [Setting] ([Id], [Name], [Value], [StoreId]) VALUES (29, N'commonsettings.supportpreviousnopcommerceversions', N'True', 0)
INSERT [Setting] ([Id], [Name], [Value], [StoreId]) VALUES (30, N'commonsettings.useresponsecompression', N'False', 0)
INSERT [Setting] ([Id], [Name], [Value], [StoreId]) VALUES (31, N'commonsettings.staticfilescachecontrol', N'public,max-age=604800', 0)
INSERT [Setting] ([Id], [Name], [Value], [StoreId]) VALUES (32, N'seosettings.pagetitleseparator', N'. ', 0)
INSERT [Setting] ([Id], [Name], [Value], [StoreId]) VALUES (33, N'seosettings.pagetitleseoadjustment', N'PagenameAfterStorename', 0)
INSERT [Setting] ([Id], [Name], [Value], [StoreId]) VALUES (34, N'seosettings.defaulttitle', N'Your store', 0)
INSERT [Setting] ([Id], [Name], [Value], [StoreId]) VALUES (35, N'seosettings.defaultmetakeywords', N'', 0)
INSERT [Setting] ([Id], [Name], [Value], [StoreId]) VALUES (36, N'seosettings.defaultmetadescription', N'', 0)
INSERT [Setting] ([Id], [Name], [Value], [StoreId]) VALUES (37, N'seosettings.generateproductmetadescription', N'True', 0)
INSERT [Setting] ([Id], [Name], [Value], [StoreId]) VALUES (38, N'seosettings.convertnonwesternchars', N'False', 0)
INSERT [Setting] ([Id], [Name], [Value], [StoreId]) VALUES (39, N'seosettings.allowunicodecharsinurls', N'True', 0)
INSERT [Setting] ([Id], [Name], [Value], [StoreId]) VALUES (40, N'seosettings.canonicalurlsenabled', N'False', 0)
INSERT [Setting] ([Id], [Name], [Value], [StoreId]) VALUES (41, N'seosettings.querystringincanonicalurlsenabled', N'False', 0)
INSERT [Setting] ([Id], [Name], [Value], [StoreId]) VALUES (42, N'seosettings.wwwrequirement', N'NoMatter', 0)
INSERT [Setting] ([Id], [Name], [Value], [StoreId]) VALUES (43, N'seosettings.enablejsbundling', N'False', 0)
INSERT [Setting] ([Id], [Name], [Value], [StoreId]) VALUES (44, N'seosettings.enablecssbundling', N'False', 0)
INSERT [Setting] ([Id], [Name], [Value], [StoreId]) VALUES (45, N'seosettings.twittermetatags', N'True', 0)
INSERT [Setting] ([Id], [Name], [Value], [StoreId]) VALUES (46, N'seosettings.opengraphmetatags', N'True', 0)
INSERT [Setting] ([Id], [Name], [Value], [StoreId]) VALUES (47, N'seosettings.reservedurlrecordslugs', N'admin,install,recentlyviewedproducts,newproducts,compareproducts,clearcomparelist,setproductreviewhelpfulness,login,register,logout,cart,wishlist,emailwishlist,checkout,onepagecheckout,contactus,passwordrecovery,subscribenewsletter,blog,boards,inboxupdate,sentupdate,news,sitemap,search,config,eucookielawaccept,page-not-found,con,lpt1,lpt2,lpt3,lpt4,lpt5,lpt6,lpt7,lpt8,lpt9,com1,com2,com3,com4,com5,com6,com7,com8,com9,null,prn,aux', 0)
INSERT [Setting] ([Id], [Name], [Value], [StoreId]) VALUES (48, N'seosettings.customheadtags', N'', 0)
INSERT [Setting] ([Id], [Name], [Value], [StoreId]) VALUES (49, N'adminareasettings.defaultgridpagesize', N'15', 0)
INSERT [Setting] ([Id], [Name], [Value], [StoreId]) VALUES (50, N'adminareasettings.popupgridpagesize', N'10', 0)
INSERT [Setting] ([Id], [Name], [Value], [StoreId]) VALUES (51, N'adminareasettings.gridpagesizes', N'10, 15, 20, 50, 100', 0)
INSERT [Setting] ([Id], [Name], [Value], [StoreId]) VALUES (52, N'adminareasettings.richeditoradditionalsettings', N'', 0)
INSERT [Setting] ([Id], [Name], [Value], [StoreId]) VALUES (53, N'adminareasettings.richeditorallowjavascript', N'False', 0)
INSERT [Setting] ([Id], [Name], [Value], [StoreId]) VALUES (54, N'adminareasettings.richeditorallowstyletag', N'False', 0)
INSERT [Setting] ([Id], [Name], [Value], [StoreId]) VALUES (55, N'adminareasettings.usericheditorinmessagetemplates', N'False', 0)
INSERT [Setting] ([Id], [Name], [Value], [StoreId]) VALUES (56, N'adminareasettings.hideadvertisementsonadminarea', N'False', 0)
INSERT [Setting] ([Id], [Name], [Value], [StoreId]) VALUES (57, N'adminareasettings.checkcopyrightremovalkey', N'True', 0)
INSERT [Setting] ([Id], [Name], [Value], [StoreId]) VALUES (58, N'adminareasettings.lastnewstitleadminarea', N'', 0)
INSERT [Setting] ([Id], [Name], [Value], [StoreId]) VALUES (59, N'adminareasettings.useisodateformatinjsonresult', N'True', 0)
INSERT [Setting] ([Id], [Name], [Value], [StoreId]) VALUES (60, N'adminareasettings.usenestedsetting', N'True', 0)
INSERT [Setting] ([Id], [Name], [Value], [StoreId]) VALUES (61, N'producteditorsettings.id', N'False', 0)
INSERT [Setting] ([Id], [Name], [Value], [StoreId]) VALUES (62, N'producteditorsettings.producttype', N'False', 0)
INSERT [Setting] ([Id], [Name], [Value], [StoreId]) VALUES (63, N'producteditorsettings.visibleindividually', N'False', 0)
INSERT [Setting] ([Id], [Name], [Value], [StoreId]) VALUES (64, N'producteditorsettings.producttemplate', N'False', 0)
INSERT [Setting] ([Id], [Name], [Value], [StoreId]) VALUES (65, N'producteditorsettings.admincomment', N'False', 0)
INSERT [Setting] ([Id], [Name], [Value], [StoreId]) VALUES (66, N'producteditorsettings.vendor', N'False', 0)
INSERT [Setting] ([Id], [Name], [Value], [StoreId]) VALUES (67, N'producteditorsettings.stores', N'False', 0)
INSERT [Setting] ([Id], [Name], [Value], [StoreId]) VALUES (68, N'producteditorsettings.acl', N'False', 0)
INSERT [Setting] ([Id], [Name], [Value], [StoreId]) VALUES (69, N'producteditorsettings.showonhomepage', N'False', 0)
INSERT [Setting] ([Id], [Name], [Value], [StoreId]) VALUES (70, N'producteditorsettings.displayorder', N'False', 0)
INSERT [Setting] ([Id], [Name], [Value], [StoreId]) VALUES (71, N'producteditorsettings.allowcustomerreviews', N'False', 0)
INSERT [Setting] ([Id], [Name], [Value], [StoreId]) VALUES (72, N'producteditorsettings.producttags', N'False', 0)
INSERT [Setting] ([Id], [Name], [Value], [StoreId]) VALUES (73, N'producteditorsettings.manufacturerpartnumber', N'False', 0)
INSERT [Setting] ([Id], [Name], [Value], [StoreId]) VALUES (74, N'producteditorsettings.gtin', N'False', 0)
INSERT [Setting] ([Id], [Name], [Value], [StoreId]) VALUES (75, N'producteditorsettings.productcost', N'False', 0)
INSERT [Setting] ([Id], [Name], [Value], [StoreId]) VALUES (76, N'producteditorsettings.tierprices', N'False', 0)
INSERT [Setting] ([Id], [Name], [Value], [StoreId]) VALUES (77, N'producteditorsettings.discounts', N'False', 0)
INSERT [Setting] ([Id], [Name], [Value], [StoreId]) VALUES (78, N'producteditorsettings.disablebuybutton', N'False', 0)
INSERT [Setting] ([Id], [Name], [Value], [StoreId]) VALUES (79, N'producteditorsettings.disablewishlistbutton', N'False', 0)
INSERT [Setting] ([Id], [Name], [Value], [StoreId]) VALUES (80, N'producteditorsettings.availableforpreorder', N'False', 0)
INSERT [Setting] ([Id], [Name], [Value], [StoreId]) VALUES (81, N'producteditorsettings.callforprice', N'False', 0)
INSERT [Setting] ([Id], [Name], [Value], [StoreId]) VALUES (82, N'producteditorsettings.oldprice', N'False', 0)
INSERT [Setting] ([Id], [Name], [Value], [StoreId]) VALUES (83, N'producteditorsettings.customerentersprice', N'False', 0)
INSERT [Setting] ([Id], [Name], [Value], [StoreId]) VALUES (84, N'producteditorsettings.pangv', N'False', 0)
INSERT [Setting] ([Id], [Name], [Value], [StoreId]) VALUES (85, N'producteditorsettings.requireotherproductsaddedtothecart', N'False', 0)
INSERT [Setting] ([Id], [Name], [Value], [StoreId]) VALUES (86, N'producteditorsettings.isgiftcard', N'False', 0)
INSERT [Setting] ([Id], [Name], [Value], [StoreId]) VALUES (87, N'producteditorsettings.downloadableproduct', N'False', 0)
INSERT [Setting] ([Id], [Name], [Value], [StoreId]) VALUES (88, N'producteditorsettings.recurringproduct', N'False', 0)
INSERT [Setting] ([Id], [Name], [Value], [StoreId]) VALUES (89, N'producteditorsettings.isrental', N'False', 0)
INSERT [Setting] ([Id], [Name], [Value], [StoreId]) VALUES (90, N'producteditorsettings.freeshipping', N'False', 0)
INSERT [Setting] ([Id], [Name], [Value], [StoreId]) VALUES (91, N'producteditorsettings.shipseparately', N'False', 0)
INSERT [Setting] ([Id], [Name], [Value], [StoreId]) VALUES (92, N'producteditorsettings.additionalshippingcharge', N'False', 0)
INSERT [Setting] ([Id], [Name], [Value], [StoreId]) VALUES (93, N'producteditorsettings.deliverydate', N'False', 0)
INSERT [Setting] ([Id], [Name], [Value], [StoreId]) VALUES (94, N'producteditorsettings.telecommunicationsbroadcastingelectronicservices', N'False', 0)
INSERT [Setting] ([Id], [Name], [Value], [StoreId]) VALUES (95, N'producteditorsettings.productavailabilityrange', N'False', 0)
INSERT [Setting] ([Id], [Name], [Value], [StoreId]) VALUES (96, N'producteditorsettings.usemultiplewarehouses', N'False', 0)
INSERT [Setting] ([Id], [Name], [Value], [StoreId]) VALUES (97, N'producteditorsettings.warehouse', N'False', 0)
INSERT [Setting] ([Id], [Name], [Value], [StoreId]) VALUES (98, N'producteditorsettings.displaystockavailability', N'False', 0)
INSERT [Setting] ([Id], [Name], [Value], [StoreId]) VALUES (99, N'producteditorsettings.displaystockquantity', N'False', 0)
INSERT [Setting] ([Id], [Name], [Value], [StoreId]) VALUES (100, N'producteditorsettings.minimumstockquantity', N'False', 0)
INSERT [Setting] ([Id], [Name], [Value], [StoreId]) VALUES (101, N'producteditorsettings.lowstockactivity', N'False', 0)
INSERT [Setting] ([Id], [Name], [Value], [StoreId]) VALUES (102, N'producteditorsettings.notifyadminforquantitybelow', N'False', 0)
INSERT [Setting] ([Id], [Name], [Value], [StoreId]) VALUES (103, N'producteditorsettings.backorders', N'False', 0)
INSERT [Setting] ([Id], [Name], [Value], [StoreId]) VALUES (104, N'producteditorsettings.allowbackinstocksubscriptions', N'False', 0)
INSERT [Setting] ([Id], [Name], [Value], [StoreId]) VALUES (105, N'producteditorsettings.minimumcartquantity', N'False', 0)
INSERT [Setting] ([Id], [Name], [Value], [StoreId]) VALUES (106, N'producteditorsettings.maximumcartquantity', N'False', 0)
INSERT [Setting] ([Id], [Name], [Value], [StoreId]) VALUES (107, N'producteditorsettings.allowedquantities', N'False', 0)
INSERT [Setting] ([Id], [Name], [Value], [StoreId]) VALUES (108, N'producteditorsettings.allowaddingonlyexistingattributecombinations', N'False', 0)
INSERT [Setting] ([Id], [Name], [Value], [StoreId]) VALUES (109, N'producteditorsettings.notreturnable', N'False', 0)
INSERT [Setting] ([Id], [Name], [Value], [StoreId]) VALUES (110, N'producteditorsettings.weight', N'True', 0)
INSERT [Setting] ([Id], [Name], [Value], [StoreId]) VALUES (111, N'producteditorsettings.dimensions', N'True', 0)
INSERT [Setting] ([Id], [Name], [Value], [StoreId]) VALUES (112, N'producteditorsettings.availablestartdate', N'False', 0)
INSERT [Setting] ([Id], [Name], [Value], [StoreId]) VALUES (113, N'producteditorsettings.availableenddate', N'False', 0)
INSERT [Setting] ([Id], [Name], [Value], [StoreId]) VALUES (114, N'producteditorsettings.markasnew', N'False', 0)
INSERT [Setting] ([Id], [Name], [Value], [StoreId]) VALUES (115, N'producteditorsettings.markasnewstartdate', N'False', 0)
INSERT [Setting] ([Id], [Name], [Value], [StoreId]) VALUES (116, N'producteditorsettings.markasnewenddate', N'False', 0)
INSERT [Setting] ([Id], [Name], [Value], [StoreId]) VALUES (117, N'producteditorsettings.published', N'False', 0)
INSERT [Setting] ([Id], [Name], [Value], [StoreId]) VALUES (118, N'producteditorsettings.createdon', N'False', 0)
INSERT [Setting] ([Id], [Name], [Value], [StoreId]) VALUES (119, N'producteditorsettings.updatedon', N'False', 0)
INSERT [Setting] ([Id], [Name], [Value], [StoreId]) VALUES (120, N'producteditorsettings.relatedproducts', N'False', 0)
INSERT [Setting] ([Id], [Name], [Value], [StoreId]) VALUES (121, N'producteditorsettings.crosssellsproducts', N'False', 0)
INSERT [Setting] ([Id], [Name], [Value], [StoreId]) VALUES (122, N'producteditorsettings.seo', N'False', 0)
INSERT [Setting] ([Id], [Name], [Value], [StoreId]) VALUES (123, N'producteditorsettings.purchasedwithorders', N'False', 0)
INSERT [Setting] ([Id], [Name], [Value], [StoreId]) VALUES (124, N'producteditorsettings.onecolumnproductpage', N'False', 0)
INSERT [Setting] ([Id], [Name], [Value], [StoreId]) VALUES (125, N'producteditorsettings.productattributes', N'True', 0)
INSERT [Setting] ([Id], [Name], [Value], [StoreId]) VALUES (126, N'producteditorsettings.specificationattributes', N'True', 0)
INSERT [Setting] ([Id], [Name], [Value], [StoreId]) VALUES (127, N'producteditorsettings.manufacturers', N'False', 0)
INSERT [Setting] ([Id], [Name], [Value], [StoreId]) VALUES (128, N'producteditorsettings.stockquantityhistory', N'False', 0)
INSERT [Setting] ([Id], [Name], [Value], [StoreId]) VALUES (129, N'gdprsettings.gdprenabled', N'False', 0)
INSERT [Setting] ([Id], [Name], [Value], [StoreId]) VALUES (130, N'gdprsettings.logprivacypolicyconsent', N'True', 0)
INSERT [Setting] ([Id], [Name], [Value], [StoreId]) VALUES (131, N'gdprsettings.lognewsletterconsent', N'True', 0)
INSERT [Setting] ([Id], [Name], [Value], [StoreId]) VALUES (132, N'catalogsettings.allowviewunpublishedproductpage', N'True', 0)
INSERT [Setting] ([Id], [Name], [Value], [StoreId]) VALUES (133, N'catalogsettings.displaydiscontinuedmessageforunpublishedproducts', N'True', 0)
INSERT [Setting] ([Id], [Name], [Value], [StoreId]) VALUES (134, N'catalogsettings.publishbackproductwhencancellingorders', N'False', 0)
INSERT [Setting] ([Id], [Name], [Value], [StoreId]) VALUES (135, N'catalogsettings.showskuonproductdetailspage', N'True', 0)
INSERT [Setting] ([Id], [Name], [Value], [StoreId]) VALUES (136, N'catalogsettings.showskuoncatalogpages', N'False', 0)
INSERT [Setting] ([Id], [Name], [Value], [StoreId]) VALUES (137, N'catalogsettings.showmanufacturerpartnumber', N'False', 0)
INSERT [Setting] ([Id], [Name], [Value], [StoreId]) VALUES (138, N'catalogsettings.showgtin', N'False', 0)
INSERT [Setting] ([Id], [Name], [Value], [StoreId]) VALUES (139, N'catalogsettings.showfreeshippingnotification', N'True', 0)
INSERT [Setting] ([Id], [Name], [Value], [StoreId]) VALUES (140, N'catalogsettings.allowproductsorting', N'True', 0)
INSERT [Setting] ([Id], [Name], [Value], [StoreId]) VALUES (141, N'catalogsettings.allowproductviewmodechanging', N'True', 0)
INSERT [Setting] ([Id], [Name], [Value], [StoreId]) VALUES (142, N'catalogsettings.defaultviewmode', N'grid', 0)
INSERT [Setting] ([Id], [Name], [Value], [StoreId]) VALUES (143, N'catalogsettings.showproductsfromsubcategories', N'False', 0)
INSERT [Setting] ([Id], [Name], [Value], [StoreId]) VALUES (144, N'catalogsettings.showcategoryproductnumber', N'False', 0)
INSERT [Setting] ([Id], [Name], [Value], [StoreId]) VALUES (145, N'catalogsettings.showcategoryproductnumberincludingsubcategories', N'False', 0)
INSERT [Setting] ([Id], [Name], [Value], [StoreId]) VALUES (146, N'catalogsettings.categorybreadcrumbenabled', N'True', 0)
INSERT [Setting] ([Id], [Name], [Value], [StoreId]) VALUES (147, N'catalogsettings.showsharebutton', N'True', 0)
INSERT [Setting] ([Id], [Name], [Value], [StoreId]) VALUES (148, N'catalogsettings.pagesharecode', N'<!-- AddThis Button BEGIN --><div class="addthis_toolbox addthis_default_style "><a class="addthis_button_preferred_1"></a><a class="addthis_button_preferred_2"></a><a class="addthis_button_preferred_3"></a><a class="addthis_button_preferred_4"></a><a class="addthis_button_compact"></a><a class="addthis_counter addthis_bubble_style"></a></div><script src="http://s7.addthis.com/js/250/addthis_widget.js#pubid=nopsolutions"></script><!-- AddThis Button END -->', 0)
INSERT [Setting] ([Id], [Name], [Value], [StoreId]) VALUES (149, N'catalogsettings.productreviewsmustbeapproved', N'False', 0)
INSERT [Setting] ([Id], [Name], [Value], [StoreId]) VALUES (150, N'catalogsettings.defaultproductratingvalue', N'5', 0)
INSERT [Setting] ([Id], [Name], [Value], [StoreId]) VALUES (151, N'catalogsettings.allowanonymoususerstoreviewproduct', N'False', 0)
INSERT [Setting] ([Id], [Name], [Value], [StoreId]) VALUES (152, N'catalogsettings.productreviewpossibleonlyafterpurchasing', N'False', 0)
INSERT [Setting] ([Id], [Name], [Value], [StoreId]) VALUES (153, N'catalogsettings.notifystoreowneraboutnewproductreviews', N'False', 0)
INSERT [Setting] ([Id], [Name], [Value], [StoreId]) VALUES (154, N'catalogsettings.notifycustomeraboutproductreviewreply', N'False', 0)
INSERT [Setting] ([Id], [Name], [Value], [StoreId]) VALUES (155, N'catalogsettings.showproductreviewsperstore', N'False', 0)
INSERT [Setting] ([Id], [Name], [Value], [StoreId]) VALUES (156, N'catalogsettings.showproductreviewstabonaccountpage', N'True', 0)
INSERT [Setting] ([Id], [Name], [Value], [StoreId]) VALUES (157, N'catalogsettings.productreviewspagesizeonaccountpage', N'10', 0)
INSERT [Setting] ([Id], [Name], [Value], [StoreId]) VALUES (158, N'catalogsettings.productreviewssortbycreateddateascending', N'False', 0)
INSERT [Setting] ([Id], [Name], [Value], [StoreId]) VALUES (159, N'catalogsettings.emailafriendenabled', N'True', 0)
INSERT [Setting] ([Id], [Name], [Value], [StoreId]) VALUES (160, N'catalogsettings.allowanonymoususerstoemailafriend', N'False', 0)
INSERT [Setting] ([Id], [Name], [Value], [StoreId]) VALUES (161, N'catalogsettings.recentlyviewedproductsnumber', N'3', 0)
INSERT [Setting] ([Id], [Name], [Value], [StoreId]) VALUES (162, N'catalogsettings.recentlyviewedproductsenabled', N'True', 0)
INSERT [Setting] ([Id], [Name], [Value], [StoreId]) VALUES (163, N'catalogsettings.newproductsnumber', N'6', 0)
INSERT [Setting] ([Id], [Name], [Value], [StoreId]) VALUES (164, N'catalogsettings.newproductsenabled', N'True', 0)
INSERT [Setting] ([Id], [Name], [Value], [StoreId]) VALUES (165, N'catalogsettings.compareproductsenabled', N'True', 0)
INSERT [Setting] ([Id], [Name], [Value], [StoreId]) VALUES (166, N'catalogsettings.compareproductsnumber', N'4', 0)
INSERT [Setting] ([Id], [Name], [Value], [StoreId]) VALUES (167, N'catalogsettings.productsearchautocompleteenabled', N'True', 0)
INSERT [Setting] ([Id], [Name], [Value], [StoreId]) VALUES (168, N'catalogsettings.productsearchautocompletenumberofproducts', N'10', 0)
INSERT [Setting] ([Id], [Name], [Value], [StoreId]) VALUES (169, N'catalogsettings.showproductimagesinsearchautocomplete', N'False', 0)
INSERT [Setting] ([Id], [Name], [Value], [StoreId]) VALUES (170, N'catalogsettings.showlinktoallresultinsearchautocomplete', N'False', 0)
INSERT [Setting] ([Id], [Name], [Value], [StoreId]) VALUES (171, N'catalogsettings.productsearchtermminimumlength', N'3', 0)
INSERT [Setting] ([Id], [Name], [Value], [StoreId]) VALUES (172, N'catalogsettings.showbestsellersonhomepage', N'False', 0)
INSERT [Setting] ([Id], [Name], [Value], [StoreId]) VALUES (173, N'catalogsettings.numberofbestsellersonhomepage', N'4', 0)
INSERT [Setting] ([Id], [Name], [Value], [StoreId]) VALUES (174, N'catalogsettings.searchpageproductsperpage', N'6', 0)
INSERT [Setting] ([Id], [Name], [Value], [StoreId]) VALUES (175, N'catalogsettings.searchpageallowcustomerstoselectpagesize', N'True', 0)
INSERT [Setting] ([Id], [Name], [Value], [StoreId]) VALUES (176, N'catalogsettings.searchpagepagesizeoptions', N'6, 3, 9, 18', 0)
INSERT [Setting] ([Id], [Name], [Value], [StoreId]) VALUES (177, N'catalogsettings.productsalsopurchasedenabled', N'True', 0)
INSERT [Setting] ([Id], [Name], [Value], [StoreId]) VALUES (178, N'catalogsettings.productsalsopurchasednumber', N'4', 0)
INSERT [Setting] ([Id], [Name], [Value], [StoreId]) VALUES (179, N'catalogsettings.ajaxprocessattributechange', N'True', 0)
INSERT [Setting] ([Id], [Name], [Value], [StoreId]) VALUES (180, N'catalogsettings.numberofproducttags', N'15', 0)
INSERT [Setting] ([Id], [Name], [Value], [StoreId]) VALUES (181, N'catalogsettings.productsbytagpagesize', N'6', 0)
INSERT [Setting] ([Id], [Name], [Value], [StoreId]) VALUES (182, N'catalogsettings.productsbytagallowcustomerstoselectpagesize', N'True', 0)
INSERT [Setting] ([Id], [Name], [Value], [StoreId]) VALUES (183, N'catalogsettings.productsbytagpagesizeoptions', N'6, 3, 9, 18', 0)
INSERT [Setting] ([Id], [Name], [Value], [StoreId]) VALUES (184, N'catalogsettings.includeshortdescriptionincompareproducts', N'False', 0)
INSERT [Setting] ([Id], [Name], [Value], [StoreId]) VALUES (185, N'catalogsettings.includefulldescriptionincompareproducts', N'False', 0)
INSERT [Setting] ([Id], [Name], [Value], [StoreId]) VALUES (186, N'catalogsettings.includefeaturedproductsinnormallists', N'False', 0)
INSERT [Setting] ([Id], [Name], [Value], [StoreId]) VALUES (187, N'catalogsettings.uselinksinrequiredproductwarnings', N'True', 0)
INSERT [Setting] ([Id], [Name], [Value], [StoreId]) VALUES (188, N'catalogsettings.displaytierpriceswithdiscounts', N'True', 0)
INSERT [Setting] ([Id], [Name], [Value], [StoreId]) VALUES (189, N'catalogsettings.ignorediscounts', N'False', 0)
INSERT [Setting] ([Id], [Name], [Value], [StoreId]) VALUES (190, N'catalogsettings.ignorefeaturedproducts', N'False', 0)
INSERT [Setting] ([Id], [Name], [Value], [StoreId]) VALUES (191, N'catalogsettings.ignoreacl', N'True', 0)
INSERT [Setting] ([Id], [Name], [Value], [StoreId]) VALUES (192, N'catalogsettings.ignorestorelimitations', N'True', 0)
INSERT [Setting] ([Id], [Name], [Value], [StoreId]) VALUES (193, N'catalogsettings.cacheproductprices', N'False', 0)
INSERT [Setting] ([Id], [Name], [Value], [StoreId]) VALUES (194, N'catalogsettings.maximumbackinstocksubscriptions', N'200', 0)
INSERT [Setting] ([Id], [Name], [Value], [StoreId]) VALUES (195, N'catalogsettings.manufacturersblockitemstodisplay', N'2', 0)
INSERT [Setting] ([Id], [Name], [Value], [StoreId]) VALUES (196, N'catalogsettings.displaytaxshippinginfofooter', N'False', 0)
INSERT [Setting] ([Id], [Name], [Value], [StoreId]) VALUES (197, N'catalogsettings.displaytaxshippinginfoproductdetailspage', N'False', 0)
INSERT [Setting] ([Id], [Name], [Value], [StoreId]) VALUES (198, N'catalogsettings.displaytaxshippinginfoproductboxes', N'False', 0)
INSERT [Setting] ([Id], [Name], [Value], [StoreId]) VALUES (199, N'catalogsettings.displaytaxshippinginfoshoppingcart', N'False', 0)
INSERT [Setting] ([Id], [Name], [Value], [StoreId]) VALUES (200, N'catalogsettings.displaytaxshippinginfowishlist', N'False', 0)
INSERT [Setting] ([Id], [Name], [Value], [StoreId]) VALUES (201, N'catalogsettings.displaytaxshippinginfoorderdetailspage', N'False', 0)
INSERT [Setting] ([Id], [Name], [Value], [StoreId]) VALUES (202, N'catalogsettings.defaultcategorypagesizeoptions', N'6, 3, 9', 0)
INSERT [Setting] ([Id], [Name], [Value], [StoreId]) VALUES (203, N'catalogsettings.defaultcategorypagesize', N'6', 0)
INSERT [Setting] ([Id], [Name], [Value], [StoreId]) VALUES (204, N'catalogsettings.defaultmanufacturerpagesizeoptions', N'6, 3, 9', 0)
INSERT [Setting] ([Id], [Name], [Value], [StoreId]) VALUES (205, N'catalogsettings.defaultmanufacturerpagesize', N'6', 0)
INSERT [Setting] ([Id], [Name], [Value], [StoreId]) VALUES (206, N'catalogsettings.productsortingenumdisabled', N'', 0)
INSERT [Setting] ([Id], [Name], [Value], [StoreId]) VALUES (207, N'catalogsettings.productsortingenumdisplayorder', N'', 0)
INSERT [Setting] ([Id], [Name], [Value], [StoreId]) VALUES (208, N'catalogsettings.exportimportproductattributes', N'True', 0)
INSERT [Setting] ([Id], [Name], [Value], [StoreId]) VALUES (209, N'catalogsettings.exportimportproductspecificationattributes', N'True', 0)
INSERT [Setting] ([Id], [Name], [Value], [StoreId]) VALUES (210, N'catalogsettings.exportimportusedropdownlistsforassociatedentities', N'True', 0)
INSERT [Setting] ([Id], [Name], [Value], [StoreId]) VALUES (211, N'catalogsettings.exportimportproductcategorybreadcrumb', N'False', 0)
INSERT [Setting] ([Id], [Name], [Value], [StoreId]) VALUES (212, N'catalogsettings.exportimportcategoriesusingcategoryname', N'False', 0)
INSERT [Setting] ([Id], [Name], [Value], [StoreId]) VALUES (213, N'catalogsettings.exportimportallowdownloadimages', N'False', 0)
INSERT [Setting] ([Id], [Name], [Value], [StoreId]) VALUES (214, N'catalogsettings.exportimportsplitproductsfile', N'False', 0)
INSERT [Setting] ([Id], [Name], [Value], [StoreId]) VALUES (215, N'catalogsettings.exportimportproductscountinonefile', N'500', 0)
INSERT [Setting] ([Id], [Name], [Value], [StoreId]) VALUES (216, N'catalogsettings.removerequiredproducts', N'False', 0)
INSERT [Setting] ([Id], [Name], [Value], [StoreId]) VALUES (217, N'catalogsettings.exportimportrelatedentitiesbyname', N'True', 0)
INSERT [Setting] ([Id], [Name], [Value], [StoreId]) VALUES (218, N'catalogsettings.countdisplayedyearsdatepicker', N'1', 0)
INSERT [Setting] ([Id], [Name], [Value], [StoreId]) VALUES (219, N'catalogsettings.displaydatepreorderavailability', N'False', 0)
INSERT [Setting] ([Id], [Name], [Value], [StoreId]) VALUES (220, N'localizationsettings.defaultadminlanguageid', N'1', 0)
INSERT [Setting] ([Id], [Name], [Value], [StoreId]) VALUES (221, N'localizationsettings.useimagesforlanguageselection', N'False', 0)
INSERT [Setting] ([Id], [Name], [Value], [StoreId]) VALUES (222, N'localizationsettings.seofriendlyurlsforlanguagesenabled', N'False', 0)
INSERT [Setting] ([Id], [Name], [Value], [StoreId]) VALUES (223, N'localizationsettings.automaticallydetectlanguage', N'False', 0)
INSERT [Setting] ([Id], [Name], [Value], [StoreId]) VALUES (224, N'localizationsettings.loadalllocalerecordsonstartup', N'True', 0)
INSERT [Setting] ([Id], [Name], [Value], [StoreId]) VALUES (225, N'localizationsettings.loadalllocalizedpropertiesonstartup', N'True', 0)
INSERT [Setting] ([Id], [Name], [Value], [StoreId]) VALUES (226, N'localizationsettings.loadallurlrecordsonstartup', N'False', 0)
INSERT [Setting] ([Id], [Name], [Value], [StoreId]) VALUES (227, N'localizationsettings.ignorertlpropertyforadminarea', N'False', 0)
INSERT [Setting] ([Id], [Name], [Value], [StoreId]) VALUES (228, N'customersettings.usernamesenabled', N'False', 0)
INSERT [Setting] ([Id], [Name], [Value], [StoreId]) VALUES (229, N'customersettings.checkusernameavailabilityenabled', N'False', 0)
INSERT [Setting] ([Id], [Name], [Value], [StoreId]) VALUES (230, N'customersettings.allowuserstochangeusernames', N'False', 0)
INSERT [Setting] ([Id], [Name], [Value], [StoreId]) VALUES (231, N'customersettings.usernamevalidationenabled', N'False', 0)
INSERT [Setting] ([Id], [Name], [Value], [StoreId]) VALUES (232, N'customersettings.usernamevalidationuseregex', N'False', 0)
INSERT [Setting] ([Id], [Name], [Value], [StoreId]) VALUES (233, N'customersettings.usernamevalidationrule', N'', 0)
INSERT [Setting] ([Id], [Name], [Value], [StoreId]) VALUES (234, N'customersettings.defaultpasswordformat', N'Hashed', 0)
INSERT [Setting] ([Id], [Name], [Value], [StoreId]) VALUES (235, N'customersettings.hashedpasswordformat', N'SHA512', 0)
INSERT [Setting] ([Id], [Name], [Value], [StoreId]) VALUES (236, N'customersettings.passwordminlength', N'6', 0)
INSERT [Setting] ([Id], [Name], [Value], [StoreId]) VALUES (237, N'customersettings.unduplicatedpasswordsnumber', N'4', 0)
INSERT [Setting] ([Id], [Name], [Value], [StoreId]) VALUES (238, N'customersettings.passwordrecoverylinkdaysvalid', N'7', 0)
INSERT [Setting] ([Id], [Name], [Value], [StoreId]) VALUES (239, N'customersettings.passwordlifetime', N'90', 0)
INSERT [Setting] ([Id], [Name], [Value], [StoreId]) VALUES (240, N'customersettings.failedpasswordallowedattempts', N'0', 0)
INSERT [Setting] ([Id], [Name], [Value], [StoreId]) VALUES (241, N'customersettings.failedpasswordlockoutminutes', N'30', 0)
INSERT [Setting] ([Id], [Name], [Value], [StoreId]) VALUES (242, N'customersettings.userregistrationtype', N'Standard', 0)
INSERT [Setting] ([Id], [Name], [Value], [StoreId]) VALUES (243, N'customersettings.allowcustomerstouploadavatars', N'False', 0)
INSERT [Setting] ([Id], [Name], [Value], [StoreId]) VALUES (244, N'customersettings.avatarmaximumsizebytes', N'20000', 0)
INSERT [Setting] ([Id], [Name], [Value], [StoreId]) VALUES (245, N'customersettings.defaultavatarenabled', N'True', 0)
INSERT [Setting] ([Id], [Name], [Value], [StoreId]) VALUES (246, N'customersettings.showcustomerslocation', N'False', 0)
INSERT [Setting] ([Id], [Name], [Value], [StoreId]) VALUES (247, N'customersettings.showcustomersjoindate', N'False', 0)
INSERT [Setting] ([Id], [Name], [Value], [StoreId]) VALUES (248, N'customersettings.allowviewingprofiles', N'False', 0)
INSERT [Setting] ([Id], [Name], [Value], [StoreId]) VALUES (249, N'customersettings.notifynewcustomerregistration', N'False', 0)
INSERT [Setting] ([Id], [Name], [Value], [StoreId]) VALUES (250, N'customersettings.hidedownloadableproductstab', N'False', 0)
INSERT [Setting] ([Id], [Name], [Value], [StoreId]) VALUES (251, N'customersettings.hidebackinstocksubscriptionstab', N'False', 0)
INSERT [Setting] ([Id], [Name], [Value], [StoreId]) VALUES (252, N'customersettings.downloadableproductsvalidateuser', N'False', 0)
INSERT [Setting] ([Id], [Name], [Value], [StoreId]) VALUES (253, N'customersettings.customernameformat', N'ShowFirstName', 0)
INSERT [Setting] ([Id], [Name], [Value], [StoreId]) VALUES (254, N'customersettings.newsletterenabled', N'True', 0)
INSERT [Setting] ([Id], [Name], [Value], [StoreId]) VALUES (255, N'customersettings.newslettertickedbydefault', N'True', 0)
INSERT [Setting] ([Id], [Name], [Value], [StoreId]) VALUES (256, N'customersettings.hidenewsletterblock', N'False', 0)
INSERT [Setting] ([Id], [Name], [Value], [StoreId]) VALUES (257, N'customersettings.newsletterblockallowtounsubscribe', N'False', 0)
INSERT [Setting] ([Id], [Name], [Value], [StoreId]) VALUES (258, N'customersettings.onlinecustomerminutes', N'20', 0)
INSERT [Setting] ([Id], [Name], [Value], [StoreId]) VALUES (259, N'customersettings.storelastvisitedpage', N'False', 0)
INSERT [Setting] ([Id], [Name], [Value], [StoreId]) VALUES (260, N'customersettings.storeipaddresses', N'True', 0)
INSERT [Setting] ([Id], [Name], [Value], [StoreId]) VALUES (261, N'customersettings.suffixdeletedcustomers', N'False', 0)
INSERT [Setting] ([Id], [Name], [Value], [StoreId]) VALUES (262, N'customersettings.enteringemailtwice', N'False', 0)
INSERT [Setting] ([Id], [Name], [Value], [StoreId]) VALUES (263, N'customersettings.requireregistrationfordownloadableproducts', N'False', 0)
INSERT [Setting] ([Id], [Name], [Value], [StoreId]) VALUES (264, N'customersettings.allowcustomerstocheckgiftcardbalance', N'False', 0)
INSERT [Setting] ([Id], [Name], [Value], [StoreId]) VALUES (265, N'customersettings.deleteguesttaskolderthanminutes', N'1440', 0)
INSERT [Setting] ([Id], [Name], [Value], [StoreId]) VALUES (266, N'customersettings.genderenabled', N'True', 0)
INSERT [Setting] ([Id], [Name], [Value], [StoreId]) VALUES (267, N'customersettings.dateofbirthenabled', N'True', 0)
INSERT [Setting] ([Id], [Name], [Value], [StoreId]) VALUES (268, N'customersettings.dateofbirthrequired', N'False', 0)
INSERT [Setting] ([Id], [Name], [Value], [StoreId]) VALUES (269, N'customersettings.dateofbirthminimumage', N'', 0)
INSERT [Setting] ([Id], [Name], [Value], [StoreId]) VALUES (270, N'customersettings.companyenabled', N'True', 0)
INSERT [Setting] ([Id], [Name], [Value], [StoreId]) VALUES (271, N'customersettings.companyrequired', N'False', 0)
INSERT [Setting] ([Id], [Name], [Value], [StoreId]) VALUES (272, N'customersettings.streetaddressenabled', N'False', 0)
INSERT [Setting] ([Id], [Name], [Value], [StoreId]) VALUES (273, N'customersettings.streetaddressrequired', N'False', 0)
INSERT [Setting] ([Id], [Name], [Value], [StoreId]) VALUES (274, N'customersettings.streetaddress2enabled', N'False', 0)
INSERT [Setting] ([Id], [Name], [Value], [StoreId]) VALUES (275, N'customersettings.streetaddress2required', N'False', 0)
INSERT [Setting] ([Id], [Name], [Value], [StoreId]) VALUES (276, N'customersettings.zippostalcodeenabled', N'False', 0)
INSERT [Setting] ([Id], [Name], [Value], [StoreId]) VALUES (277, N'customersettings.zippostalcoderequired', N'False', 0)
INSERT [Setting] ([Id], [Name], [Value], [StoreId]) VALUES (278, N'customersettings.cityenabled', N'False', 0)
INSERT [Setting] ([Id], [Name], [Value], [StoreId]) VALUES (279, N'customersettings.cityrequired', N'False', 0)
INSERT [Setting] ([Id], [Name], [Value], [StoreId]) VALUES (280, N'customersettings.countyenabled', N'False', 0)
INSERT [Setting] ([Id], [Name], [Value], [StoreId]) VALUES (281, N'customersettings.countyrequired', N'False', 0)
INSERT [Setting] ([Id], [Name], [Value], [StoreId]) VALUES (282, N'customersettings.countryenabled', N'False', 0)
INSERT [Setting] ([Id], [Name], [Value], [StoreId]) VALUES (283, N'customersettings.countryrequired', N'False', 0)
INSERT [Setting] ([Id], [Name], [Value], [StoreId]) VALUES (284, N'customersettings.stateprovinceenabled', N'False', 0)
INSERT [Setting] ([Id], [Name], [Value], [StoreId]) VALUES (285, N'customersettings.stateprovincerequired', N'False', 0)
INSERT [Setting] ([Id], [Name], [Value], [StoreId]) VALUES (286, N'customersettings.phoneenabled', N'False', 0)
INSERT [Setting] ([Id], [Name], [Value], [StoreId]) VALUES (287, N'customersettings.phonerequired', N'False', 0)
INSERT [Setting] ([Id], [Name], [Value], [StoreId]) VALUES (288, N'customersettings.faxenabled', N'False', 0)
INSERT [Setting] ([Id], [Name], [Value], [StoreId]) VALUES (289, N'customersettings.faxrequired', N'False', 0)
INSERT [Setting] ([Id], [Name], [Value], [StoreId]) VALUES (290, N'customersettings.acceptprivacypolicyenabled', N'False', 0)
INSERT [Setting] ([Id], [Name], [Value], [StoreId]) VALUES (291, N'addresssettings.companyenabled', N'True', 0)
INSERT [Setting] ([Id], [Name], [Value], [StoreId]) VALUES (292, N'addresssettings.companyrequired', N'False', 0)
INSERT [Setting] ([Id], [Name], [Value], [StoreId]) VALUES (293, N'addresssettings.streetaddressenabled', N'True', 0)
INSERT [Setting] ([Id], [Name], [Value], [StoreId]) VALUES (294, N'addresssettings.streetaddressrequired', N'True', 0)
INSERT [Setting] ([Id], [Name], [Value], [StoreId]) VALUES (295, N'addresssettings.streetaddress2enabled', N'True', 0)
INSERT [Setting] ([Id], [Name], [Value], [StoreId]) VALUES (296, N'addresssettings.streetaddress2required', N'False', 0)
INSERT [Setting] ([Id], [Name], [Value], [StoreId]) VALUES (297, N'addresssettings.zippostalcodeenabled', N'True', 0)
INSERT [Setting] ([Id], [Name], [Value], [StoreId]) VALUES (298, N'addresssettings.zippostalcoderequired', N'True', 0)
INSERT [Setting] ([Id], [Name], [Value], [StoreId]) VALUES (299, N'addresssettings.cityenabled', N'True', 0)
INSERT [Setting] ([Id], [Name], [Value], [StoreId]) VALUES (300, N'addresssettings.cityrequired', N'True', 0)
INSERT [Setting] ([Id], [Name], [Value], [StoreId]) VALUES (301, N'addresssettings.countyenabled', N'False', 0)
INSERT [Setting] ([Id], [Name], [Value], [StoreId]) VALUES (302, N'addresssettings.countyrequired', N'False', 0)
INSERT [Setting] ([Id], [Name], [Value], [StoreId]) VALUES (303, N'addresssettings.countryenabled', N'True', 0)
INSERT [Setting] ([Id], [Name], [Value], [StoreId]) VALUES (304, N'addresssettings.stateprovinceenabled', N'True', 0)
INSERT [Setting] ([Id], [Name], [Value], [StoreId]) VALUES (305, N'addresssettings.phoneenabled', N'True', 0)
INSERT [Setting] ([Id], [Name], [Value], [StoreId]) VALUES (306, N'addresssettings.phonerequired', N'True', 0)
INSERT [Setting] ([Id], [Name], [Value], [StoreId]) VALUES (307, N'addresssettings.faxenabled', N'True', 0)
INSERT [Setting] ([Id], [Name], [Value], [StoreId]) VALUES (308, N'addresssettings.faxrequired', N'False', 0)
INSERT [Setting] ([Id], [Name], [Value], [StoreId]) VALUES (309, N'addresssettings.preselectcountryifonlyone', N'False', 0)
INSERT [Setting] ([Id], [Name], [Value], [StoreId]) VALUES (310, N'mediasettings.avatarpicturesize', N'120', 0)
INSERT [Setting] ([Id], [Name], [Value], [StoreId]) VALUES (311, N'mediasettings.productthumbpicturesize', N'415', 0)
INSERT [Setting] ([Id], [Name], [Value], [StoreId]) VALUES (312, N'mediasettings.productdetailspicturesize', N'550', 0)
INSERT [Setting] ([Id], [Name], [Value], [StoreId]) VALUES (313, N'mediasettings.productthumbpicturesizeonproductdetailspage', N'100', 0)
INSERT [Setting] ([Id], [Name], [Value], [StoreId]) VALUES (314, N'mediasettings.associatedproductpicturesize', N'220', 0)
INSERT [Setting] ([Id], [Name], [Value], [StoreId]) VALUES (315, N'mediasettings.categorythumbpicturesize', N'450', 0)
INSERT [Setting] ([Id], [Name], [Value], [StoreId]) VALUES (316, N'mediasettings.manufacturerthumbpicturesize', N'420', 0)
INSERT [Setting] ([Id], [Name], [Value], [StoreId]) VALUES (317, N'mediasettings.vendorthumbpicturesize', N'450', 0)
INSERT [Setting] ([Id], [Name], [Value], [StoreId]) VALUES (318, N'mediasettings.cartthumbpicturesize', N'80', 0)
INSERT [Setting] ([Id], [Name], [Value], [StoreId]) VALUES (319, N'mediasettings.minicartthumbpicturesize', N'70', 0)
INSERT [Setting] ([Id], [Name], [Value], [StoreId]) VALUES (320, N'mediasettings.autocompletesearchthumbpicturesize', N'20', 0)
INSERT [Setting] ([Id], [Name], [Value], [StoreId]) VALUES (321, N'mediasettings.imagesquarepicturesize', N'32', 0)
INSERT [Setting] ([Id], [Name], [Value], [StoreId]) VALUES (322, N'mediasettings.defaultpicturezoomenabled', N'False', 0)
INSERT [Setting] ([Id], [Name], [Value], [StoreId]) VALUES (323, N'mediasettings.maximumimagesize', N'1980', 0)
INSERT [Setting] ([Id], [Name], [Value], [StoreId]) VALUES (324, N'mediasettings.defaultimagequality', N'80', 0)
INSERT [Setting] ([Id], [Name], [Value], [StoreId]) VALUES (325, N'mediasettings.multiplethumbdirectories', N'False', 0)
INSERT [Setting] ([Id], [Name], [Value], [StoreId]) VALUES (326, N'mediasettings.importproductimagesusinghash', N'True', 0)
INSERT [Setting] ([Id], [Name], [Value], [StoreId]) VALUES (327, N'mediasettings.azurecachecontrolheader', N'', 0)
INSERT [Setting] ([Id], [Name], [Value], [StoreId]) VALUES (328, N'storeinformationsettings.hidepoweredbynopcommerce', N'False', 0)
INSERT [Setting] ([Id], [Name], [Value], [StoreId]) VALUES (329, N'storeinformationsettings.storeclosed', N'False', 0)
INSERT [Setting] ([Id], [Name], [Value], [StoreId]) VALUES (330, N'storeinformationsettings.logopictureid', N'0', 0)
INSERT [Setting] ([Id], [Name], [Value], [StoreId]) VALUES (331, N'storeinformationsettings.defaultstoretheme', N'DefaultClean', 0)
INSERT [Setting] ([Id], [Name], [Value], [StoreId]) VALUES (332, N'storeinformationsettings.allowcustomertoselecttheme', N'False', 0)
INSERT [Setting] ([Id], [Name], [Value], [StoreId]) VALUES (333, N'storeinformationsettings.displayminiprofilerinpublicstore', N'False', 0)
INSERT [Setting] ([Id], [Name], [Value], [StoreId]) VALUES (334, N'storeinformationsettings.displayminiprofilerforadminonly', N'False', 0)
INSERT [Setting] ([Id], [Name], [Value], [StoreId]) VALUES (335, N'storeinformationsettings.displayeucookielawwarning', N'False', 0)
INSERT [Setting] ([Id], [Name], [Value], [StoreId]) VALUES (336, N'storeinformationsettings.facebooklink', N'http://www.facebook.com/nopCommerce', 0)
INSERT [Setting] ([Id], [Name], [Value], [StoreId]) VALUES (337, N'storeinformationsettings.twitterlink', N'https://twitter.com/nopCommerce', 0)
INSERT [Setting] ([Id], [Name], [Value], [StoreId]) VALUES (338, N'storeinformationsettings.youtubelink', N'http://www.youtube.com/user/nopCommerce', 0)
INSERT [Setting] ([Id], [Name], [Value], [StoreId]) VALUES (339, N'storeinformationsettings.googlepluslink', N'https://plus.google.com/+nopcommerce', 0)
INSERT [Setting] ([Id], [Name], [Value], [StoreId]) VALUES (340, N'externalauthenticationsettings.requireemailvalidation', N'False', 0)
INSERT [Setting] ([Id], [Name], [Value], [StoreId]) VALUES (341, N'externalauthenticationsettings.allowcustomerstoremoveassociations', N'True', 0)
INSERT [Setting] ([Id], [Name], [Value], [StoreId]) VALUES (342, N'externalauthenticationsettings.activeauthenticationmethodsystemnames', N'', 0)
INSERT [Setting] ([Id], [Name], [Value], [StoreId]) VALUES (343, N'rewardpointssettings.enabled', N'True', 0)
INSERT [Setting] ([Id], [Name], [Value], [StoreId]) VALUES (344, N'rewardpointssettings.exchangerate', N'1', 0)
INSERT [Setting] ([Id], [Name], [Value], [StoreId]) VALUES (345, N'rewardpointssettings.minimumrewardpointstouse', N'0', 0)
INSERT [Setting] ([Id], [Name], [Value], [StoreId]) VALUES (346, N'rewardpointssettings.maximumrewardpointstouseperorder', N'0', 0)
INSERT [Setting] ([Id], [Name], [Value], [StoreId]) VALUES (347, N'rewardpointssettings.pointsforregistration', N'0', 0)
INSERT [Setting] ([Id], [Name], [Value], [StoreId]) VALUES (348, N'rewardpointssettings.registrationpointsvalidity', N'30', 0)
INSERT [Setting] ([Id], [Name], [Value], [StoreId]) VALUES (349, N'rewardpointssettings.pointsforpurchases_amount', N'10', 0)
INSERT [Setting] ([Id], [Name], [Value], [StoreId]) VALUES (350, N'rewardpointssettings.pointsforpurchases_points', N'1', 0)
INSERT [Setting] ([Id], [Name], [Value], [StoreId]) VALUES (351, N'rewardpointssettings.purchasespointsvalidity', N'45', 0)
INSERT [Setting] ([Id], [Name], [Value], [StoreId]) VALUES (352, N'rewardpointssettings.minordertotaltoawardpoints', N'0', 0)
INSERT [Setting] ([Id], [Name], [Value], [StoreId]) VALUES (353, N'rewardpointssettings.activationdelay', N'0', 0)
INSERT [Setting] ([Id], [Name], [Value], [StoreId]) VALUES (354, N'rewardpointssettings.activationdelayperiodid', N'0', 0)
INSERT [Setting] ([Id], [Name], [Value], [StoreId]) VALUES (355, N'rewardpointssettings.displayhowmuchwillbeearned', N'True', 0)
INSERT [Setting] ([Id], [Name], [Value], [StoreId]) VALUES (356, N'rewardpointssettings.pointsaccumulatedforallstores', N'True', 0)
INSERT [Setting] ([Id], [Name], [Value], [StoreId]) VALUES (357, N'rewardpointssettings.pagesize', N'10', 0)
INSERT [Setting] ([Id], [Name], [Value], [StoreId]) VALUES (358, N'currencysettings.displaycurrencylabel', N'False', 0)
INSERT [Setting] ([Id], [Name], [Value], [StoreId]) VALUES (359, N'currencysettings.primarystorecurrencyid', N'1', 0)
INSERT [Setting] ([Id], [Name], [Value], [StoreId]) VALUES (360, N'currencysettings.primaryexchangeratecurrencyid', N'1', 0)
INSERT [Setting] ([Id], [Name], [Value], [StoreId]) VALUES (361, N'currencysettings.activeexchangerateprovidersystemname', N'CurrencyExchange.MoneyConverter', 0)
INSERT [Setting] ([Id], [Name], [Value], [StoreId]) VALUES (362, N'currencysettings.autoupdateenabled', N'False', 0)
INSERT [Setting] ([Id], [Name], [Value], [StoreId]) VALUES (363, N'measuresettings.basedimensionid', N'1', 0)
INSERT [Setting] ([Id], [Name], [Value], [StoreId]) VALUES (364, N'measuresettings.baseweightid', N'2', 0)
INSERT [Setting] ([Id], [Name], [Value], [StoreId]) VALUES (365, N'messagetemplatessettings.caseinvariantreplacement', N'False', 0)
INSERT [Setting] ([Id], [Name], [Value], [StoreId]) VALUES (366, N'messagetemplatessettings.color1', N'#b9babe', 0)
INSERT [Setting] ([Id], [Name], [Value], [StoreId]) VALUES (367, N'messagetemplatessettings.color2', N'#ebecee', 0)
INSERT [Setting] ([Id], [Name], [Value], [StoreId]) VALUES (368, N'messagetemplatessettings.color3', N'#dde2e6', 0)
INSERT [Setting] ([Id], [Name], [Value], [StoreId]) VALUES (369, N'shoppingcartsettings.displaycartafteraddingproduct', N'False', 0)
INSERT [Setting] ([Id], [Name], [Value], [StoreId]) VALUES (370, N'shoppingcartsettings.displaywishlistafteraddingproduct', N'False', 0)
INSERT [Setting] ([Id], [Name], [Value], [StoreId]) VALUES (371, N'shoppingcartsettings.maximumshoppingcartitems', N'1000', 0)
INSERT [Setting] ([Id], [Name], [Value], [StoreId]) VALUES (372, N'shoppingcartsettings.maximumwishlistitems', N'1000', 0)
INSERT [Setting] ([Id], [Name], [Value], [StoreId]) VALUES (373, N'shoppingcartsettings.allowoutofstockitemstobeaddedtowishlist', N'False', 0)
INSERT [Setting] ([Id], [Name], [Value], [StoreId]) VALUES (374, N'shoppingcartsettings.moveitemsfromwishlisttocart', N'True', 0)
INSERT [Setting] ([Id], [Name], [Value], [StoreId]) VALUES (375, N'shoppingcartsettings.cartssharedbetweenstores', N'False', 0)
INSERT [Setting] ([Id], [Name], [Value], [StoreId]) VALUES (376, N'shoppingcartsettings.showproductimagesonshoppingcart', N'True', 0)
INSERT [Setting] ([Id], [Name], [Value], [StoreId]) VALUES (377, N'shoppingcartsettings.showproductimagesonwishlist', N'True', 0)
INSERT [Setting] ([Id], [Name], [Value], [StoreId]) VALUES (378, N'shoppingcartsettings.showdiscountbox', N'True', 0)
INSERT [Setting] ([Id], [Name], [Value], [StoreId]) VALUES (379, N'shoppingcartsettings.showgiftcardbox', N'True', 0)
INSERT [Setting] ([Id], [Name], [Value], [StoreId]) VALUES (380, N'shoppingcartsettings.crosssellsnumber', N'4', 0)
INSERT [Setting] ([Id], [Name], [Value], [StoreId]) VALUES (381, N'shoppingcartsettings.emailwishlistenabled', N'True', 0)
INSERT [Setting] ([Id], [Name], [Value], [StoreId]) VALUES (382, N'shoppingcartsettings.allowanonymoususerstoemailwishlist', N'False', 0)
INSERT [Setting] ([Id], [Name], [Value], [StoreId]) VALUES (383, N'shoppingcartsettings.minishoppingcartenabled', N'True', 0)
INSERT [Setting] ([Id], [Name], [Value], [StoreId]) VALUES (384, N'shoppingcartsettings.showproductimagesinminishoppingcart', N'True', 0)
INSERT [Setting] ([Id], [Name], [Value], [StoreId]) VALUES (385, N'shoppingcartsettings.minishoppingcartproductnumber', N'5', 0)
INSERT [Setting] ([Id], [Name], [Value], [StoreId]) VALUES (386, N'shoppingcartsettings.roundpricesduringcalculation', N'True', 0)
INSERT [Setting] ([Id], [Name], [Value], [StoreId]) VALUES (387, N'shoppingcartsettings.grouptierpricesfordistinctshoppingcartitems', N'False', 0)
INSERT [Setting] ([Id], [Name], [Value], [StoreId]) VALUES (388, N'shoppingcartsettings.allowcartitemediting', N'True', 0)
INSERT [Setting] ([Id], [Name], [Value], [StoreId]) VALUES (389, N'shoppingcartsettings.renderassociatedattributevaluequantity', N'True', 0)
INSERT [Setting] ([Id], [Name], [Value], [StoreId]) VALUES (390, N'ordersettings.isreorderallowed', N'True', 0)
INSERT [Setting] ([Id], [Name], [Value], [StoreId]) VALUES (391, N'ordersettings.minordersubtotalamount', N'0', 0)
INSERT [Setting] ([Id], [Name], [Value], [StoreId]) VALUES (392, N'ordersettings.minordersubtotalamountincludingtax', N'False', 0)
INSERT [Setting] ([Id], [Name], [Value], [StoreId]) VALUES (393, N'ordersettings.minordertotalamount', N'0', 0)
INSERT [Setting] ([Id], [Name], [Value], [StoreId]) VALUES (394, N'ordersettings.autoupdateordertotalsoneditingorder', N'False', 0)
INSERT [Setting] ([Id], [Name], [Value], [StoreId]) VALUES (395, N'ordersettings.anonymouscheckoutallowed', N'True', 0)
INSERT [Setting] ([Id], [Name], [Value], [StoreId]) VALUES (396, N'ordersettings.checkoutdisabled', N'False', 0)
INSERT [Setting] ([Id], [Name], [Value], [StoreId]) VALUES (397, N'ordersettings.termsofserviceonshoppingcartpage', N'True', 0)
INSERT [Setting] ([Id], [Name], [Value], [StoreId]) VALUES (398, N'ordersettings.termsofserviceonorderconfirmpage', N'False', 0)
INSERT [Setting] ([Id], [Name], [Value], [StoreId]) VALUES (399, N'ordersettings.onepagecheckoutenabled', N'True', 0)
INSERT [Setting] ([Id], [Name], [Value], [StoreId]) VALUES (400, N'ordersettings.onepagecheckoutdisplayordertotalsonpaymentinfotab', N'False', 0)
INSERT [Setting] ([Id], [Name], [Value], [StoreId]) VALUES (401, N'ordersettings.disablebillingaddresscheckoutstep', N'False', 0)
INSERT [Setting] ([Id], [Name], [Value], [StoreId]) VALUES (402, N'ordersettings.disableordercompletedpage', N'False', 0)
INSERT [Setting] ([Id], [Name], [Value], [StoreId]) VALUES (403, N'ordersettings.attachpdfinvoicetoorderplacedemail', N'False', 0)
INSERT [Setting] ([Id], [Name], [Value], [StoreId]) VALUES (404, N'ordersettings.attachpdfinvoicetoorderpaidemail', N'False', 0)
INSERT [Setting] ([Id], [Name], [Value], [StoreId]) VALUES (405, N'ordersettings.attachpdfinvoicetoordercompletedemail', N'False', 0)
INSERT [Setting] ([Id], [Name], [Value], [StoreId]) VALUES (406, N'ordersettings.generatepdfinvoiceincustomerlanguage', N'True', 0)
INSERT [Setting] ([Id], [Name], [Value], [StoreId]) VALUES (407, N'ordersettings.returnrequestsenabled', N'True', 0)
INSERT [Setting] ([Id], [Name], [Value], [StoreId]) VALUES (408, N'ordersettings.returnrequestsallowfiles', N'False', 0)
INSERT [Setting] ([Id], [Name], [Value], [StoreId]) VALUES (409, N'ordersettings.returnrequestsfilemaximumsize', N'2048', 0)
INSERT [Setting] ([Id], [Name], [Value], [StoreId]) VALUES (410, N'ordersettings.returnrequestnumbermask', N'', 0)
INSERT [Setting] ([Id], [Name], [Value], [StoreId]) VALUES (411, N'ordersettings.numberofdaysreturnrequestavailable', N'365', 0)
INSERT [Setting] ([Id], [Name], [Value], [StoreId]) VALUES (412, N'ordersettings.activategiftcardsaftercompletingorder', N'False', 0)
INSERT [Setting] ([Id], [Name], [Value], [StoreId]) VALUES (413, N'ordersettings.deactivategiftcardsaftercancellingorder', N'False', 0)
INSERT [Setting] ([Id], [Name], [Value], [StoreId]) VALUES (414, N'ordersettings.deactivategiftcardsafterdeletingorder', N'False', 0)
INSERT [Setting] ([Id], [Name], [Value], [StoreId]) VALUES (415, N'ordersettings.minimumorderplacementinterval', N'30', 0)
INSERT [Setting] ([Id], [Name], [Value], [StoreId]) VALUES (416, N'ordersettings.completeorderwhendelivered', N'True', 0)
INSERT [Setting] ([Id], [Name], [Value], [StoreId]) VALUES (417, N'ordersettings.customordernumbermask', N'', 0)
INSERT [Setting] ([Id], [Name], [Value], [StoreId]) VALUES (418, N'ordersettings.exportwithproducts', N'True', 0)
INSERT [Setting] ([Id], [Name], [Value], [StoreId]) VALUES (419, N'ordersettings.allowadminstobuycallforpriceproducts', N'True', 0)
INSERT [Setting] ([Id], [Name], [Value], [StoreId]) VALUES (420, N'ordersettings.deletegiftcardusagehistory', N'False', 0)
INSERT [Setting] ([Id], [Name], [Value], [StoreId]) VALUES (421, N'securitysettings.forcesslforallpages', N'True', 0)
INSERT [Setting] ([Id], [Name], [Value], [StoreId]) VALUES (422, N'securitysettings.encryptionkey', N'2721080737384660', 0)
INSERT [Setting] ([Id], [Name], [Value], [StoreId]) VALUES (423, N'securitysettings.adminareaallowedipaddresses', N'', 0)
INSERT [Setting] ([Id], [Name], [Value], [StoreId]) VALUES (424, N'securitysettings.enablexsrfprotectionforadminarea', N'True', 0)
INSERT [Setting] ([Id], [Name], [Value], [StoreId]) VALUES (425, N'securitysettings.enablexsrfprotectionforpublicstore', N'True', 0)
INSERT [Setting] ([Id], [Name], [Value], [StoreId]) VALUES (426, N'securitysettings.honeypotenabled', N'False', 0)
INSERT [Setting] ([Id], [Name], [Value], [StoreId]) VALUES (427, N'securitysettings.honeypotinputname', N'hpinput', 0)
INSERT [Setting] ([Id], [Name], [Value], [StoreId]) VALUES (428, N'securitysettings.pluginstaticfileextensionsblacklist', N'', 0)
INSERT [Setting] ([Id], [Name], [Value], [StoreId]) VALUES (429, N'securitysettings.allownonasciicharactersinheaders', N'True', 0)
INSERT [Setting] ([Id], [Name], [Value], [StoreId]) VALUES (430, N'shippingsettings.activeshippingratecomputationmethodsystemnames', N'Shipping.FixedByWeightByTotal', 0)
INSERT [Setting] ([Id], [Name], [Value], [StoreId]) VALUES (431, N'shippingsettings.activepickuppointprovidersystemnames', N'Pickup.PickupInStore', 0)
INSERT [Setting] ([Id], [Name], [Value], [StoreId]) VALUES (432, N'shippingsettings.shiptosameaddress', N'True', 0)
INSERT [Setting] ([Id], [Name], [Value], [StoreId]) VALUES (433, N'shippingsettings.allowpickupinstore', N'True', 0)
INSERT [Setting] ([Id], [Name], [Value], [StoreId]) VALUES (434, N'shippingsettings.displaypickuppointsonmap', N'False', 0)
INSERT [Setting] ([Id], [Name], [Value], [StoreId]) VALUES (435, N'shippingsettings.googlemapsapikey', N'', 0)
INSERT [Setting] ([Id], [Name], [Value], [StoreId]) VALUES (436, N'shippingsettings.usewarehouselocation', N'False', 0)
INSERT [Setting] ([Id], [Name], [Value], [StoreId]) VALUES (437, N'shippingsettings.notifycustomeraboutshippingfrommultiplelocations', N'False', 0)
INSERT [Setting] ([Id], [Name], [Value], [StoreId]) VALUES (438, N'shippingsettings.freeshippingoverxenabled', N'False', 0)
INSERT [Setting] ([Id], [Name], [Value], [StoreId]) VALUES (439, N'shippingsettings.freeshippingoverxvalue', N'0', 0)
INSERT [Setting] ([Id], [Name], [Value], [StoreId]) VALUES (440, N'shippingsettings.freeshippingoverxincludingtax', N'False', 0)
INSERT [Setting] ([Id], [Name], [Value], [StoreId]) VALUES (441, N'shippingsettings.estimateshippingenabled', N'True', 0)
INSERT [Setting] ([Id], [Name], [Value], [StoreId]) VALUES (442, N'shippingsettings.displayshipmenteventstocustomers', N'False', 0)
INSERT [Setting] ([Id], [Name], [Value], [StoreId]) VALUES (443, N'shippingsettings.displayshipmenteventstostoreowner', N'False', 0)
INSERT [Setting] ([Id], [Name], [Value], [StoreId]) VALUES (444, N'shippingsettings.hideshippingtotal', N'False', 0)
INSERT [Setting] ([Id], [Name], [Value], [StoreId]) VALUES (445, N'shippingsettings.shippingoriginaddressid', N'0', 0)
INSERT [Setting] ([Id], [Name], [Value], [StoreId]) VALUES (446, N'shippingsettings.returnvalidoptionsifthereareany', N'True', 0)
INSERT [Setting] ([Id], [Name], [Value], [StoreId]) VALUES (447, N'shippingsettings.bypassshippingmethodselectionifonlyone', N'False', 0)
INSERT [Setting] ([Id], [Name], [Value], [StoreId]) VALUES (448, N'shippingsettings.usecuberootmethod', N'True', 0)
INSERT [Setting] ([Id], [Name], [Value], [StoreId]) VALUES (449, N'shippingsettings.considerassociatedproductsdimensions', N'True', 0)
INSERT [Setting] ([Id], [Name], [Value], [StoreId]) VALUES (450, N'shippingsettings.shipseparatelyoneitemeach', N'True', 0)
INSERT [Setting] ([Id], [Name], [Value], [StoreId]) VALUES (451, N'paymentsettings.activepaymentmethodsystemnames', N'Payments.CheckMoneyOrder,Payments.Manual', 0)
INSERT [Setting] ([Id], [Name], [Value], [StoreId]) VALUES (452, N'paymentsettings.allowrepostingpayments', N'True', 0)
INSERT [Setting] ([Id], [Name], [Value], [StoreId]) VALUES (453, N'paymentsettings.bypasspaymentmethodselectionifonlyone', N'True', 0)
INSERT [Setting] ([Id], [Name], [Value], [StoreId]) VALUES (454, N'paymentsettings.showpaymentmethoddescriptions', N'True', 0)
INSERT [Setting] ([Id], [Name], [Value], [StoreId]) VALUES (455, N'paymentsettings.skippaymentinfostepforredirectionpaymentmethods', N'False', 0)
INSERT [Setting] ([Id], [Name], [Value], [StoreId]) VALUES (456, N'paymentsettings.cancelrecurringpaymentsafterfailedpayment', N'False', 0)
INSERT [Setting] ([Id], [Name], [Value], [StoreId]) VALUES (457, N'taxsettings.taxbasedon', N'BillingAddress', 0)
INSERT [Setting] ([Id], [Name], [Value], [StoreId]) VALUES (458, N'taxsettings.taxbasedonpickuppointaddress', N'False', 0)
INSERT [Setting] ([Id], [Name], [Value], [StoreId]) VALUES (459, N'taxsettings.taxdisplaytype', N'ExcludingTax', 0)
INSERT [Setting] ([Id], [Name], [Value], [StoreId]) VALUES (460, N'taxsettings.activetaxprovidersystemname', N'Tax.FixedOrByCountryStateZip', 0)
INSERT [Setting] ([Id], [Name], [Value], [StoreId]) VALUES (461, N'taxsettings.defaulttaxaddressid', N'0', 0)
INSERT [Setting] ([Id], [Name], [Value], [StoreId]) VALUES (462, N'taxsettings.displaytaxsuffix', N'False', 0)
INSERT [Setting] ([Id], [Name], [Value], [StoreId]) VALUES (463, N'taxsettings.displaytaxrates', N'False', 0)
INSERT [Setting] ([Id], [Name], [Value], [StoreId]) VALUES (464, N'taxsettings.pricesincludetax', N'False', 0)
INSERT [Setting] ([Id], [Name], [Value], [StoreId]) VALUES (465, N'taxsettings.allowcustomerstoselecttaxdisplaytype', N'False', 0)
INSERT [Setting] ([Id], [Name], [Value], [StoreId]) VALUES (466, N'taxsettings.hidezerotax', N'False', 0)
INSERT [Setting] ([Id], [Name], [Value], [StoreId]) VALUES (467, N'taxsettings.hidetaxinordersummary', N'False', 0)
INSERT [Setting] ([Id], [Name], [Value], [StoreId]) VALUES (468, N'taxsettings.forcetaxexclusionfromordersubtotal', N'False', 0)
INSERT [Setting] ([Id], [Name], [Value], [StoreId]) VALUES (469, N'taxsettings.defaulttaxcategoryid', N'0', 0)
INSERT [Setting] ([Id], [Name], [Value], [StoreId]) VALUES (470, N'taxsettings.shippingistaxable', N'False', 0)
INSERT [Setting] ([Id], [Name], [Value], [StoreId]) VALUES (471, N'taxsettings.shippingpriceincludestax', N'False', 0)
INSERT [Setting] ([Id], [Name], [Value], [StoreId]) VALUES (472, N'taxsettings.shippingtaxclassid', N'0', 0)
INSERT [Setting] ([Id], [Name], [Value], [StoreId]) VALUES (473, N'taxsettings.paymentmethodadditionalfeeistaxable', N'False', 0)
INSERT [Setting] ([Id], [Name], [Value], [StoreId]) VALUES (474, N'taxsettings.paymentmethodadditionalfeeincludestax', N'False', 0)
INSERT [Setting] ([Id], [Name], [Value], [StoreId]) VALUES (475, N'taxsettings.paymentmethodadditionalfeetaxclassid', N'0', 0)
INSERT [Setting] ([Id], [Name], [Value], [StoreId]) VALUES (476, N'taxsettings.euvatenabled', N'False', 0)
INSERT [Setting] ([Id], [Name], [Value], [StoreId]) VALUES (477, N'taxsettings.euvatshopcountryid', N'0', 0)
INSERT [Setting] ([Id], [Name], [Value], [StoreId]) VALUES (478, N'taxsettings.euvatallowvatexemption', N'True', 0)
INSERT [Setting] ([Id], [Name], [Value], [StoreId]) VALUES (479, N'taxsettings.euvatusewebservice', N'False', 0)
INSERT [Setting] ([Id], [Name], [Value], [StoreId]) VALUES (480, N'taxsettings.euvatassumevalid', N'False', 0)
INSERT [Setting] ([Id], [Name], [Value], [StoreId]) VALUES (481, N'taxsettings.euvatemailadminwhennewvatsubmitted', N'False', 0)
INSERT [Setting] ([Id], [Name], [Value], [StoreId]) VALUES (482, N'taxsettings.logerrors', N'False', 0)
INSERT [Setting] ([Id], [Name], [Value], [StoreId]) VALUES (483, N'datetimesettings.defaultstoretimezoneid', N'', 0)
INSERT [Setting] ([Id], [Name], [Value], [StoreId]) VALUES (484, N'datetimesettings.allowcustomerstosettimezone', N'False', 0)
INSERT [Setting] ([Id], [Name], [Value], [StoreId]) VALUES (485, N'blogsettings.enabled', N'True', 0)
INSERT [Setting] ([Id], [Name], [Value], [StoreId]) VALUES (486, N'blogsettings.postspagesize', N'10', 0)
INSERT [Setting] ([Id], [Name], [Value], [StoreId]) VALUES (487, N'blogsettings.allownotregistereduserstoleavecomments', N'True', 0)
INSERT [Setting] ([Id], [Name], [Value], [StoreId]) VALUES (488, N'blogsettings.notifyaboutnewblogcomments', N'False', 0)
INSERT [Setting] ([Id], [Name], [Value], [StoreId]) VALUES (489, N'blogsettings.numberoftags', N'15', 0)
INSERT [Setting] ([Id], [Name], [Value], [StoreId]) VALUES (490, N'blogsettings.showheaderrssurl', N'False', 0)
INSERT [Setting] ([Id], [Name], [Value], [StoreId]) VALUES (491, N'blogsettings.blogcommentsmustbeapproved', N'False', 0)
INSERT [Setting] ([Id], [Name], [Value], [StoreId]) VALUES (492, N'blogsettings.showblogcommentsperstore', N'False', 0)
INSERT [Setting] ([Id], [Name], [Value], [StoreId]) VALUES (493, N'newssettings.enabled', N'True', 0)
INSERT [Setting] ([Id], [Name], [Value], [StoreId]) VALUES (494, N'newssettings.allownotregistereduserstoleavecomments', N'True', 0)
INSERT [Setting] ([Id], [Name], [Value], [StoreId]) VALUES (495, N'newssettings.notifyaboutnewnewscomments', N'False', 0)
INSERT [Setting] ([Id], [Name], [Value], [StoreId]) VALUES (496, N'newssettings.shownewsonmainpage', N'True', 0)
INSERT [Setting] ([Id], [Name], [Value], [StoreId]) VALUES (497, N'newssettings.mainpagenewscount', N'3', 0)
INSERT [Setting] ([Id], [Name], [Value], [StoreId]) VALUES (498, N'newssettings.newsarchivepagesize', N'10', 0)
INSERT [Setting] ([Id], [Name], [Value], [StoreId]) VALUES (499, N'newssettings.showheaderrssurl', N'False', 0)
INSERT [Setting] ([Id], [Name], [Value], [StoreId]) VALUES (500, N'newssettings.newscommentsmustbeapproved', N'False', 0)
INSERT [Setting] ([Id], [Name], [Value], [StoreId]) VALUES (501, N'newssettings.shownewscommentsperstore', N'False', 0)
INSERT [Setting] ([Id], [Name], [Value], [StoreId]) VALUES (502, N'forumsettings.forumsenabled', N'False', 0)
INSERT [Setting] ([Id], [Name], [Value], [StoreId]) VALUES (503, N'forumsettings.relativedatetimeformattingenabled', N'True', 0)
INSERT [Setting] ([Id], [Name], [Value], [StoreId]) VALUES (504, N'forumsettings.allowcustomerstoeditposts', N'False', 0)
INSERT [Setting] ([Id], [Name], [Value], [StoreId]) VALUES (505, N'forumsettings.allowcustomerstomanagesubscriptions', N'False', 0)
INSERT [Setting] ([Id], [Name], [Value], [StoreId]) VALUES (506, N'forumsettings.allowgueststocreateposts', N'False', 0)
INSERT [Setting] ([Id], [Name], [Value], [StoreId]) VALUES (507, N'forumsettings.allowgueststocreatetopics', N'False', 0)
INSERT [Setting] ([Id], [Name], [Value], [StoreId]) VALUES (508, N'forumsettings.allowcustomerstodeleteposts', N'False', 0)
INSERT [Setting] ([Id], [Name], [Value], [StoreId]) VALUES (509, N'forumsettings.allowpostvoting', N'True', 0)
INSERT [Setting] ([Id], [Name], [Value], [StoreId]) VALUES (510, N'forumsettings.maxvotesperday', N'30', 0)
INSERT [Setting] ([Id], [Name], [Value], [StoreId]) VALUES (511, N'forumsettings.topicsubjectmaxlength', N'450', 0)
INSERT [Setting] ([Id], [Name], [Value], [StoreId]) VALUES (512, N'forumsettings.strippedtopicmaxlength', N'45', 0)
INSERT [Setting] ([Id], [Name], [Value], [StoreId]) VALUES (513, N'forumsettings.postmaxlength', N'4000', 0)
INSERT [Setting] ([Id], [Name], [Value], [StoreId]) VALUES (514, N'forumsettings.topicspagesize', N'10', 0)
INSERT [Setting] ([Id], [Name], [Value], [StoreId]) VALUES (515, N'forumsettings.postspagesize', N'10', 0)
INSERT [Setting] ([Id], [Name], [Value], [StoreId]) VALUES (516, N'forumsettings.searchresultspagesize', N'10', 0)
INSERT [Setting] ([Id], [Name], [Value], [StoreId]) VALUES (517, N'forumsettings.activediscussionspagesize', N'50', 0)
INSERT [Setting] ([Id], [Name], [Value], [StoreId]) VALUES (518, N'forumsettings.latestcustomerpostspagesize', N'10', 0)
INSERT [Setting] ([Id], [Name], [Value], [StoreId]) VALUES (519, N'forumsettings.showcustomerspostcount', N'True', 0)
INSERT [Setting] ([Id], [Name], [Value], [StoreId]) VALUES (520, N'forumsettings.forumeditor', N'BBCodeEditor', 0)
INSERT [Setting] ([Id], [Name], [Value], [StoreId]) VALUES (521, N'forumsettings.signaturesenabled', N'True', 0)
INSERT [Setting] ([Id], [Name], [Value], [StoreId]) VALUES (522, N'forumsettings.allowprivatemessages', N'False', 0)
INSERT [Setting] ([Id], [Name], [Value], [StoreId]) VALUES (523, N'forumsettings.showalertforpm', N'False', 0)
INSERT [Setting] ([Id], [Name], [Value], [StoreId]) VALUES (524, N'forumsettings.privatemessagespagesize', N'10', 0)
INSERT [Setting] ([Id], [Name], [Value], [StoreId]) VALUES (525, N'forumsettings.forumsubscriptionspagesize', N'10', 0)
SET IDENTITY_INSERT [Setting] OFF
GO


SET IDENTITY_INSERT [Setting] ON 
INSERT [Setting] ([Id], [Name], [Value], [StoreId]) VALUES (526, N'forumsettings.notifyaboutprivatemessages', N'False', 0)
INSERT [Setting] ([Id], [Name], [Value], [StoreId]) VALUES (527, N'forumsettings.pmsubjectmaxlength', N'450', 0)
INSERT [Setting] ([Id], [Name], [Value], [StoreId]) VALUES (528, N'forumsettings.pmtextmaxlength', N'4000', 0)
INSERT [Setting] ([Id], [Name], [Value], [StoreId]) VALUES (529, N'forumsettings.homepageactivediscussionstopiccount', N'5', 0)
INSERT [Setting] ([Id], [Name], [Value], [StoreId]) VALUES (530, N'forumsettings.activediscussionsfeedcount', N'25', 0)
INSERT [Setting] ([Id], [Name], [Value], [StoreId]) VALUES (531, N'forumsettings.activediscussionsfeedenabled', N'False', 0)
INSERT [Setting] ([Id], [Name], [Value], [StoreId]) VALUES (532, N'forumsettings.forumfeedsenabled', N'False', 0)
INSERT [Setting] ([Id], [Name], [Value], [StoreId]) VALUES (533, N'forumsettings.forumfeedcount', N'10', 0)
INSERT [Setting] ([Id], [Name], [Value], [StoreId]) VALUES (534, N'forumsettings.forumsearchtermminimumlength', N'3', 0)
INSERT [Setting] ([Id], [Name], [Value], [StoreId]) VALUES (535, N'vendorsettings.defaultvendorpagesizeoptions', N'6, 3, 9', 0)
INSERT [Setting] ([Id], [Name], [Value], [StoreId]) VALUES (536, N'vendorsettings.vendorsblockitemstodisplay', N'0', 0)
INSERT [Setting] ([Id], [Name], [Value], [StoreId]) VALUES (537, N'vendorsettings.showvendoronproductdetailspage', N'True', 0)
INSERT [Setting] ([Id], [Name], [Value], [StoreId]) VALUES (538, N'vendorsettings.showvendoronorderdetailspage', N'False', 0)
INSERT [Setting] ([Id], [Name], [Value], [StoreId]) VALUES (539, N'vendorsettings.allowcustomerstocontactvendors', N'True', 0)
INSERT [Setting] ([Id], [Name], [Value], [StoreId]) VALUES (540, N'vendorsettings.allowcustomerstoapplyforvendoraccount', N'True', 0)
INSERT [Setting] ([Id], [Name], [Value], [StoreId]) VALUES (541, N'vendorsettings.termsofserviceenabled', N'False', 0)
INSERT [Setting] ([Id], [Name], [Value], [StoreId]) VALUES (542, N'vendorsettings.allowsearchbyvendor', N'False', 0)
INSERT [Setting] ([Id], [Name], [Value], [StoreId]) VALUES (543, N'vendorsettings.allowvendorstoeditinfo', N'False', 0)
INSERT [Setting] ([Id], [Name], [Value], [StoreId]) VALUES (544, N'vendorsettings.notifystoreowneraboutvendorinformationchange', N'True', 0)
INSERT [Setting] ([Id], [Name], [Value], [StoreId]) VALUES (545, N'vendorsettings.maximumproductnumber', N'3000', 0)
INSERT [Setting] ([Id], [Name], [Value], [StoreId]) VALUES (546, N'vendorsettings.allowvendorstoimportproducts', N'True', 0)
INSERT [Setting] ([Id], [Name], [Value], [StoreId]) VALUES (547, N'emailaccountsettings.defaultemailaccountid', N'1', 0)
INSERT [Setting] ([Id], [Name], [Value], [StoreId]) VALUES (548, N'widgetsettings.activewidgetsystemnames', N'Widgets.NivoSlider', 0)
INSERT [Setting] ([Id], [Name], [Value], [StoreId]) VALUES (549, N'displaydefaultmenuitemsettings.displayhomepagemenuitem', N'False', 0)
INSERT [Setting] ([Id], [Name], [Value], [StoreId]) VALUES (550, N'displaydefaultmenuitemsettings.displaynewproductsmenuitem', N'False', 0)
INSERT [Setting] ([Id], [Name], [Value], [StoreId]) VALUES (551, N'displaydefaultmenuitemsettings.displayproductsearchmenuitem', N'False', 0)
INSERT [Setting] ([Id], [Name], [Value], [StoreId]) VALUES (552, N'displaydefaultmenuitemsettings.displaycustomerinfomenuitem', N'False', 0)
INSERT [Setting] ([Id], [Name], [Value], [StoreId]) VALUES (553, N'displaydefaultmenuitemsettings.displayblogmenuitem', N'False', 0)
INSERT [Setting] ([Id], [Name], [Value], [StoreId]) VALUES (554, N'displaydefaultmenuitemsettings.displayforumsmenuitem', N'False', 0)
SET IDENTITY_INSERT [Setting] OFF
GO


SET IDENTITY_INSERT [Setting] ON 
INSERT [Setting] ([Id], [Name], [Value], [StoreId]) VALUES (555, N'displaydefaultmenuitemsettings.displaycontactusmenuitem', N'False', 0)
INSERT [Setting] ([Id], [Name], [Value], [StoreId]) VALUES (556, N'displaydefaultfooteritemsettings.displaysitemapfooteritem', N'True', 0)
INSERT [Setting] ([Id], [Name], [Value], [StoreId]) VALUES (557, N'displaydefaultfooteritemsettings.displaycontactusfooteritem', N'True', 0)
INSERT [Setting] ([Id], [Name], [Value], [StoreId]) VALUES (558, N'displaydefaultfooteritemsettings.displayproductsearchfooteritem', N'True', 0)
INSERT [Setting] ([Id], [Name], [Value], [StoreId]) VALUES (559, N'displaydefaultfooteritemsettings.displaynewsfooteritem', N'True', 0)
INSERT [Setting] ([Id], [Name], [Value], [StoreId]) VALUES (560, N'displaydefaultfooteritemsettings.displayblogfooteritem', N'True', 0)
INSERT [Setting] ([Id], [Name], [Value], [StoreId]) VALUES (561, N'displaydefaultfooteritemsettings.displayforumsfooteritem', N'True', 0)
INSERT [Setting] ([Id], [Name], [Value], [StoreId]) VALUES (562, N'displaydefaultfooteritemsettings.displayrecentlyviewedproductsfooteritem', N'True', 0)
INSERT [Setting] ([Id], [Name], [Value], [StoreId]) VALUES (563, N'displaydefaultfooteritemsettings.displaycompareproductsfooteritem', N'True', 0)
INSERT [Setting] ([Id], [Name], [Value], [StoreId]) VALUES (564, N'displaydefaultfooteritemsettings.displaynewproductsfooteritem', N'True', 0)
INSERT [Setting] ([Id], [Name], [Value], [StoreId]) VALUES (565, N'displaydefaultfooteritemsettings.displaycustomerinfofooteritem', N'True', 0)
INSERT [Setting] ([Id], [Name], [Value], [StoreId]) VALUES (566, N'displaydefaultfooteritemsettings.displaycustomerordersfooteritem', N'True', 0)
INSERT [Setting] ([Id], [Name], [Value], [StoreId]) VALUES (567, N'displaydefaultfooteritemsettings.displaycustomeraddressesfooteritem', N'True', 0)
INSERT [Setting] ([Id], [Name], [Value], [StoreId]) VALUES (568, N'displaydefaultfooteritemsettings.displayshoppingcartfooteritem', N'True', 0)
INSERT [Setting] ([Id], [Name], [Value], [StoreId]) VALUES (569, N'displaydefaultfooteritemsettings.displaywishlistfooteritem', N'True', 0)
INSERT [Setting] ([Id], [Name], [Value], [StoreId]) VALUES (570, N'displaydefaultfooteritemsettings.displayapplyvendoraccountfooteritem', N'True', 0)
INSERT [Setting] ([Id], [Name], [Value], [StoreId]) VALUES (571, N'captchasettings.enabled', N'False', 0)
INSERT [Setting] ([Id], [Name], [Value], [StoreId]) VALUES (572, N'captchasettings.showonloginpage', N'False', 0)
INSERT [Setting] ([Id], [Name], [Value], [StoreId]) VALUES (573, N'captchasettings.showonregistrationpage', N'False', 0)
INSERT [Setting] ([Id], [Name], [Value], [StoreId]) VALUES (574, N'captchasettings.showoncontactuspage', N'False', 0)
INSERT [Setting] ([Id], [Name], [Value], [StoreId]) VALUES (575, N'captchasettings.showonemailwishlisttofriendpage', N'False', 0)
INSERT [Setting] ([Id], [Name], [Value], [StoreId]) VALUES (576, N'captchasettings.showonemailproducttofriendpage', N'False', 0)
INSERT [Setting] ([Id], [Name], [Value], [StoreId]) VALUES (577, N'captchasettings.showonblogcommentpage', N'False', 0)
INSERT [Setting] ([Id], [Name], [Value], [StoreId]) VALUES (578, N'captchasettings.showonnewscommentpage', N'False', 0)
INSERT [Setting] ([Id], [Name], [Value], [StoreId]) VALUES (579, N'captchasettings.showonproductreviewpage', N'False', 0)
INSERT [Setting] ([Id], [Name], [Value], [StoreId]) VALUES (580, N'captchasettings.showonapplyvendorpage', N'False', 0)
INSERT [Setting] ([Id], [Name], [Value], [StoreId]) VALUES (581, N'captchasettings.recaptchapublickey', N'', 0)
INSERT [Setting] ([Id], [Name], [Value], [StoreId]) VALUES (582, N'captchasettings.recaptchaprivatekey', N'', 0)
INSERT [Setting] ([Id], [Name], [Value], [StoreId]) VALUES (583, N'captchasettings.recaptchatheme', N'', 0)
INSERT [Setting] ([Id], [Name], [Value], [StoreId]) VALUES (584, N'captchasettings.recaptchadefaultlanguage', N'', 0)
INSERT [Setting] ([Id], [Name], [Value], [StoreId]) VALUES (585, N'captchasettings.automaticallychooselanguage', N'True', 0)
SET IDENTITY_INSERT [Setting] OFF
GO

SET IDENTITY_INSERT [ScheduleTask] ON 
INSERT [ScheduleTask] ([Id], [Name], [Seconds], [Type], [Enabled], [StopOnError], [LastStartUtc], [LastEndUtc], [LastSuccessUtc]) VALUES (1, N'Send emails', 60, N'Nop.Services.Messages.QueuedMessagesSendTask, Nop.Services', 1, 0, NULL, NULL, NULL)
INSERT [ScheduleTask] ([Id], [Name], [Seconds], [Type], [Enabled], [StopOnError], [LastStartUtc], [LastEndUtc], [LastSuccessUtc]) VALUES (2, N'Keep alive', 300, N'Nop.Services.Common.KeepAliveTask, Nop.Services', 1, 0, NULL, NULL, NULL)
INSERT [ScheduleTask] ([Id], [Name], [Seconds], [Type], [Enabled], [StopOnError], [LastStartUtc], [LastEndUtc], [LastSuccessUtc]) VALUES (3, N'Delete guests', 600, N'Nop.Services.Customers.DeleteGuestsTask, Nop.Services', 1, 0, NULL, NULL, NULL)
INSERT [ScheduleTask] ([Id], [Name], [Seconds], [Type], [Enabled], [StopOnError], [LastStartUtc], [LastEndUtc], [LastSuccessUtc]) VALUES (4, N'Clear cache', 600, N'Nop.Services.Caching.ClearCacheTask, Nop.Services', 0, 0, NULL, NULL, NULL)
INSERT [ScheduleTask] ([Id], [Name], [Seconds], [Type], [Enabled], [StopOnError], [LastStartUtc], [LastEndUtc], [LastSuccessUtc]) VALUES (5, N'Clear log', 3600, N'Nop.Services.Logging.ClearLogTask, Nop.Services', 0, 0, NULL, NULL, NULL)
INSERT [ScheduleTask] ([Id], [Name], [Seconds], [Type], [Enabled], [StopOnError], [LastStartUtc], [LastEndUtc], [LastSuccessUtc]) VALUES (6, N'Update currency exchange rates', 3600, N'Nop.Services.Directory.UpdateExchangeRateTask, Nop.Services', 1, 0, NULL, NULL, NULL)
SET IDENTITY_INSERT [ScheduleTask] OFF
GO


SET IDENTITY_INSERT [Address] ON 
INSERT [Address] ([Id], [FirstName], [LastName], [Email], [Company], [CountryId], [StateProvinceId], [County], [City], [Address1], [Address2], [ZipPostalCode], [PhoneNumber], [FaxNumber], [CustomAttributes], [CreatedOnUtc]) VALUES (1, N'John', N'Smith', N'admin@yourStore.com', N'Nop Solutions Ltd', 1, 16, NULL, N'New York', N'21 West 52nd Street', N'', N'10021', N'12345678', N'', NULL, CAST(N'2018-07-26T12:19:54.7241900' AS DateTime2))
INSERT [Address] ([Id], [FirstName], [LastName], [Email], [Company], [CountryId], [StateProvinceId], [County], [City], [Address1], [Address2], [ZipPostalCode], [PhoneNumber], [FaxNumber], [CustomAttributes], [CreatedOnUtc]) VALUES (2, N'Steve', N'Gates', N'steve_gates@nopCommerce.com', N'Steve Company', 1, 47, NULL, N'Los Angeles', N'750 Bel Air Rd.', N'', N'90077', N'87654321', N'', NULL, CAST(N'2018-07-26T12:19:55.1996050' AS DateTime2))
INSERT [Address] ([Id], [FirstName], [LastName], [Email], [Company], [CountryId], [StateProvinceId], [County], [City], [Address1], [Address2], [ZipPostalCode], [PhoneNumber], [FaxNumber], [CustomAttributes], [CreatedOnUtc]) VALUES (3, N'Arthur', N'Holmes', N'arthur_holmes@nopCommerce.com', N'Holmes Company', 233, NULL, NULL, N'London', N'221B Baker Street', N'', N'NW1 6XE', N'111222333', N'', NULL, CAST(N'2018-07-26T12:19:55.2734204' AS DateTime2))
INSERT [Address] ([Id], [FirstName], [LastName], [Email], [Company], [CountryId], [StateProvinceId], [County], [City], [Address1], [Address2], [ZipPostalCode], [PhoneNumber], [FaxNumber], [CustomAttributes], [CreatedOnUtc]) VALUES (4, N'James', N'Pan', N'james_pan@nopCommerce.com', N'Pan Company', 233, NULL, NULL, N'St Andrews', N'St Katharine’s West 16', N'', N'KY16 9AX', N'369258147', N'', NULL, CAST(N'2018-07-26T12:19:55.3324347' AS DateTime2))
INSERT [Address] ([Id], [FirstName], [LastName], [Email], [Company], [CountryId], [StateProvinceId], [County], [City], [Address1], [Address2], [ZipPostalCode], [PhoneNumber], [FaxNumber], [CustomAttributes], [CreatedOnUtc]) VALUES (5, N'Brenda', N'Lindgren', N'brenda_lindgren@nopCommerce.com', N'Brenda Company', 1, 52, NULL, N'Ketchikan', N'1249 Tongass Avenue, Suite B', N'', N'99901', N'14785236', N'', NULL, CAST(N'2018-07-26T12:19:55.3940157' AS DateTime2))
INSERT [Address] ([Id], [FirstName], [LastName], [Email], [Company], [CountryId], [StateProvinceId], [County], [City], [Address1], [Address2], [ZipPostalCode], [PhoneNumber], [FaxNumber], [CustomAttributes], [CreatedOnUtc]) VALUES (6, N'Victoria', N'Terces', N'victoria_victoria@nopCommerce.com', N'Terces Company', 153, 37, NULL, N'Saskatoon', N'201 1st Avenue South', N'', N'S7K 1J9', N'45612378', N'', NULL, CAST(N'2018-07-26T12:19:55.4682157' AS DateTime2))
INSERT [Address] ([Id], [FirstName], [LastName], [Email], [Company], [CountryId], [StateProvinceId], [County], [City], [Address1], [Address2], [ZipPostalCode], [PhoneNumber], [FaxNumber], [CustomAttributes], [CreatedOnUtc]) VALUES (7, NULL, NULL, NULL, NULL, 1, 16, NULL, N'New York', N'21 West 52nd Street', NULL, N'10021', NULL, NULL, NULL, CAST(N'2018-07-26T12:20:16.0619971' AS DateTime2))
INSERT [Address] ([Id], [FirstName], [LastName], [Email], [Company], [CountryId], [StateProvinceId], [County], [City], [Address1], [Address2], [ZipPostalCode], [PhoneNumber], [FaxNumber], [CustomAttributes], [CreatedOnUtc]) VALUES (8, NULL, NULL, NULL, NULL, 1, 47, NULL, N'Los Angeles', N'300 South Spring Stree', NULL, N'90013', NULL, NULL, NULL, CAST(N'2018-07-26T12:20:16.0925646' AS DateTime2))
INSERT [Address] ([Id], [FirstName], [LastName], [Email], [Company], [CountryId], [StateProvinceId], [County], [City], [Address1], [Address2], [ZipPostalCode], [PhoneNumber], [FaxNumber], [CustomAttributes], [CreatedOnUtc]) VALUES (9, N'John', N'Smith', N'affiliate_email@gmail.com', N'Company name here...', 1, 16, NULL, N'New York', N'21 West 52nd Street', NULL, N'10021', N'123456789', NULL, NULL, CAST(N'2018-07-26T12:20:16.2880749' AS DateTime2))
INSERT [Address] ([Id], [FirstName], [LastName], [Email], [Company], [CountryId], [StateProvinceId], [County], [City], [Address1], [Address2], [ZipPostalCode], [PhoneNumber], [FaxNumber], [CustomAttributes], [CreatedOnUtc]) VALUES (10, N'Steve', N'Gates', N'steve_gates@nopCommerce.com', N'Steve Company', 1, 47, NULL, N'Los Angeles', N'750 Bel Air Rd.', N'', N'90077', N'87654321', N'', NULL, CAST(N'2018-07-26T12:19:55.1996050' AS DateTime2))
INSERT [Address] ([Id], [FirstName], [LastName], [Email], [Company], [CountryId], [StateProvinceId], [County], [City], [Address1], [Address2], [ZipPostalCode], [PhoneNumber], [FaxNumber], [CustomAttributes], [CreatedOnUtc]) VALUES (11, N'Steve', N'Gates', N'steve_gates@nopCommerce.com', N'Steve Company', 1, 47, NULL, N'Los Angeles', N'750 Bel Air Rd.', N'', N'90077', N'87654321', N'', NULL, CAST(N'2018-07-26T12:19:55.1996050' AS DateTime2))
INSERT [Address] ([Id], [FirstName], [LastName], [Email], [Company], [CountryId], [StateProvinceId], [County], [City], [Address1], [Address2], [ZipPostalCode], [PhoneNumber], [FaxNumber], [CustomAttributes], [CreatedOnUtc]) VALUES (12, N'Arthur', N'Holmes', N'arthur_holmes@nopCommerce.com', N'Holmes Company', 233, NULL, NULL, N'London', N'221B Baker Street', N'', N'NW1 6XE', N'111222333', N'', NULL, CAST(N'2018-07-26T12:19:55.2734204' AS DateTime2))
INSERT [Address] ([Id], [FirstName], [LastName], [Email], [Company], [CountryId], [StateProvinceId], [County], [City], [Address1], [Address2], [ZipPostalCode], [PhoneNumber], [FaxNumber], [CustomAttributes], [CreatedOnUtc]) VALUES (13, N'Arthur', N'Holmes', N'arthur_holmes@nopCommerce.com', N'Holmes Company', 233, NULL, NULL, N'London', N'221B Baker Street', N'', N'NW1 6XE', N'111222333', N'', NULL, CAST(N'2018-07-26T12:19:55.2734204' AS DateTime2))
INSERT [Address] ([Id], [FirstName], [LastName], [Email], [Company], [CountryId], [StateProvinceId], [County], [City], [Address1], [Address2], [ZipPostalCode], [PhoneNumber], [FaxNumber], [CustomAttributes], [CreatedOnUtc]) VALUES (14, N'James', N'Pan', N'james_pan@nopCommerce.com', N'Pan Company', 233, NULL, NULL, N'St Andrews', N'St Katharine’s West 16', N'', N'KY16 9AX', N'369258147', N'', NULL, CAST(N'2018-07-26T12:19:55.3324347' AS DateTime2))
INSERT [Address] ([Id], [FirstName], [LastName], [Email], [Company], [CountryId], [StateProvinceId], [County], [City], [Address1], [Address2], [ZipPostalCode], [PhoneNumber], [FaxNumber], [CustomAttributes], [CreatedOnUtc]) VALUES (15, N'Brenda', N'Lindgren', N'brenda_lindgren@nopCommerce.com', N'Brenda Company', 1, 52, NULL, N'Ketchikan', N'1249 Tongass Avenue, Suite B', N'', N'99901', N'14785236', N'', NULL, CAST(N'2018-07-26T12:19:55.3940157' AS DateTime2))
INSERT [Address] ([Id], [FirstName], [LastName], [Email], [Company], [CountryId], [StateProvinceId], [County], [City], [Address1], [Address2], [ZipPostalCode], [PhoneNumber], [FaxNumber], [CustomAttributes], [CreatedOnUtc]) VALUES (16, N'Brenda', N'Lindgren', N'brenda_lindgren@nopCommerce.com', N'Brenda Company', 1, 52, NULL, N'Ketchikan', N'1249 Tongass Avenue, Suite B', N'', N'99901', N'14785236', N'', NULL, CAST(N'2018-07-26T12:19:55.3940157' AS DateTime2))
INSERT [Address] ([Id], [FirstName], [LastName], [Email], [Company], [CountryId], [StateProvinceId], [County], [City], [Address1], [Address2], [ZipPostalCode], [PhoneNumber], [FaxNumber], [CustomAttributes], [CreatedOnUtc]) VALUES (17, N'Brenda', N'Lindgren', N'brenda_lindgren@nopCommerce.com', N'Brenda Company', 1, 52, NULL, N'Ketchikan', N'1249 Tongass Avenue, Suite B', N'', N'99901', N'14785236', N'', NULL, CAST(N'2018-07-26T12:19:55.3940157' AS DateTime2))
INSERT [Address] ([Id], [FirstName], [LastName], [Email], [Company], [CountryId], [StateProvinceId], [County], [City], [Address1], [Address2], [ZipPostalCode], [PhoneNumber], [FaxNumber], [CustomAttributes], [CreatedOnUtc]) VALUES (18, N'Victoria', N'Terces', N'victoria_victoria@nopCommerce.com', N'Terces Company', 153, 37, NULL, N'Saskatoon', N'201 1st Avenue South', N'', N'S7K 1J9', N'45612378', N'', NULL, CAST(N'2018-07-26T12:19:55.4682157' AS DateTime2))
INSERT [Address] ([Id], [FirstName], [LastName], [Email], [Company], [CountryId], [StateProvinceId], [County], [City], [Address1], [Address2], [ZipPostalCode], [PhoneNumber], [FaxNumber], [CustomAttributes], [CreatedOnUtc]) VALUES (19, N'Victoria', N'Terces', N'victoria_victoria@nopCommerce.com', N'Terces Company', 153, 37, NULL, N'Saskatoon', N'201 1st Avenue South', N'', N'S7K 1J9', N'45612378', N'', NULL, CAST(N'2018-07-26T12:19:55.4682157' AS DateTime2))
INSERT [Address] ([Id], [FirstName], [LastName], [Email], [Company], [CountryId], [StateProvinceId], [County], [City], [Address1], [Address2], [ZipPostalCode], [PhoneNumber], [FaxNumber], [CustomAttributes], [CreatedOnUtc]) VALUES (20, NULL, NULL, NULL, NULL, 1, 16, NULL, N'New York', N'21 West 52nd Street', NULL, N'10021', NULL, NULL, NULL, CAST(N'2018-07-26T12:20:24.5277551' AS DateTime2))
SET IDENTITY_INSERT [Address] OFF
GO



SET IDENTITY_INSERT [Customer] ON 
INSERT [Customer] ([Id], [CustomerGuid], [Username], [Email], [EmailToRevalidate], [AdminComment], [IsTaxExempt], [AffiliateId], [VendorId], [HasShoppingCartItems], [RequireReLogin], [FailedLoginAttempts], [CannotLoginUntilDateUtc], [Active], [Deleted], [IsSystemAccount], [SystemName], [LastIpAddress], [CreatedOnUtc], [LastLoginDateUtc], [LastActivityDateUtc], [RegisteredInStoreId], [BillingAddress_Id], [ShippingAddress_Id]) VALUES (1, N'8156d194-0438-4e9b-bd33-e93c012615c2', N'admin@yourStore.com', N'admin@yourStore.com', NULL, NULL, 0, 0, 0, 0, 0, 0, NULL, 1, 0, 0, NULL, NULL, CAST(N'2018-07-26T12:19:54.6777308' AS DateTime2), NULL, CAST(N'2018-07-26T12:19:54.6778074' AS DateTime2), 1, 1, 1)
INSERT [Customer] ([Id], [CustomerGuid], [Username], [Email], [EmailToRevalidate], [AdminComment], [IsTaxExempt], [AffiliateId], [VendorId], [HasShoppingCartItems], [RequireReLogin], [FailedLoginAttempts], [CannotLoginUntilDateUtc], [Active], [Deleted], [IsSystemAccount], [SystemName], [LastIpAddress], [CreatedOnUtc], [LastLoginDateUtc], [LastActivityDateUtc], [RegisteredInStoreId], [BillingAddress_Id], [ShippingAddress_Id]) VALUES (2, N'a1f0dd65-b759-4d5e-a8dd-cb1cbaeb2996', N'steve_gates@nopCommerce.com', N'steve_gates@nopCommerce.com', NULL, NULL, 0, 0, 0, 0, 0, 0, NULL, 1, 0, 0, NULL, NULL, CAST(N'2018-07-26T12:19:55.1876430' AS DateTime2), NULL, CAST(N'2018-07-26T12:19:55.1876430' AS DateTime2), 1, 2, 2)
INSERT [Customer] ([Id], [CustomerGuid], [Username], [Email], [EmailToRevalidate], [AdminComment], [IsTaxExempt], [AffiliateId], [VendorId], [HasShoppingCartItems], [RequireReLogin], [FailedLoginAttempts], [CannotLoginUntilDateUtc], [Active], [Deleted], [IsSystemAccount], [SystemName], [LastIpAddress], [CreatedOnUtc], [LastLoginDateUtc], [LastActivityDateUtc], [RegisteredInStoreId], [BillingAddress_Id], [ShippingAddress_Id]) VALUES (3, N'7f96f8ec-0a67-442b-9948-f87cac81effe', N'arthur_holmes@nopCommerce.com', N'arthur_holmes@nopCommerce.com', NULL, NULL, 0, 0, 0, 0, 0, 0, NULL, 1, 0, 0, NULL, NULL, CAST(N'2018-07-26T12:19:55.2672990' AS DateTime2), NULL, CAST(N'2018-07-26T12:19:55.2672990' AS DateTime2), 1, 3, 3)
INSERT [Customer] ([Id], [CustomerGuid], [Username], [Email], [EmailToRevalidate], [AdminComment], [IsTaxExempt], [AffiliateId], [VendorId], [HasShoppingCartItems], [RequireReLogin], [FailedLoginAttempts], [CannotLoginUntilDateUtc], [Active], [Deleted], [IsSystemAccount], [SystemName], [LastIpAddress], [CreatedOnUtc], [LastLoginDateUtc], [LastActivityDateUtc], [RegisteredInStoreId], [BillingAddress_Id], [ShippingAddress_Id]) VALUES (4, N'41e8d731-3e51-4d01-af42-058d35699dcf', N'james_pan@nopCommerce.com', N'james_pan@nopCommerce.com', NULL, NULL, 0, 0, 0, 0, 0, 0, NULL, 1, 0, 0, NULL, NULL, CAST(N'2018-07-26T12:19:55.3320019' AS DateTime2), NULL, CAST(N'2018-07-26T12:19:55.3320019' AS DateTime2), 1, 4, 4)
INSERT [Customer] ([Id], [CustomerGuid], [Username], [Email], [EmailToRevalidate], [AdminComment], [IsTaxExempt], [AffiliateId], [VendorId], [HasShoppingCartItems], [RequireReLogin], [FailedLoginAttempts], [CannotLoginUntilDateUtc], [Active], [Deleted], [IsSystemAccount], [SystemName], [LastIpAddress], [CreatedOnUtc], [LastLoginDateUtc], [LastActivityDateUtc], [RegisteredInStoreId], [BillingAddress_Id], [ShippingAddress_Id]) VALUES (5, N'f82ef44d-6353-40ed-9c6d-8f5b92e4c25f', N'brenda_lindgren@nopCommerce.com', N'brenda_lindgren@nopCommerce.com', NULL, NULL, 0, 0, 0, 0, 0, 0, NULL, 1, 0, 0, NULL, NULL, CAST(N'2018-07-26T12:19:55.3881496' AS DateTime2), NULL, CAST(N'2018-07-26T12:19:55.3881496' AS DateTime2), 1, 5, 5)
INSERT [Customer] ([Id], [CustomerGuid], [Username], [Email], [EmailToRevalidate], [AdminComment], [IsTaxExempt], [AffiliateId], [VendorId], [HasShoppingCartItems], [RequireReLogin], [FailedLoginAttempts], [CannotLoginUntilDateUtc], [Active], [Deleted], [IsSystemAccount], [SystemName], [LastIpAddress], [CreatedOnUtc], [LastLoginDateUtc], [LastActivityDateUtc], [RegisteredInStoreId], [BillingAddress_Id], [ShippingAddress_Id]) VALUES (6, N'5a7d5dd0-8963-4646-a998-45511d9b5c1d', N'victoria_victoria@nopCommerce.com', N'victoria_victoria@nopCommerce.com', NULL, NULL, 0, 0, 0, 0, 0, 0, NULL, 1, 0, 0, NULL, NULL, CAST(N'2018-07-26T12:19:55.4564881' AS DateTime2), NULL, CAST(N'2018-07-26T12:19:55.4564881' AS DateTime2), 1, 6, 6)
INSERT [Customer] ([Id], [CustomerGuid], [Username], [Email], [EmailToRevalidate], [AdminComment], [IsTaxExempt], [AffiliateId], [VendorId], [HasShoppingCartItems], [RequireReLogin], [FailedLoginAttempts], [CannotLoginUntilDateUtc], [Active], [Deleted], [IsSystemAccount], [SystemName], [LastIpAddress], [CreatedOnUtc], [LastLoginDateUtc], [LastActivityDateUtc], [RegisteredInStoreId], [BillingAddress_Id], [ShippingAddress_Id]) VALUES (7, N'f6104dd2-1609-4630-bbfb-6bdbf13b66a6', NULL, N'builtin@search_engine_record.com', NULL, N'Built-in system guest record used for requests from search engines.', 0, 0, 0, 0, 0, 0, NULL, 1, 0, 1, N'SearchEngine', NULL, CAST(N'2018-07-26T12:19:55.5300657' AS DateTime2), NULL, CAST(N'2018-07-26T12:19:55.5300657' AS DateTime2), 1, NULL, NULL)
INSERT [Customer] ([Id], [CustomerGuid], [Username], [Email], [EmailToRevalidate], [AdminComment], [IsTaxExempt], [AffiliateId], [VendorId], [HasShoppingCartItems], [RequireReLogin], [FailedLoginAttempts], [CannotLoginUntilDateUtc], [Active], [Deleted], [IsSystemAccount], [SystemName], [LastIpAddress], [CreatedOnUtc], [LastLoginDateUtc], [LastActivityDateUtc], [RegisteredInStoreId], [BillingAddress_Id], [ShippingAddress_Id]) VALUES (8, N'4a1d9f08-1bdc-478f-9f90-a3e3fb6ed271', NULL, N'builtin@background-task-record.com', NULL, N'Built-in system record used for background tasks.', 0, 0, 0, 0, 0, 0, NULL, 1, 0, 1, N'BackgroundTask', NULL, CAST(N'2018-07-26T12:19:55.5471741' AS DateTime2), NULL, CAST(N'2018-07-26T12:19:55.5471741' AS DateTime2), 1, NULL, NULL)
INSERT [Customer] ([Id], [CustomerGuid], [Username], [Email], [EmailToRevalidate], [AdminComment], [IsTaxExempt], [AffiliateId], [VendorId], [HasShoppingCartItems], [RequireReLogin], [FailedLoginAttempts], [CannotLoginUntilDateUtc], [Active], [Deleted], [IsSystemAccount], [SystemName], [LastIpAddress], [CreatedOnUtc], [LastLoginDateUtc], [LastActivityDateUtc], [RegisteredInStoreId], [BillingAddress_Id], [ShippingAddress_Id]) VALUES (9, N'55b5a0cf-3eb2-4575-9d4d-7837dac435e6', NULL, NULL, NULL, NULL, 0, 0, 0, 0, 0, 0, NULL, 1, 0, 0, NULL, N'127.0.0.1', CAST(N'2018-07-26T12:20:45.7687649' AS DateTime2), NULL, CAST(N'2018-07-26T12:20:45.7688590' AS DateTime2), 0, NULL, NULL)
SET IDENTITY_INSERT [Customer] OFF
GO


SET IDENTITY_INSERT [CustomerPassword] ON 
INSERT [CustomerPassword] ([Id], [CustomerId], [Password], [PasswordFormatId], [PasswordSalt], [CreatedOnUtc]) VALUES (1, 1, N'E3C46BF37BAF5D2D9864C543BB44C8B353EC846D5EDA5F4FDDA4BB2923A7C3B2C3456FF64EF67D186132F98326AB76B41D7D583CADCAA249A9E362FBA0D45367', 1, N'2/VEX4U=', CAST(N'2018-07-26T12:19:55.1543368' AS DateTime2))
INSERT [CustomerPassword] ([Id], [CustomerId], [Password], [PasswordFormatId], [PasswordSalt], [CreatedOnUtc]) VALUES (2, 2, N'123456', 0, N'', CAST(N'2018-07-26T12:19:55.2546793' AS DateTime2))
INSERT [CustomerPassword] ([Id], [CustomerId], [Password], [PasswordFormatId], [PasswordSalt], [CreatedOnUtc]) VALUES (3, 3, N'123456', 0, N'', CAST(N'2018-07-26T12:19:55.3216804' AS DateTime2))
INSERT [CustomerPassword] ([Id], [CustomerId], [Password], [PasswordFormatId], [PasswordSalt], [CreatedOnUtc]) VALUES (4, 4, N'123456', 0, N'', CAST(N'2018-07-26T12:19:55.3775990' AS DateTime2))
INSERT [CustomerPassword] ([Id], [CustomerId], [Password], [PasswordFormatId], [PasswordSalt], [CreatedOnUtc]) VALUES (5, 5, N'123456', 0, N'', CAST(N'2018-07-26T12:19:55.4459005' AS DateTime2))
INSERT [CustomerPassword] ([Id], [CustomerId], [Password], [PasswordFormatId], [PasswordSalt], [CreatedOnUtc]) VALUES (6, 6, N'123456', 0, N'', CAST(N'2018-07-26T12:19:55.5168896' AS DateTime2))
SET IDENTITY_INSERT [CustomerPassword] OFF
GO

INSERT [CustomerAddresses] ([Customer_Id], [Address_Id]) VALUES (1, 1)
INSERT [CustomerAddresses] ([Customer_Id], [Address_Id]) VALUES (2, 2)
INSERT [CustomerAddresses] ([Customer_Id], [Address_Id]) VALUES (3, 3)
INSERT [CustomerAddresses] ([Customer_Id], [Address_Id]) VALUES (4, 4)
INSERT [CustomerAddresses] ([Customer_Id], [Address_Id]) VALUES (5, 5)
INSERT [CustomerAddresses] ([Customer_Id], [Address_Id]) VALUES (6, 6)
GO


SET IDENTITY_INSERT [GenericAttribute] ON 
INSERT [GenericAttribute] ([Id], [EntityId], [KeyGroup], [Key], [Value], [StoreId]) VALUES (1, 1, N'Customer', N'FirstName', N'John', 0)
INSERT [GenericAttribute] ([Id], [EntityId], [KeyGroup], [Key], [Value], [StoreId]) VALUES (2, 1, N'Customer', N'LastName', N'Smith', 0)
INSERT [GenericAttribute] ([Id], [EntityId], [KeyGroup], [Key], [Value], [StoreId]) VALUES (3, 2, N'Customer', N'FirstName', N'Steve', 0)
INSERT [GenericAttribute] ([Id], [EntityId], [KeyGroup], [Key], [Value], [StoreId]) VALUES (4, 2, N'Customer', N'LastName', N'Gates', 0)
INSERT [GenericAttribute] ([Id], [EntityId], [KeyGroup], [Key], [Value], [StoreId]) VALUES (5, 3, N'Customer', N'FirstName', N'Arthur', 0)
INSERT [GenericAttribute] ([Id], [EntityId], [KeyGroup], [Key], [Value], [StoreId]) VALUES (6, 3, N'Customer', N'LastName', N'Holmes', 0)
INSERT [GenericAttribute] ([Id], [EntityId], [KeyGroup], [Key], [Value], [StoreId]) VALUES (7, 4, N'Customer', N'FirstName', N'James', 0)
INSERT [GenericAttribute] ([Id], [EntityId], [KeyGroup], [Key], [Value], [StoreId]) VALUES (8, 4, N'Customer', N'LastName', N'Pan', 0)
INSERT [GenericAttribute] ([Id], [EntityId], [KeyGroup], [Key], [Value], [StoreId]) VALUES (9, 5, N'Customer', N'FirstName', N'Brenda', 0)
INSERT [GenericAttribute] ([Id], [EntityId], [KeyGroup], [Key], [Value], [StoreId]) VALUES (10, 5, N'Customer', N'LastName', N'Lindgren', 0)
INSERT [GenericAttribute] ([Id], [EntityId], [KeyGroup], [Key], [Value], [StoreId]) VALUES (11, 6, N'Customer', N'FirstName', N'Victoria', 0)
INSERT [GenericAttribute] ([Id], [EntityId], [KeyGroup], [Key], [Value], [StoreId]) VALUES (12, 6, N'Customer', N'LastName', N'Terces', 0)
SET IDENTITY_INSERT [GenericAttribute] OFF
GO

SET IDENTITY_INSERT [CustomerRole] ON 
INSERT [CustomerRole] ([Id], [Name], [FreeShipping], [TaxExempt], [Active], [IsSystemRole], [SystemName], [EnablePasswordLifetime], [OverrideTaxDisplayType], [DefaultTaxDisplayTypeId], [PurchasedWithProductId]) VALUES (1, N'Administrators', 0, 0, 1, 1, N'Administrators', 0, 0, 0, 0)
INSERT [CustomerRole] ([Id], [Name], [FreeShipping], [TaxExempt], [Active], [IsSystemRole], [SystemName], [EnablePasswordLifetime], [OverrideTaxDisplayType], [DefaultTaxDisplayTypeId], [PurchasedWithProductId]) VALUES (2, N'Forum Moderators', 0, 0, 1, 1, N'ForumModerators', 0, 0, 0, 0)
INSERT [CustomerRole] ([Id], [Name], [FreeShipping], [TaxExempt], [Active], [IsSystemRole], [SystemName], [EnablePasswordLifetime], [OverrideTaxDisplayType], [DefaultTaxDisplayTypeId], [PurchasedWithProductId]) VALUES (3, N'Registered', 0, 0, 1, 1, N'Registered', 0, 0, 0, 0)
INSERT [CustomerRole] ([Id], [Name], [FreeShipping], [TaxExempt], [Active], [IsSystemRole], [SystemName], [EnablePasswordLifetime], [OverrideTaxDisplayType], [DefaultTaxDisplayTypeId], [PurchasedWithProductId]) VALUES (4, N'Guests', 0, 0, 1, 1, N'Guests', 0, 0, 0, 0)
INSERT [CustomerRole] ([Id], [Name], [FreeShipping], [TaxExempt], [Active], [IsSystemRole], [SystemName], [EnablePasswordLifetime], [OverrideTaxDisplayType], [DefaultTaxDisplayTypeId], [PurchasedWithProductId]) VALUES (5, N'Vendors', 0, 0, 1, 1, N'Vendors', 0, 0, 0, 0)
SET IDENTITY_INSERT [CustomerRole] OFF
GO



INSERT [Customer_CustomerRole_Mapping] ([Customer_Id], [CustomerRole_Id]) VALUES (1, 1)
INSERT [Customer_CustomerRole_Mapping] ([Customer_Id], [CustomerRole_Id]) VALUES (1, 2)
INSERT [Customer_CustomerRole_Mapping] ([Customer_Id], [CustomerRole_Id]) VALUES (1, 3)
INSERT [Customer_CustomerRole_Mapping] ([Customer_Id], [CustomerRole_Id]) VALUES (2, 3)
INSERT [Customer_CustomerRole_Mapping] ([Customer_Id], [CustomerRole_Id]) VALUES (3, 3)
INSERT [Customer_CustomerRole_Mapping] ([Customer_Id], [CustomerRole_Id]) VALUES (4, 3)
INSERT [Customer_CustomerRole_Mapping] ([Customer_Id], [CustomerRole_Id]) VALUES (5, 3)
INSERT [Customer_CustomerRole_Mapping] ([Customer_Id], [CustomerRole_Id]) VALUES (6, 3)
INSERT [Customer_CustomerRole_Mapping] ([Customer_Id], [CustomerRole_Id]) VALUES (7, 4)
INSERT [Customer_CustomerRole_Mapping] ([Customer_Id], [CustomerRole_Id]) VALUES (8, 4)
INSERT [Customer_CustomerRole_Mapping] ([Customer_Id], [CustomerRole_Id]) VALUES (9, 4)
GO


SET IDENTITY_INSERT [DeliveryDate] ON 
INSERT [DeliveryDate] ([Id], [Name], [DisplayOrder]) VALUES (1, N'1-2 days', 1)
INSERT [DeliveryDate] ([Id], [Name], [DisplayOrder]) VALUES (2, N'3-5 days', 5)
INSERT [DeliveryDate] ([Id], [Name], [DisplayOrder]) VALUES (3, N'1 week', 10)
SET IDENTITY_INSERT [DeliveryDate] OFF
GO


SET IDENTITY_INSERT [ReturnRequestAction] ON
INSERT [ReturnRequestAction] ([Id], [Name], [DisplayOrder]) VALUES (1, N'Repair', 1)
INSERT [ReturnRequestAction] ([Id], [Name], [DisplayOrder]) VALUES (2, N'Replacement', 2)
INSERT [ReturnRequestAction] ([Id], [Name], [DisplayOrder]) VALUES (3, N'Store Credit', 3)
SET IDENTITY_INSERT [ReturnRequestAction] OFF
GO

SET IDENTITY_INSERT [ReturnRequestReason] ON 
INSERT [ReturnRequestReason] ([Id], [Name], [DisplayOrder]) VALUES (1, N'Received Wrong Product', 1)
INSERT [ReturnRequestReason] ([Id], [Name], [DisplayOrder]) VALUES (2, N'Wrong Product Ordered', 2)
INSERT [ReturnRequestReason] ([Id], [Name], [DisplayOrder]) VALUES (3, N'There Was A Problem With The Product', 3)
SET IDENTITY_INSERT [ReturnRequestReason] OFF
GO



SET IDENTITY_INSERT [UrlRecord] ON 

INSERT [UrlRecord] ([Id], [EntityId], [EntityName], [Slug], [IsActive], [LanguageId]) VALUES (1, 1, N'Topic', N'about-us', 1, 0)
INSERT [UrlRecord] ([Id], [EntityId], [EntityName], [Slug], [IsActive], [LanguageId]) VALUES (2, 2, N'Topic', N'checkoutasguestorregister', 1, 0)
INSERT [UrlRecord] ([Id], [EntityId], [EntityName], [Slug], [IsActive], [LanguageId]) VALUES (3, 3, N'Topic', N'conditions-of-use', 1, 0)
INSERT [UrlRecord] ([Id], [EntityId], [EntityName], [Slug], [IsActive], [LanguageId]) VALUES (4, 4, N'Topic', N'contactus', 1, 0)
INSERT [UrlRecord] ([Id], [EntityId], [EntityName], [Slug], [IsActive], [LanguageId]) VALUES (5, 5, N'Topic', N'forums', 1, 0)
INSERT [UrlRecord] ([Id], [EntityId], [EntityName], [Slug], [IsActive], [LanguageId]) VALUES (6, 6, N'Topic', N'welcome-to-our-store', 1, 0)
INSERT [UrlRecord] ([Id], [EntityId], [EntityName], [Slug], [IsActive], [LanguageId]) VALUES (7, 7, N'Topic', N'about-login-registration', 1, 0)
INSERT [UrlRecord] ([Id], [EntityId], [EntityName], [Slug], [IsActive], [LanguageId]) VALUES (8, 8, N'Topic', N'privacy-notice', 1, 0)
INSERT [UrlRecord] ([Id], [EntityId], [EntityName], [Slug], [IsActive], [LanguageId]) VALUES (9, 9, N'Topic', N'pagenotfound', 1, 0)
INSERT [UrlRecord] ([Id], [EntityId], [EntityName], [Slug], [IsActive], [LanguageId]) VALUES (10, 10, N'Topic', N'shipping-returns', 1, 0)
INSERT [UrlRecord] ([Id], [EntityId], [EntityName], [Slug], [IsActive], [LanguageId]) VALUES (11, 11, N'Topic', N'applyvendor', 1, 0)
INSERT [UrlRecord] ([Id], [EntityId], [EntityName], [Slug], [IsActive], [LanguageId]) VALUES (12, 12, N'Topic', N'vendortermsofservice', 1, 0)
SET IDENTITY_INSERT [UrlRecord] OFF
GO<|MERGE_RESOLUTION|>--- conflicted
+++ resolved
@@ -935,19 +935,11 @@
 SET IDENTITY_INSERT [TaxCategory] OFF
 GO
 
-<<<<<<< HEAD
-SET IDENTITY_INSERT [dbo].[ShippingMethod] ON 
-INSERT [dbo].[ShippingMethod] ([Id], [Name], [Description], [DisplayOrder]) VALUES (1, N'Ground', N'Shipping by land transport', 1)
-INSERT [dbo].[ShippingMethod] ([Id], [Name], [Description], [DisplayOrder]) VALUES (2, N'Next Day Air', N'The one day air shipping', 2)
-INSERT [dbo].[ShippingMethod] ([Id], [Name], [Description], [DisplayOrder]) VALUES (3, N'2nd Day Air', N'The two day air shipping', 3)
-SET IDENTITY_INSERT [dbo].[ShippingMethod] OFF
-=======
 SET IDENTITY_INSERT [ShippingMethod] ON 
-INSERT [ShippingMethod] ([Id], [Name], [Description], [DisplayOrder]) VALUES (1, N'Ground', N'Compared to other shipping methods, ground shipping is carried out closer to the earth', 1)
+INSERT [ShippingMethod] ([Id], [Name], [Description], [DisplayOrder]) VALUES (1, N'Ground', N'Shipping by land transport', 1)
 INSERT [ShippingMethod] ([Id], [Name], [Description], [DisplayOrder]) VALUES (2, N'Next Day Air', N'The one day air shipping', 2)
 INSERT [ShippingMethod] ([Id], [Name], [Description], [DisplayOrder]) VALUES (3, N'2nd Day Air', N'The two day air shipping', 3)
 SET IDENTITY_INSERT [ShippingMethod] OFF
->>>>>>> 25d2b5e0
 GO
 
 SET IDENTITY_INSERT [Country] ON 
