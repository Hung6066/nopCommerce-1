<?xml version="1.0" encoding="UTF-8"?>
<!-- (http://fkosoft.com) -->
<Language Name="Slovensky" IsDefault="false">
  <LocaleResource Name="AdminEmail">
    <Value>Email administrátora</Value>
  </LocaleResource>
  <LocaleResource Name="AdminEmailRequired">
    <Value>Zadajte email administrátora</Value>
  </LocaleResource>
  <LocaleResource Name="AdminPassword">
    <Value>Heslo administrátora</Value>
  </LocaleResource>
  <LocaleResource Name="AdminPasswordRequired">
    <Value>Zadajte heslo administrátora</Value>
  </LocaleResource>
  <LocaleResource Name="ConfigureDirectoryPermissions">
    <Value>Účet '{0}' nemá oprávnenie ku zmenám v adresári '{1}'. Prosím, nastavte oprávnenie.</Value>
  </LocaleResource>
  <LocaleResource Name="ConfigureFilePermissions">
    <Value>Účet '{0}' nemá oprávnenie ku zmenám v súbore '{1}'. Prosím, nastavte oprávnenie </Value>
  </LocaleResource>
  <LocaleResource Name="ConfirmPassword">
    <Value>Potvrďte heslo</Value>
  </LocaleResource>
  <LocaleResource Name="ConfirmPasswordRequired">
    <Value>Musíte potvrdiť heslo</Value>
  </LocaleResource>
  <LocaleResource Name="ConnectionString">
    <Value>Databázové spojenie</Value>
  </LocaleResource>
  <LocaleResource Name="ConnectionStringRequired">
    <Value>Musíte zadať databázové spojenie s SQL Serverom.</Value>
  </LocaleResource>
  <LocaleResource Name="ConnectionStringValues">
    <Value>Zadajte hodnoty pre spojenie s SQL Serverom</Value>
  </LocaleResource>
  <LocaleResource Name="ConnectionStringWrongFormat">
    <Value>Zlý formát databázového spojenia s SQL Serverom.</Value>
  </LocaleResource>
  <LocaleResource Name="CreateDatabaseIfDoesNotExist">
    <Value>Vytvoriť databázu, ak neexistuje.</Value>
  </LocaleResource>
  <LocaleResource Name="CreateSampleData">
    <Value>Vytvoriť vzorové údaje</Value>
  </LocaleResource>
  <LocaleResource Name="CustomCollation">
    <Value>Zadajte nastavenie porovnávaní (collation) pre SQL Server</Value>
  </LocaleResource>
  <LocaleResource Name="DatabaseCreationError">
    <Value>Prišlo k chybe pri vytváraní databázy: {0}</Value>
  </LocaleResource>
  <LocaleResource Name="Database">
    <Value>Databáze</Value>
  </LocaleResource>
  <LocaleResource Name="DatabaseInformation">
    <Value>Informácie o databázy</Value>
  </LocaleResource>
  <LocaleResource Name="DatabaseName">
    <Value>Názov databáze</Value>
  </LocaleResource>
  <LocaleResource Name="DatabaseNameRequired">
    <Value>Název databáze je povinný</Value>
  </LocaleResource>
  <LocaleResource Name="DatabaseNotExists">
    <Value>Databáza neexistuje alebo nemáte práva k spojeniu s databázou.</Value>
  </LocaleResource>
  <LocaleResource Name="DataProviderRequired">
    <Value>Vyberte poskytovateľa dát (data provider)</Value>
  </LocaleResource>
  <LocaleResource Name="Documentation1">
    <Value>Ak potrebujete informácie o tom, ako používať nopCommerce (v angličtine), navštívte</Value>
  </LocaleResource>
  <LocaleResource Name="Documentation2">
    <Value>sekciu documentation na nopCommerce.com</Value>
  </LocaleResource>
  <LocaleResource Name="Example">
    <Value>Príklad</Value>
  </LocaleResource>
  <LocaleResource Name="Install">
    <Value>Inštalácia</Value>
  </LocaleResource>
  <LocaleResource Name="Installing">
    <Value>Inštalujem nopCommerce...</Value>
  </LocaleResource>
  <LocaleResource Name="PasswordsDoNotMatch">
    <Value>Heslá niesú zhodné</Value>
  </LocaleResource>
  <LocaleResource Name="RawConnectionString">
    <Value>Zadajte databázové spojenie ručne (pre pokročilých)</Value>
  </LocaleResource>
  <LocaleResource Name="Recommended">
    <Value>[Odporučené]</Value>
  </LocaleResource>
  <LocaleResource Name="RestartInstallation">
    <Value>Reštartovať inštaláciu</Value>
  </LocaleResource>
  <LocaleResource Name="RestartInstallationTooltip">
    <Value>Kliknite pre obnovenie - reštart procesu inštalácie (všetky dočasné hodnoty budú zmazané)</Value>
  </LocaleResource>
  <LocaleResource Name="SetupFailed">
    <Value>Nastavenie sa nepodarilo: {0}</Value>
  </LocaleResource>
  <LocaleResource Name="SqlAuthentication">
    <Value>Použiť účet SQL Serveru</Value>
  </LocaleResource>
  <LocaleResource Name="SqlCompact">
    <Value>Použiť vstavanú databázu (SQL Server Compact)</Value>
  </LocaleResource>
  <LocaleResource Name="ServerName">
    <Value>Názov SQL Servera</Value>
  </LocaleResource>
  <LocaleResource Name="ServerNameRequired">
    <Value>Názov SQL Servera je povinné</Value>
  </LocaleResource>
  <LocaleResource Name="SqlPassword">
    <Value>SQL - heslo</Value>
  </LocaleResource>
  <LocaleResource Name="SqlPasswordRequired">
    <Value>SQL - heslo je povinné</Value>
  </LocaleResource>
  <LocaleResource Name="SqlUsername">
    <Value>SQL - užívateľské meno</Value>
  </LocaleResource>
  <LocaleResource Name="SqlUsernameRequired">
    <Value>SQL - užívateľské meno je povinné</Value>
  </LocaleResource>
<<<<<<< HEAD
  <LocaleResource Name="SqlStandard">
    <Value>Použiť databázu Microsoft SQL Server (alebo SQL Express)</Value>
  </LocaleResource>
=======
>>>>>>> 81c7285d
  <LocaleResource Name="StoreInformation">
    <Value>Informácie o obchode</Value>
  </LocaleResource>
  <LocaleResource Name="Title">
    <Value>Inštalácia nopCommerce</Value>
  </LocaleResource>
  <LocaleResource Name="Tooltip1">
    <Value>nopCommerce je významné riešenie pre on-line elektronické obchodovanie postavené na platforme ASP.NET. Tento sprievodca Vás provedie inštaláciou a konfiguráciou nopCommerce</Value>
  </LocaleResource>
  <LocaleResource Name="Tooltip2">
    <Value>K úspešnému dokončeniu inštalácie a nastaveniu musíte mať k dispozicii informácie o databázovom serveri a databázy (databázové spojenie - "connection string"). Ak ich budete potrebovať, spýtajte sa Vášho poskytovateľa internetových služeb (ISP). Ak inštalujete na miestny počítač alebo server, pravdepodobne získate požadované informacie od vašeho systémového administrátora.</Value>
  </LocaleResource>
  <LocaleResource Name="IntegratedAuthentication">
    <Value>Integrované overovanie Windows</Value>
  </LocaleResource>
</Language><|MERGE_RESOLUTION|>--- conflicted
+++ resolved
@@ -124,12 +124,6 @@
   <LocaleResource Name="SqlUsernameRequired">
     <Value>SQL - užívateľské meno je povinné</Value>
   </LocaleResource>
-<<<<<<< HEAD
-  <LocaleResource Name="SqlStandard">
-    <Value>Použiť databázu Microsoft SQL Server (alebo SQL Express)</Value>
-  </LocaleResource>
-=======
->>>>>>> 81c7285d
   <LocaleResource Name="StoreInformation">
     <Value>Informácie o obchode</Value>
   </LocaleResource>
