﻿<Language Name="عربي" IsDefault="false" IsRightToLeft="true">
  <LocaleResource Name="AdminEmail">
    <Value>البريد الالكتروني لمدير الموقع</Value>
  </LocaleResource>
  <LocaleResource Name="AdminEmailRequired">
    <Value>ادخل البريد الالكتروني لمدير الموقع</Value>
  </LocaleResource>
  <LocaleResource Name="AdminPassword">
    <Value>كلمة المرور لحساب المدير</Value>
  </LocaleResource>
  <LocaleResource Name="AdminPasswordRequired">
    <Value>ادخل كلمة المرور لحساب المدير</Value>
  </LocaleResource>
  <LocaleResource Name="ConfigureDirectoryPermissions">
    <Value>الحساب '{0}' لا يملك حقوق التعديل على المجلد '{1}'. الرجاء منح حقوق التعديل على هذا المجلد</Value>
  </LocaleResource>
  <LocaleResource Name="ConfigureFilePermissions">
    <Value>الحساب '{0}' لا يملك حقوق التعديل على المجلد '{1}'. الرجاء منح حقوق التعديل على هذا المجلد</Value>
  </LocaleResource>
  <LocaleResource Name="ConfirmPassword">
    <Value>تأكيد كلمة المرور</Value>
  </LocaleResource>
  <LocaleResource Name="ConfirmPasswordRequired">
    <Value>ادخل تأكيد كلمة المرور</Value>
  </LocaleResource>
  <LocaleResource Name="ConnectionString">
    <Value>سلسلة الاتصال</Value>
  </LocaleResource>
  <LocaleResource Name="ConnectionStringRequired">
    <Value>يجب ادخال سلسلة الاتصال الخاصة بـSQL</Value>
  </LocaleResource>
  <LocaleResource Name="ConnectionStringValues">
    <Value>ادخل سلسلة الاتصال</Value>
  </LocaleResource>
  <LocaleResource Name="ConnectionStringWrongFormat">
    <Value>سلسلة الاتصال الخاصة بـSQL غير صحيحة</Value>
  </LocaleResource>
  <LocaleResource Name="CreateDatabaseIfDoesNotExist">
    <Value>قم بإنشاء قاعدة البيانات إذا لم تكن موجودة</Value>
  </LocaleResource>
  <LocaleResource Name="CreateSampleData">
    <Value>إضافة المعلومات الإفتراضية</Value>
  </LocaleResource>
  <LocaleResource Name="CustomCollation">
    <Value>تحديد خادم SQL</Value>
  </LocaleResource>
  <LocaleResource Name="DatabaseCreationError">
    <Value>حدث خطأ اثناء إنشاء قاعدة البيانات : {0}</Value>
  </LocaleResource>
  <LocaleResource Name="Database">
    <Value>قاعدة بيانات</Value>
  </LocaleResource>
  <LocaleResource Name="DatabaseInformation">
    <Value>معلومات قاعدة البيانات</Value>
  </LocaleResource>
  <LocaleResource Name="DatabaseName">
    <Value>إسم قاعدة البيانات</Value>
  </LocaleResource>
  <LocaleResource Name="DatabaseNameRequired">
    <Value>إسم قاعدة البيانات مطلوب</Value>
  </LocaleResource>
  <LocaleResource Name="DatabaseNotExists">
    <Value>قاعدة البيانات غير موجودة أو انت لا تملك التصريح للاتصال بها.</Value>
  </LocaleResource>
  <LocaleResource Name="DataProviderRequired">
    <Value>اختر مزود المعلومات</Value>
  </LocaleResource>
  <LocaleResource Name="Documentation1">
    <Value>إذا كنت تحتاج دليل استخدام موقع nopCommerce, قم بزيارة</Value>
  </LocaleResource>
  <LocaleResource Name="Documentation2">
    <Value>قيم بزيارة قسم التوثيق على nopCommerce.com </Value>
  </LocaleResource>
  <LocaleResource Name="Example">
    <Value>مثلاُ</Value>
  </LocaleResource>
  <LocaleResource Name="Install">
    <Value>تثبيت</Value>
  </LocaleResource>
  <LocaleResource Name="Installing">
    <Value>جاري تثبيت nopCommerce...</Value>
  </LocaleResource>
  <LocaleResource Name="PasswordsDoNotMatch">
    <Value>كلمات المرور غير متطابقة</Value>
  </LocaleResource>
  <LocaleResource Name="RawConnectionString">
    <Value>ادخل raw سلسلة الاتصال (الوضع المتقدم)</Value>
  </LocaleResource>
  <LocaleResource Name="Recommended">
    <Value>[يُنصه به]</Value>
  </LocaleResource>
  <LocaleResource Name="RestartInstallation">
    <Value>إعادة التثبيت</Value>
  </LocaleResource>
  <LocaleResource Name="RestartInstallationTooltip">
    <Value>اضغط هنا لإعادة عملية التثبيت (إزالة جميع الملفات المؤقته)</Value>
  </LocaleResource>
  <LocaleResource Name="SetupFailed">
    <Value>فشل في تنصيب: {0}</Value>
  </LocaleResource>
  <LocaleResource Name="SqlAuthentication">
    <Value>استخدم حساب SQL</Value>
  </LocaleResource>
  <LocaleResource Name="SqlCompact">
    <Value>استخدام المدمج في تخزين البيانات (SQL Server Compact)</Value>
  </LocaleResource>
  <LocaleResource Name="ServerName">
    <Value>SQL اسم خادم</Value>
  </LocaleResource>
  <LocaleResource Name="ServerNameRequired">
    <Value>SQL اسم الخادم مطلوب</Value>
  </LocaleResource>
  <LocaleResource Name="SqlPassword">
    <Value>SQL كلمة المرور</Value>
  </LocaleResource>
  <LocaleResource Name="SqlPasswordRequired">
    <Value>SQL كلمة المرور مطلوبة</Value>
  </LocaleResource>
  <LocaleResource Name="SqlUsername">
    <Value>SQL اسم المستخدم</Value>
  </LocaleResource>
  <LocaleResource Name="SqlUsernameRequired">
    <Value>SQL اسم المستخدم مطلوب</Value>
  </LocaleResource>
<<<<<<< HEAD
  <LocaleResource Name="SqlStandard">
    <Value>استخدم قاعدة بيانات Microsoft SQL Server (أو SQL Express)</Value>
  </LocaleResource>
=======
>>>>>>> 81c7285d
  <LocaleResource Name="StoreInformation">
    <Value>معلومات المتجر</Value>
  </LocaleResource>
  <LocaleResource Name="Title">
    <Value>nopCommerce تنصيب</Value>
  </LocaleResource>
  <LocaleResource Name="Tooltip1">
    <Value>nopCommerce هو مشروع متجر للتسوق عبر الانترنت. هذه الخطوات سوف تساعدك لتنصيب وتثبيت متجر nopCommerce.</Value>
  </LocaleResource>
  <LocaleResource Name="Tooltip2">
    <Value>لمتابعة خطوات التثبيت يجب ان تعرف المعلومات التالية حول قاعدة البيانات وخادم SQL مثل سلسلة الاتصال (Conncetion String). الرجاء الاتصال بمزود الخدمة إذا دعت الحاجة لذلك. إذا كنت تريد ان تقوم بتثبيت على جهازك (خادم محلي)، قد تحتاج إلى المعلومات من مدير الخادم لديك (Admin)</Value>
  </LocaleResource>
  <LocaleResource Name="IntegratedAuthentication">
    <Value>استخدم مصادقة وندوز (Windows Authentication) </Value>
  </LocaleResource>
</Language><|MERGE_RESOLUTION|>--- conflicted
+++ resolved
@@ -1,146 +1,140 @@
-﻿<Language Name="عربي" IsDefault="false" IsRightToLeft="true">
-  <LocaleResource Name="AdminEmail">
-    <Value>البريد الالكتروني لمدير الموقع</Value>
-  </LocaleResource>
-  <LocaleResource Name="AdminEmailRequired">
-    <Value>ادخل البريد الالكتروني لمدير الموقع</Value>
-  </LocaleResource>
-  <LocaleResource Name="AdminPassword">
-    <Value>كلمة المرور لحساب المدير</Value>
-  </LocaleResource>
-  <LocaleResource Name="AdminPasswordRequired">
-    <Value>ادخل كلمة المرور لحساب المدير</Value>
-  </LocaleResource>
-  <LocaleResource Name="ConfigureDirectoryPermissions">
-    <Value>الحساب '{0}' لا يملك حقوق التعديل على المجلد '{1}'. الرجاء منح حقوق التعديل على هذا المجلد</Value>
-  </LocaleResource>
-  <LocaleResource Name="ConfigureFilePermissions">
-    <Value>الحساب '{0}' لا يملك حقوق التعديل على المجلد '{1}'. الرجاء منح حقوق التعديل على هذا المجلد</Value>
-  </LocaleResource>
-  <LocaleResource Name="ConfirmPassword">
-    <Value>تأكيد كلمة المرور</Value>
-  </LocaleResource>
-  <LocaleResource Name="ConfirmPasswordRequired">
-    <Value>ادخل تأكيد كلمة المرور</Value>
-  </LocaleResource>
-  <LocaleResource Name="ConnectionString">
-    <Value>سلسلة الاتصال</Value>
-  </LocaleResource>
-  <LocaleResource Name="ConnectionStringRequired">
-    <Value>يجب ادخال سلسلة الاتصال الخاصة بـSQL</Value>
-  </LocaleResource>
-  <LocaleResource Name="ConnectionStringValues">
-    <Value>ادخل سلسلة الاتصال</Value>
-  </LocaleResource>
-  <LocaleResource Name="ConnectionStringWrongFormat">
-    <Value>سلسلة الاتصال الخاصة بـSQL غير صحيحة</Value>
-  </LocaleResource>
-  <LocaleResource Name="CreateDatabaseIfDoesNotExist">
-    <Value>قم بإنشاء قاعدة البيانات إذا لم تكن موجودة</Value>
-  </LocaleResource>
-  <LocaleResource Name="CreateSampleData">
-    <Value>إضافة المعلومات الإفتراضية</Value>
-  </LocaleResource>
-  <LocaleResource Name="CustomCollation">
-    <Value>تحديد خادم SQL</Value>
-  </LocaleResource>
-  <LocaleResource Name="DatabaseCreationError">
-    <Value>حدث خطأ اثناء إنشاء قاعدة البيانات : {0}</Value>
-  </LocaleResource>
-  <LocaleResource Name="Database">
-    <Value>قاعدة بيانات</Value>
-  </LocaleResource>
-  <LocaleResource Name="DatabaseInformation">
-    <Value>معلومات قاعدة البيانات</Value>
-  </LocaleResource>
-  <LocaleResource Name="DatabaseName">
-    <Value>إسم قاعدة البيانات</Value>
-  </LocaleResource>
-  <LocaleResource Name="DatabaseNameRequired">
-    <Value>إسم قاعدة البيانات مطلوب</Value>
-  </LocaleResource>
-  <LocaleResource Name="DatabaseNotExists">
-    <Value>قاعدة البيانات غير موجودة أو انت لا تملك التصريح للاتصال بها.</Value>
-  </LocaleResource>
-  <LocaleResource Name="DataProviderRequired">
-    <Value>اختر مزود المعلومات</Value>
-  </LocaleResource>
-  <LocaleResource Name="Documentation1">
-    <Value>إذا كنت تحتاج دليل استخدام موقع nopCommerce, قم بزيارة</Value>
-  </LocaleResource>
-  <LocaleResource Name="Documentation2">
-    <Value>قيم بزيارة قسم التوثيق على nopCommerce.com </Value>
-  </LocaleResource>
-  <LocaleResource Name="Example">
-    <Value>مثلاُ</Value>
-  </LocaleResource>
-  <LocaleResource Name="Install">
-    <Value>تثبيت</Value>
-  </LocaleResource>
-  <LocaleResource Name="Installing">
-    <Value>جاري تثبيت nopCommerce...</Value>
-  </LocaleResource>
-  <LocaleResource Name="PasswordsDoNotMatch">
-    <Value>كلمات المرور غير متطابقة</Value>
-  </LocaleResource>
-  <LocaleResource Name="RawConnectionString">
-    <Value>ادخل raw سلسلة الاتصال (الوضع المتقدم)</Value>
-  </LocaleResource>
-  <LocaleResource Name="Recommended">
-    <Value>[يُنصه به]</Value>
-  </LocaleResource>
-  <LocaleResource Name="RestartInstallation">
-    <Value>إعادة التثبيت</Value>
-  </LocaleResource>
-  <LocaleResource Name="RestartInstallationTooltip">
-    <Value>اضغط هنا لإعادة عملية التثبيت (إزالة جميع الملفات المؤقته)</Value>
-  </LocaleResource>
-  <LocaleResource Name="SetupFailed">
-    <Value>فشل في تنصيب: {0}</Value>
-  </LocaleResource>
-  <LocaleResource Name="SqlAuthentication">
-    <Value>استخدم حساب SQL</Value>
-  </LocaleResource>
-  <LocaleResource Name="SqlCompact">
-    <Value>استخدام المدمج في تخزين البيانات (SQL Server Compact)</Value>
-  </LocaleResource>
-  <LocaleResource Name="ServerName">
-    <Value>SQL اسم خادم</Value>
-  </LocaleResource>
-  <LocaleResource Name="ServerNameRequired">
-    <Value>SQL اسم الخادم مطلوب</Value>
-  </LocaleResource>
-  <LocaleResource Name="SqlPassword">
-    <Value>SQL كلمة المرور</Value>
-  </LocaleResource>
-  <LocaleResource Name="SqlPasswordRequired">
-    <Value>SQL كلمة المرور مطلوبة</Value>
-  </LocaleResource>
-  <LocaleResource Name="SqlUsername">
-    <Value>SQL اسم المستخدم</Value>
-  </LocaleResource>
-  <LocaleResource Name="SqlUsernameRequired">
-    <Value>SQL اسم المستخدم مطلوب</Value>
-  </LocaleResource>
-<<<<<<< HEAD
-  <LocaleResource Name="SqlStandard">
-    <Value>استخدم قاعدة بيانات Microsoft SQL Server (أو SQL Express)</Value>
-  </LocaleResource>
-=======
->>>>>>> 81c7285d
-  <LocaleResource Name="StoreInformation">
-    <Value>معلومات المتجر</Value>
-  </LocaleResource>
-  <LocaleResource Name="Title">
-    <Value>nopCommerce تنصيب</Value>
-  </LocaleResource>
-  <LocaleResource Name="Tooltip1">
-    <Value>nopCommerce هو مشروع متجر للتسوق عبر الانترنت. هذه الخطوات سوف تساعدك لتنصيب وتثبيت متجر nopCommerce.</Value>
-  </LocaleResource>
-  <LocaleResource Name="Tooltip2">
-    <Value>لمتابعة خطوات التثبيت يجب ان تعرف المعلومات التالية حول قاعدة البيانات وخادم SQL مثل سلسلة الاتصال (Conncetion String). الرجاء الاتصال بمزود الخدمة إذا دعت الحاجة لذلك. إذا كنت تريد ان تقوم بتثبيت على جهازك (خادم محلي)، قد تحتاج إلى المعلومات من مدير الخادم لديك (Admin)</Value>
-  </LocaleResource>
-  <LocaleResource Name="IntegratedAuthentication">
-    <Value>استخدم مصادقة وندوز (Windows Authentication) </Value>
-  </LocaleResource>
+﻿<Language Name="عربي" IsDefault="false" IsRightToLeft="true">
+  <LocaleResource Name="AdminEmail">
+    <Value>البريد الالكتروني لمدير الموقع</Value>
+  </LocaleResource>
+  <LocaleResource Name="AdminEmailRequired">
+    <Value>ادخل البريد الالكتروني لمدير الموقع</Value>
+  </LocaleResource>
+  <LocaleResource Name="AdminPassword">
+    <Value>كلمة المرور لحساب المدير</Value>
+  </LocaleResource>
+  <LocaleResource Name="AdminPasswordRequired">
+    <Value>ادخل كلمة المرور لحساب المدير</Value>
+  </LocaleResource>
+  <LocaleResource Name="ConfigureDirectoryPermissions">
+    <Value>الحساب '{0}' لا يملك حقوق التعديل على المجلد '{1}'. الرجاء منح حقوق التعديل على هذا المجلد</Value>
+  </LocaleResource>
+  <LocaleResource Name="ConfigureFilePermissions">
+    <Value>الحساب '{0}' لا يملك حقوق التعديل على المجلد '{1}'. الرجاء منح حقوق التعديل على هذا المجلد</Value>
+  </LocaleResource>
+  <LocaleResource Name="ConfirmPassword">
+    <Value>تأكيد كلمة المرور</Value>
+  </LocaleResource>
+  <LocaleResource Name="ConfirmPasswordRequired">
+    <Value>ادخل تأكيد كلمة المرور</Value>
+  </LocaleResource>
+  <LocaleResource Name="ConnectionString">
+    <Value>سلسلة الاتصال</Value>
+  </LocaleResource>
+  <LocaleResource Name="ConnectionStringRequired">
+    <Value>يجب ادخال سلسلة الاتصال الخاصة بـSQL</Value>
+  </LocaleResource>
+  <LocaleResource Name="ConnectionStringValues">
+    <Value>ادخل سلسلة الاتصال</Value>
+  </LocaleResource>
+  <LocaleResource Name="ConnectionStringWrongFormat">
+    <Value>سلسلة الاتصال الخاصة بـSQL غير صحيحة</Value>
+  </LocaleResource>
+  <LocaleResource Name="CreateDatabaseIfDoesNotExist">
+    <Value>قم بإنشاء قاعدة البيانات إذا لم تكن موجودة</Value>
+  </LocaleResource>
+  <LocaleResource Name="CreateSampleData">
+    <Value>إضافة المعلومات الإفتراضية</Value>
+  </LocaleResource>
+  <LocaleResource Name="CustomCollation">
+    <Value>تحديد خادم SQL</Value>
+  </LocaleResource>
+  <LocaleResource Name="DatabaseCreationError">
+    <Value>حدث خطأ اثناء إنشاء قاعدة البيانات : {0}</Value>
+  </LocaleResource>
+  <LocaleResource Name="Database">
+    <Value>قاعدة بيانات</Value>
+  </LocaleResource>
+  <LocaleResource Name="DatabaseInformation">
+    <Value>معلومات قاعدة البيانات</Value>
+  </LocaleResource>
+  <LocaleResource Name="DatabaseName">
+    <Value>إسم قاعدة البيانات</Value>
+  </LocaleResource>
+  <LocaleResource Name="DatabaseNameRequired">
+    <Value>إسم قاعدة البيانات مطلوب</Value>
+  </LocaleResource>
+  <LocaleResource Name="DatabaseNotExists">
+    <Value>قاعدة البيانات غير موجودة أو انت لا تملك التصريح للاتصال بها.</Value>
+  </LocaleResource>
+  <LocaleResource Name="DataProviderRequired">
+    <Value>اختر مزود المعلومات</Value>
+  </LocaleResource>
+  <LocaleResource Name="Documentation1">
+    <Value>إذا كنت تحتاج دليل استخدام موقع nopCommerce, قم بزيارة</Value>
+  </LocaleResource>
+  <LocaleResource Name="Documentation2">
+    <Value>قيم بزيارة قسم التوثيق على nopCommerce.com </Value>
+  </LocaleResource>
+  <LocaleResource Name="Example">
+    <Value>مثلاُ</Value>
+  </LocaleResource>
+  <LocaleResource Name="Install">
+    <Value>تثبيت</Value>
+  </LocaleResource>
+  <LocaleResource Name="Installing">
+    <Value>جاري تثبيت nopCommerce...</Value>
+  </LocaleResource>
+  <LocaleResource Name="PasswordsDoNotMatch">
+    <Value>كلمات المرور غير متطابقة</Value>
+  </LocaleResource>
+  <LocaleResource Name="RawConnectionString">
+    <Value>ادخل raw سلسلة الاتصال (الوضع المتقدم)</Value>
+  </LocaleResource>
+  <LocaleResource Name="Recommended">
+    <Value>[يُنصه به]</Value>
+  </LocaleResource>
+  <LocaleResource Name="RestartInstallation">
+    <Value>إعادة التثبيت</Value>
+  </LocaleResource>
+  <LocaleResource Name="RestartInstallationTooltip">
+    <Value>اضغط هنا لإعادة عملية التثبيت (إزالة جميع الملفات المؤقته)</Value>
+  </LocaleResource>
+  <LocaleResource Name="SetupFailed">
+    <Value>فشل في تنصيب: {0}</Value>
+  </LocaleResource>
+  <LocaleResource Name="SqlAuthentication">
+    <Value>استخدم حساب SQL</Value>
+  </LocaleResource>
+  <LocaleResource Name="SqlCompact">
+    <Value>استخدام المدمج في تخزين البيانات (SQL Server Compact)</Value>
+  </LocaleResource>
+  <LocaleResource Name="ServerName">
+    <Value>SQL اسم خادم</Value>
+  </LocaleResource>
+  <LocaleResource Name="ServerNameRequired">
+    <Value>SQL اسم الخادم مطلوب</Value>
+  </LocaleResource>
+  <LocaleResource Name="SqlPassword">
+    <Value>SQL كلمة المرور</Value>
+  </LocaleResource>
+  <LocaleResource Name="SqlPasswordRequired">
+    <Value>SQL كلمة المرور مطلوبة</Value>
+  </LocaleResource>
+  <LocaleResource Name="SqlUsername">
+    <Value>SQL اسم المستخدم</Value>
+  </LocaleResource>
+  <LocaleResource Name="SqlUsernameRequired">
+    <Value>SQL اسم المستخدم مطلوب</Value>
+  </LocaleResource>
+  <LocaleResource Name="StoreInformation">
+    <Value>معلومات المتجر</Value>
+  </LocaleResource>
+  <LocaleResource Name="Title">
+    <Value>nopCommerce تنصيب</Value>
+  </LocaleResource>
+  <LocaleResource Name="Tooltip1">
+    <Value>nopCommerce هو مشروع متجر للتسوق عبر الانترنت. هذه الخطوات سوف تساعدك لتنصيب وتثبيت متجر nopCommerce.</Value>
+  </LocaleResource>
+  <LocaleResource Name="Tooltip2">
+    <Value>لمتابعة خطوات التثبيت يجب ان تعرف المعلومات التالية حول قاعدة البيانات وخادم SQL مثل سلسلة الاتصال (Conncetion String). الرجاء الاتصال بمزود الخدمة إذا دعت الحاجة لذلك. إذا كنت تريد ان تقوم بتثبيت على جهازك (خادم محلي)، قد تحتاج إلى المعلومات من مدير الخادم لديك (Admin)</Value>
+  </LocaleResource>
+  <LocaleResource Name="IntegratedAuthentication">
+    <Value>استخدم مصادقة وندوز (Windows Authentication) </Value>
+  </LocaleResource>
 </Language>