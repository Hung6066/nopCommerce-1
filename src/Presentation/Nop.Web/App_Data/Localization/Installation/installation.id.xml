﻿<?xml version="1.0" encoding="UTF-8"?>
<Language Name="Bahasa Indonesia" IsDefault="false" IsRightToLeft="false">
  <LocaleResource Name="AdminEmail">
    <Value>Email Admin</Value>
  </LocaleResource>
  <LocaleResource Name="AdminEmailRequired">
    <Value>Masukkan email admin</Value>
  </LocaleResource>
  <LocaleResource Name="AdminPassword">
    <Value>Kata sandi admin</Value>
  </LocaleResource>
  <LocaleResource Name="AdminPasswordRequired">
    <Value>Masukkan kata sandi admin</Value>
  </LocaleResource>
  <LocaleResource Name="ConfigureDirectoryPermissions">
    <Value>Akun '{0}' tidak mendapat hak untuk mengubah izin atas folder '{1}'. Harap menyetel izin tersebut.</Value>
  </LocaleResource>
  <LocaleResource Name="ConfigureFilePermissions">
    <Value>The '{0}' tidak mendapat hak untuk mengubah izin atas  file '{1}'. Harap menyetel izin tersebut.</Value>
  </LocaleResource>
  <LocaleResource Name="ConfirmPassword">
    <Value>Konfirmasi ulang password</Value>
  </LocaleResource>
  <LocaleResource Name="ConfirmPasswordRequired">
    <Value>Masukkan konfirmasi ulang password</Value>
  </LocaleResource>
  <LocaleResource Name="ConnectionString">
    <Value>Connection string</Value>
  </LocaleResource>
  <LocaleResource Name="ConnectionStringRequired">
    <Value>SQL connection string harus diisi</Value>
  </LocaleResource>
  <LocaleResource Name="ConnectionStringValues">
    <Value>Masukkan isi SQL connection</Value>
  </LocaleResource>
  <LocaleResource Name="ConnectionStringWrongFormat">
    <Value>Format SQL connection string salah</Value>
  </LocaleResource>
  <LocaleResource Name="CreateDatabaseIfDoesNotExist">
    <Value>Buat database jika belum ada</Value>
  </LocaleResource>
  <LocaleResource Name="CreateSampleData">
    <Value>Buat data contoh</Value>
  </LocaleResource>
  <LocaleResource Name="CustomCollation">
    <Value>Menentukan adat SQL Server collation</Value>
  </LocaleResource>
  <LocaleResource Name="DatabaseCreationError">
    <Value>Error terjadi ketika membuat database: {0}</Value>
  </LocaleResource>
  <LocaleResource Name="Database">
    <Value>Database</Value>
  </LocaleResource>
  <LocaleResource Name="DatabaseInformation">
    <Value>Informasi database</Value>
  </LocaleResource>
  <LocaleResource Name="DatabaseName">
    <Value>Nama database</Value>
  </LocaleResource>
  <LocaleResource Name="DatabaseNameRequired">
    <Value>Nama database diperlukan</Value>
  </LocaleResource>
  <LocaleResource Name="DatabaseNotExists">
    <Value>Database tidak ditemukan atau anda tidak memiliki izin untuk mengaksesnya</Value>
  </LocaleResource>
  <LocaleResource Name="DataProviderRequired">
    <Value>Pilih provider data</Value>
  </LocaleResource>
  <LocaleResource Name="Documentation1">
    <Value>Jika anda memerlukan informasi mengenai cara penggunaan nopCommerce, kunjungi</Value>
  </LocaleResource>
  <LocaleResource Name="Documentation2">
    <Value>bagian dokumentasi di nopCommerce.com</Value>
  </LocaleResource>
  <LocaleResource Name="Example">
    <Value>Contoh</Value>
  </LocaleResource>
  <LocaleResource Name="Install">
    <Value>Pasang</Value>
  </LocaleResource>
  <LocaleResource Name="Installing">
    <Value>Memasang nopCommerce...</Value>
  </LocaleResource>
  <LocaleResource Name="PasswordsDoNotMatch">
    <Value>Kata sandi tidak cocok</Value>
  </LocaleResource>
  <LocaleResource Name="RawConnectionString">
    <Value>Masukkan connection string mentah (lanjutan)</Value>
  </LocaleResource>
  <LocaleResource Name="Recommended">
    <Value>[Direkomendasikan]</Value>
  </LocaleResource>
  <LocaleResource Name="RestartInstallation">
    <Value>Ulang pemasangan</Value>
  </LocaleResource>
  <LocaleResource Name="RestartInstallationTooltip">
    <Value>Klik untuk mengulang proses pemasangan (membersihkan semua nilai cached)</Value>
  </LocaleResource>
  <LocaleResource Name="SetupFailed">
    <Value>Pemasangan gagal: {0}</Value>
  </LocaleResource>
  <LocaleResource Name="SqlAuthentication">
    <Value>Gunakan akun SQL Server</Value>
  </LocaleResource>
  <LocaleResource Name="SqlCompact">
    <Value>Gunakan penyimpanan data built-in (SQL Server Compact)</Value>
  </LocaleResource>
  <LocaleResource Name="ServerName">
    <Value>Nama SQL Server</Value>
  </LocaleResource>
  <LocaleResource Name="ServerNameRequired">
    <Value>Nama SQL Server diperlukan</Value>
  </LocaleResource>
  <LocaleResource Name="SqlPassword">
    <Value>Kata sandi SQL</Value>
  </LocaleResource>
  <LocaleResource Name="SqlPasswordRequired">
    <Value>Kata sandi SQL diperlukan</Value>
  </LocaleResource>
  <LocaleResource Name="SqlUsername">
    <Value>Nama user SQL</Value>
  </LocaleResource>
  <LocaleResource Name="SqlUsernameRequired">
    <Value>Nama user SQL diperlukan</Value>
  </LocaleResource>
<<<<<<< HEAD
  <LocaleResource Name="SqlStandard">
    <Value>Gunakan database Microsoft SQL Server (or SQL Express)</Value>
  </LocaleResource>
=======
>>>>>>> 81c7285d
  <LocaleResource Name="StoreInformation">
    <Value>Informasi Toko</Value>
  </LocaleResource>
  <LocaleResource Name="Title">
    <Value>Pemasangan nopCommerce</Value>
  </LocaleResource>
  <LocaleResource Name="Tooltip1">
    <Value>nopCommerce merupakan solusi terkemuka toko online e-commerce ASP.NET. Panduan berikut akan mengarahkan anda melewati proses penyetelan nopCommerce</Value>
  </LocaleResource>
  <LocaleResource Name="Tooltip2">
    <Value>Untuk menyelesaikan panduan ini, anda harus mempunyai informasi mengenai server database anda ("connection string"). Harap menghubungi ISP anda jika diperlukan. Jika anda memasang di mesin atau server lokal, anda mungkin memerlukan informasi dari Sistem Admin anda.</Value>
  </LocaleResource>
  <LocaleResource Name="IntegratedAuthentication">
    <Value>Gunakan integrated Windows authentication</Value>
  </LocaleResource>
</Language><|MERGE_RESOLUTION|>--- conflicted
+++ resolved
@@ -123,12 +123,6 @@
   <LocaleResource Name="SqlUsernameRequired">
     <Value>Nama user SQL diperlukan</Value>
   </LocaleResource>
-<<<<<<< HEAD
-  <LocaleResource Name="SqlStandard">
-    <Value>Gunakan database Microsoft SQL Server (or SQL Express)</Value>
-  </LocaleResource>
-=======
->>>>>>> 81c7285d
   <LocaleResource Name="StoreInformation">
     <Value>Informasi Toko</Value>
   </LocaleResource>
