--- conflicted
+++ resolved
@@ -14,12 +14,7 @@
         public BaseSearchModel()
         {
             //set the default values
-<<<<<<< HEAD
-            Page = 1;
-            PageSize = 10;
-=======
             Length = 10;
->>>>>>> a8c2984d
         }
 
         #endregion
@@ -74,15 +69,9 @@
         {
             var adminAreaSettings = EngineContext.Current.Resolve<AdminAreaSettings>();
 
-<<<<<<< HEAD
-            Page = 1;
-            PageSize = adminAreaSettings.DefaultGridPageSize;
-            AvailablePageSizes = adminAreaSettings.GridPageSizes;
-=======
             Start = 0;
             Length = pageSize ?? adminAreaSettings.DefaultGridPageSize;
             AvailablePageSizes = availablePageSizes ?? adminAreaSettings.GridPageSizes;
->>>>>>> a8c2984d
         }
 
         /// <summary>
@@ -92,13 +81,8 @@
         {
             var adminAreaSettings = EngineContext.Current.Resolve<AdminAreaSettings>();
 
-<<<<<<< HEAD
-            Page = 1;
-            PageSize = adminAreaSettings.PopupGridPageSize;
-=======
             Start = 0;
             Length = adminAreaSettings.PopupGridPageSize;
->>>>>>> a8c2984d
             AvailablePageSizes = adminAreaSettings.GridPageSizes;
         }
 
