--- conflicted
+++ resolved
@@ -22,13 +22,9 @@
             var dbContextOptionsBuilder = optionsBuilder.UseLazyLoadingProxies();
 
             var dataSettings = DataSettingsManager.LoadSettings();
-<<<<<<< HEAD
-            if (DataSettingsManager.DatabaseIsInstalled)
-=======
             if (!dataSettings?.IsValid ?? true)
                 dbContextOptionsBuilder.UseInMemoryDatabase(NopDataDefaults.InMemoryDatabaseName);
             else
->>>>>>> f6500bc6
                 dbContextOptionsBuilder.UseSqlServer(dataSettings.DataConnectionString, option => option.CommandTimeout(nopConfig.SQLCommandTimeout));
         }
     }
